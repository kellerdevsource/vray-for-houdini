//
// Copyright (c) 2015-2016, Chaos Software Ltd
//
// V-Ray For Houdini
//
// ACCESSIBLE SOURCE CODE WITHOUT DISTRIBUTION OF MODIFICATION LICENSE
//
// Full license text: https://github.com/ChaosGroup/vray-for-houdini/blob/master/LICENSE
//

#ifndef VRAY_FOR_HOUDINI_OP_NODE_BASE_H
#define VRAY_FOR_HOUDINI_OP_NODE_BASE_H

#include "vfh_exporter.h"
#include "vfh_export_context.h"

#include <OP/OP_Node.h>


namespace VRayForHoudini {
namespace OP {


/// Base class for all Houdini nodes that will represent concrete V-Ray plugin
class VRayNode
{
public:
	typedef Parm::VRayPluginInfo PluginInfo;

	enum PluginResult {
		PluginResultSuccess = 0,
		PluginResultContinue,
		PluginResultError,
		PluginResultNA,
	};

	VRayNode()
		: pluginInfo(nullptr)
	{}

	/// Extra initialization called by the creator
	void init();

	/// Get the plugin type. Plugins are labeled with different categories:
	/// lights, geometry, textures, uvw generators, etc. The plugin category is
	/// used with custom VOPs for example to determine input/output plug type and color.
	std::string getVRayPluginType() const { return pluginType; }

	/// Get the V-Ray plugin name.
	std::string getVRayPluginID() const { return pluginID; }

<<<<<<< HEAD
	std::string               getVRayPluginType() const { return pluginType; }
	std::string               getVRayPluginID() const   { return pluginID;   }
	const PluginInfo         *getVRayPluginInfo() const { return pluginInfo; }
=======
	/// Get the static meta information about this specific plugin type
	Parm::VRayPluginInfo* getVRayPluginInfo() const { return pluginInfo; }
>>>>>>> 17a0ddec

	/// Export the plugin instance as plugin description
	/// @param pluginDesc[out] - accumulates attributes' changes
	/// @param exporter[in] - reference to the main vfh exporter
	/// @param parentContext[in] - not used
	virtual PluginResult asPluginDesc(Attrs::PluginDesc &pluginDesc, VRayExporter &exporter, ExportContext *parentContext=nullptr) { return PluginResult::PluginResultNA; }

protected:
<<<<<<< HEAD
	/// Defines V-Ray plugin type
	virtual void              setPluginType()=0;
	std::string               pluginType;
	std::string               pluginID;
	const PluginInfo         *pluginInfo;
=======
	/// Override this to initilize the concrete plugin category and type
	virtual void setPluginType()=0;

	std::string               pluginType; ///< The plugin category
	std::string               pluginID; ///< The plugin type

	/// Provides static meta information about this specific plugin type
	/// like attributes, their types and default values, which attributes
	/// correspond to input/output plugs for VOPs, etc.
	/// TODO: better we should use or wrap around VRay::PluginMeta and
	/// VRay::PropertyMeta from AppSDK as these meta descriptions change
	/// often with the specific V-Ray version (which now makes our JSON
	/// descriptions outdated).
	Parm::VRayPluginInfo     *pluginInfo;
>>>>>>> 17a0ddec

	VfhDisableCopy(VRayNode)
};

} // namespace OP
} // namespace VRayForHoudini

#endif // VRAY_FOR_HOUDINI_OP_NODE_BASE_H<|MERGE_RESOLUTION|>--- conflicted
+++ resolved
@@ -49,14 +49,8 @@
 	/// Get the V-Ray plugin name.
 	std::string getVRayPluginID() const { return pluginID; }
 
-<<<<<<< HEAD
-	std::string               getVRayPluginType() const { return pluginType; }
-	std::string               getVRayPluginID() const   { return pluginID;   }
-	const PluginInfo         *getVRayPluginInfo() const { return pluginInfo; }
-=======
 	/// Get the static meta information about this specific plugin type
-	Parm::VRayPluginInfo* getVRayPluginInfo() const { return pluginInfo; }
->>>>>>> 17a0ddec
+	const PluginInfo* getVRayPluginInfo() const { return pluginInfo; }
 
 	/// Export the plugin instance as plugin description
 	/// @param pluginDesc[out] - accumulates attributes' changes
@@ -65,13 +59,6 @@
 	virtual PluginResult asPluginDesc(Attrs::PluginDesc &pluginDesc, VRayExporter &exporter, ExportContext *parentContext=nullptr) { return PluginResult::PluginResultNA; }
 
 protected:
-<<<<<<< HEAD
-	/// Defines V-Ray plugin type
-	virtual void              setPluginType()=0;
-	std::string               pluginType;
-	std::string               pluginID;
-	const PluginInfo         *pluginInfo;
-=======
 	/// Override this to initilize the concrete plugin category and type
 	virtual void setPluginType()=0;
 
@@ -85,8 +72,7 @@
 	/// VRay::PropertyMeta from AppSDK as these meta descriptions change
 	/// often with the specific V-Ray version (which now makes our JSON
 	/// descriptions outdated).
-	Parm::VRayPluginInfo     *pluginInfo;
->>>>>>> 17a0ddec
+	const PluginInfo         *pluginInfo;
 
 	VfhDisableCopy(VRayNode)
 };
