--- conflicted
+++ resolved
@@ -137,16 +137,10 @@
 
 	closeImdisplay();
 
-<<<<<<< HEAD
-	getExporter().reset();
-
-	FreePtr(vrayExporter);
-=======
-	if (exporter) {
-		exporter->reset();
-		FreePtr(exporter);
-	}
->>>>>>> e5e9ae3f
+	if (vrayExporter) {
+		vrayExporter->reset();
+		FreePtr(vrayExporter);
+	}
 }
 
 static struct VRayExporterIprUnload {
@@ -409,43 +403,18 @@
 		exporter.setROP(*ropNode);
 		exporter.setIPR(iprMode);
 
-<<<<<<< HEAD
-		if (exporter.initRenderer(isVFB, false)) {
-			ViewParams viewParams;
-			fillViewParamsFromDict(viewParamsDict, viewParams);
-
-			exporter.setDRSettings();
-
-			exporter.setRendererMode(getRendererIprMode(*ropNode));
-			exporter.setWorkMode(getExporterWorkMode(*ropNode));
-
-			exporter.getRenderer().showVFB(isVFB);
-			exporter.getRenderer().getVRay().setOnVFBClosed(isVFB ? onVFBClosed : nullptr);
-			exporter.getRenderer().getVRay().setOnImageReady(isRenderView ? onImageReady : nullptr);
-			exporter.getRenderer().getVRay().setOnRTImageUpdated(isRenderView? onRTImageUpdated : nullptr);
-			exporter.getRenderer().getVRay().setOnBucketReady(isRenderView ? onBucketReady : nullptr);
-
-			exporter.getRenderer().getVRay().setKeepBucketsInCallback(isRenderView);
-			exporter.getRenderer().getVRay().setKeepRTframesInCallback(isRenderView);
-
-			if (isRenderView) {
-				exporter.getRenderer().getVRay().setRTImageUpdateTimeout(250);
-			}
-
-			exporter.initExporter(getFrameBufferType(*ropNode), 1, now, now);
-
-			exporter.setFrame(now);
-=======
+
 		if (!exporter.initRenderer(isVFB, false)) {
 			Py_RETURN_NONE;
 		}
->>>>>>> e5e9ae3f
-
 		ViewParams viewParams;
 		fillViewParamsFromDict(viewParamsDict, viewParams);
+
 		exporter.setDRSettings();
+
 		exporter.setRendererMode(getRendererIprMode(*ropNode));
 		exporter.setWorkMode(getExporterWorkMode(*ropNode));
+
 		exporter.getRenderer().showVFB(isVFB);
 		exporter.getRenderer().getVRay().setOnVFBClosed(isVFB ? onVFBClosed : nullptr);
 		exporter.getRenderer().getVRay().setOnImageReady(isRenderView ? onImageReady : nullptr);
@@ -460,7 +429,8 @@
 		}
 
 		exporter.initExporter(getFrameBufferType(*ropNode), 1, now, now);
-		exporter.setCurrentTime(now);
+
+		exporter.setFrame(now);
 
 		exporter.exportSettings();
 		exporter.exportScene();
