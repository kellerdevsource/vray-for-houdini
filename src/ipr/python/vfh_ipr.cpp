--- conflicted
+++ resolved
@@ -507,12 +507,8 @@
 			VRayExporter &exporter = lk.getExporter();
 			exporter.initExporter(getFrameBufferType(*ropNode), 1, now, now);
 
-<<<<<<< HEAD
-		exporter.setTime(now);
-=======
-			exporter.setFrame(now);
-		}
->>>>>>> 48fd0759
+			exporter.setTime(now);
+		}
 
 		if (WithExporter lk{}) {
 			VRayExporter &exporter = lk.getExporter();
