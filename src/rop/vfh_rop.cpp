--- conflicted
+++ resolved
@@ -29,470 +29,7 @@
 static const UT_StringRef RT_UPDATE_SPARE_TAG = "rt_update";
 static const UT_StringRef apprenticeLimitMsg = "Third-party render engines are not allowed in Houdini Apprentice!";
 
-<<<<<<< HEAD
-
-static PRM_Name     parm_render_scripts("parm_render_scripts", "Scripts");
-
-static PRM_Name     parm_render_show_vfb("show_current_vfb", "Show VFB");
-static PRM_Name     parm_render_interactive("render_rt", "Render RT");
-
-static PRM_Name     parm_render_vfb_mode("render_vfb_mode", "Framebuffer");
-static PRM_Name     parm_render_vfb_mode_items[] = {
-	PRM_Name("Native"),
-	PRM_Name("Simple"),
-	PRM_Name(),
-};
-static PRM_ChoiceList parm_render_vfb_mode_menu(PRM_CHOICELIST_SINGLE, parm_render_vfb_mode_items);
-
-static PRM_Name     parm_render_sep_render("render_sep_render", "Render Settings");
-
-static PRM_Name     parm_render_sep_export("render_sep_export", "Export Settings");
-static PRM_Name     parm_render_export_path("render_export_filepath", "Export Filepath");
-static PRM_Default  parm_render_export_path_def(0, "$HIP/$HIPNAME.vrscene");
-
-static PRM_Name     parm_render_export_mode("render_export_mode", "Export Mode");
-static PRM_Name     parm_render_export_mode_items[] = {
-	PRM_Name("Render"),
-	PRM_Name("Export & Render"),
-	PRM_Name("Export"),
-	PRM_Name(),
-};
-static PRM_ChoiceList parm_render_export_mode_menu(PRM_CHOICELIST_SINGLE, parm_render_export_mode_items);
-
-static PRM_Name     parm_render_render_mode("render_render_mode", "Render Mode");
-static PRM_Name     parm_render_render_mode_items[] = {
-	PRM_Name("Production"),
-	PRM_Name("RT CPU"),
-	PRM_Name("GPU OpenCL"),
-	PRM_Name("GPU CUDA"),
-	PRM_Name(),
-};
-static PRM_ChoiceList parm_render_render_mode_menu(PRM_CHOICELIST_SINGLE, parm_render_render_mode_items);
-
-static PRM_Name  parm_render_ipr_mode("render_rt_mode", "RT Render Mode");
-static PRM_Name  parm_render_ipr_mode_items[] = {
-	PRM_Name("RT CPU"),
-	PRM_Name("GPU OpenCL"),
-	PRM_Name("GPU CUDA"),
-	PRM_Name(),
-};
-static PRM_ChoiceList parm_render_ipr_mode_menu(PRM_CHOICELIST_SINGLE, parm_render_ipr_mode_items);
-
-
-static PRM_Name  parm_render_sep_networks("render_sep_networks", "Networks");
-
-
-static PRM_Default       default_DRHost_address(0.0, "localhost");
-static PRM_Default       default_DRHost_port(0.0, "20207");
-static PRM_Name          parm_DR_enabled("dr_enabled", "Enabled");
-static PRM_Name          parm_DefaultDRHost_port("drhost_port", "Default Port");
-static PRM_Name          parm_DRHost_count("drhost_cnt", "Number of Hosts");
-static PRM_Range         parm_DRHost_countrange(PRM_RANGE_RESTRICTED, 1, PRM_RANGE_UI, 31);
-static PRM_Name          parm_DRHost_enabled("drhost#_enabled", "Enabled");
-static PRM_Name          parm_DRHost_address("drhost#_address", "Host Address");
-static PRM_Name          parm_DRHost_usedefaultport("drhost#_usedefaultport", "Use Default Port");
-static PRM_Name          parm_DRHost_port("drhost#_port", "Host Port");
-static PRM_Conditional   condition_DRDisabled("{ dr_enabled == 0 }");
-static PRM_Conditional   condition_DRHostDisabled("{ dr_enabled == 0 } { drhost#_enabled == 0 }");
-static PRM_Conditional   condition_DRHostPortDisabled("{ dr_enabled == 0 } { drhost#_enabled == 0 } { drhost#_usedefaultport == 1 }");
-
-static PRM_Name          parm_recreate_renderer("recreate_renderer", "Recreate Renderer");
-
-static PRM_Template      DRHostPrmTemplate[] = {
-	PRM_Template(PRM_TOGGLE_E, 1, &parm_DRHost_enabled, PRMoneDefaults,0,0,0,0,1,0,&condition_DRDisabled),
-	PRM_Template(PRM_STRING_E, 1, &parm_DRHost_address, &default_DRHost_address,0,0,0,0,1,0,&condition_DRHostDisabled),
-	PRM_Template(PRM_TOGGLE_E, 1, &parm_DRHost_usedefaultport, PRMoneDefaults,0,0,0,0,1,0,&condition_DRHostDisabled),
-	PRM_Template(PRM_STRING_E, 1, &parm_DRHost_port, &default_DRHost_port,0,0,0,0,1,0,&condition_DRHostPortDisabled),
-	PRM_Template()
-};
-
-static const char *res_fraction_items[] = {
-	"0.1",       "1/10 (One Tenth Resolution)",
-	"0.2",       "1/5 (One Fifth Resolution)",
-	"0.25",      "1/4 (Quarter Resolution)",
-	"0.3333333", "1/3 (One Third Resolution)",
-	"0.5",       "1/2 (Half Resolution)",
-	"0.6666666", "2/3 (Two Thirds Resolution)",
-	"0.75",      "3/4 (Three Quarter Resolution)",
-	"specific",  "User Specified Resolution",
-};
-
-static const int res_override_items[] = {
-	1280, 720
-};
-
-
-static PRM_Template* getCameraOverridesTemplate()
-{
-	static Parm::PRMList camOverrides;
-	if (camOverrides.empty()) {
-		camOverrides.addPrm(
-					Parm::PRMFactory(PRM_STRING_E, "render_camera", "Camera")
-							.setTypeExtended(PRM_TYPE_DYNAMIC_PATH)
-							.setDefault("/obj/cam1")
-					);
-		camOverrides.addPrm(
-					Parm::PRMFactory(PRM_TOGGLE_E, "override_camerares", "Override Camera Resolution")
-							.setDefault(PRMzeroDefaults)
-					);
-		camOverrides.addPrm(
-					Parm::PRMFactory(PRM_ORD_E, "res_fraction", "Resolution Scale")
-							.setChoiceListItems(PRM_CHOICELIST_SINGLE, res_fraction_items, CountOf(res_fraction_items))
-							.setDefault("0.5")
-							.addConditional("{ override_camerares == 0 }", PRM_CONDTYPE_HIDE)
-							.addConditional("{ override_camerares == 0 }", PRM_CONDTYPE_DISABLE)
-					);
-		camOverrides.addPrm(
-					Parm::PRMFactory(PRM_INT_E, "res_override", "Resolution")
-							.setVectorSize(2)
-							.setDefaults( res_override_items, CountOf(res_override_items))
-							.addConditional("{ override_camerares == 0 }", PRM_CONDTYPE_HIDE)
-							.addConditional("{ override_camerares == 0 } { res_fraction != \"specific\" }", PRM_CONDTYPE_DISABLE)
-					);
-		camOverrides.addPrm(
-					Parm::PRMFactory(PRM_INT_E, "aspect_override", "Pixel Aspect Ratio")
-							.setDefault(1)
-							.setRange(PRM_RANGE_UI, 0, PRM_RANGE_UI, 2)
-							.addConditional("{ override_camerares == 0 }", PRM_CONDTYPE_HIDE)
-							.addConditional("{ override_camerares == 0 } { res_fraction != \"specific\" }", PRM_CONDTYPE_DISABLE)
-					);
-	}
-
-	return camOverrides.getPRMTemplate();
-}
-
-
-static void addParmObjects(Parm::PRMList &myPrmList)
-{
-	myPrmList.addPrm(
-			Parm::PRMFactory(PRM_STRING_E, "vobject", "Candidate Objects")
-			.setTypeExtended(PRM_TYPE_DYNAMIC_PATH_LIST)
-			.setDefault( "*" )
-			.addSpareData("opfilter", "!!OBJ/GEOMETRY!!")
-			.addSpareData("oprelative", "/obj")
-			.addSpareData(RT_UPDATE_SPARE_TAG, RT_UPDATE_SPARE_TAG)
-			.getPRMTemplate()
-			);
-	myPrmList.addPrm(
-			Parm::PRMFactory(PRM_STRING_E, "forceobject", "Force Objects")
-			.setTypeExtended(PRM_TYPE_DYNAMIC_PATH_LIST)
-			.setDefault(PRMzeroDefaults)
-			.addSpareData("opfilter", "!!OBJ/GEOMETRY!!")
-			.addSpareData("oprelative", "/obj")
-			.addSpareData(RT_UPDATE_SPARE_TAG, RT_UPDATE_SPARE_TAG)
-			.getPRMTemplate()
-			);
-	myPrmList.addPrm(
-			Parm::PRMFactory(PRM_STRING_E, "matte_objects", "Forced Matte")
-			.setTypeExtended(PRM_TYPE_DYNAMIC_PATH_LIST)
-			.setDefault(PRMzeroDefaults)
-			.addSpareData("opfilter", "!!OBJ/GEOMETRY!!")
-			.addSpareData("oprelative", "/obj")
-			.addSpareData(RT_UPDATE_SPARE_TAG, RT_UPDATE_SPARE_TAG)
-			.getPRMTemplate()
-			);
-	myPrmList.addPrm(
-			Parm::PRMFactory(PRM_STRING_E, "phantom_objects", "Forced Phantom")
-			.setTypeExtended(PRM_TYPE_DYNAMIC_PATH_LIST)
-			.setDefault(PRMzeroDefaults)
-			.addSpareData("opfilter", "!!OBJ/GEOMETRY!!")
-			.addSpareData("oprelative", "/obj")
-			.addSpareData(RT_UPDATE_SPARE_TAG, RT_UPDATE_SPARE_TAG)
-			.getPRMTemplate()
-			);
-	myPrmList.addPrm(
-			Parm::PRMFactory(PRM_STRING_E, "excludeobject", "Exclude Objects")
-			.setTypeExtended(PRM_TYPE_DYNAMIC_PATH_LIST)
-			.setDefault(PRMzeroDefaults)
-			.addSpareData("opfilter", "!!OBJ/GEOMETRY!!")
-			.addSpareData("oprelative", "/obj")
-			.addSpareData(RT_UPDATE_SPARE_TAG, RT_UPDATE_SPARE_TAG)
-			.getPRMTemplate()
-			);
-
-	myPrmList.addPrm(
-			Parm::PRMFactory(PRM_SEPARATOR, "obj_light_sep")
-			.getPRMTemplate()
-			);
-
-	myPrmList.addPrm(
-			Parm::PRMFactory(PRM_STRING_E, "sololight", "Solo Light")
-			.setTypeExtended(PRM_TYPE_DYNAMIC_PATH_LIST)
-			.setDefault(PRMzeroDefaults)
-			.addSpareData("opfilter", "!!OBJ/LIGHT!!")
-			.addSpareData("oprelative", "/obj")
-			.addSpareData(RT_UPDATE_SPARE_TAG, RT_UPDATE_SPARE_TAG)
-			.getPRMTemplate()
-			);
-	myPrmList.addPrm(
-			Parm::PRMFactory(PRM_STRING_E, "alights", "Candidate Lights")
-			.setTypeExtended(PRM_TYPE_DYNAMIC_PATH_LIST)
-			.setDefault( "*" )
-			.addSpareData("opfilter", "!!OBJ/LIGHT!!")
-			.addSpareData("oprelative", "/obj")
-			.addSpareData(RT_UPDATE_SPARE_TAG, RT_UPDATE_SPARE_TAG)
-			.getPRMTemplate()
-			);
-	myPrmList.addPrm(
-			Parm::PRMFactory(PRM_STRING_E, "forcelights", "Force Lights")
-			.setTypeExtended(PRM_TYPE_DYNAMIC_PATH_LIST)
-			.setDefault(PRMzeroDefaults)
-			.addSpareData("opfilter", "!!OBJ/LIGHT!!")
-			.addSpareData("oprelative", "/obj")
-			.addSpareData(RT_UPDATE_SPARE_TAG, RT_UPDATE_SPARE_TAG)
-			.getPRMTemplate()
-			);
-	myPrmList.addPrm(
-			Parm::PRMFactory(PRM_STRING_E, "excludelights", "Exclude Lights")
-			.setTypeExtended(PRM_TYPE_DYNAMIC_PATH_LIST)
-			.setDefault(PRMzeroDefaults)
-			.addSpareData("opfilter", "!!OBJ/LIGHT!!")
-			.addSpareData("oprelative", "/obj")
-			.addSpareData(RT_UPDATE_SPARE_TAG, RT_UPDATE_SPARE_TAG)
-			.getPRMTemplate()
-			);
-	myPrmList.addPrm(
-			Parm::PRMFactory(PRM_TOGGLE_E, "soho_autoheadlight", "Headlight Creation")
-			.setTypeExtended(PRM_TYPE_DYNAMIC_PATH_LIST)
-			.setDefault(PRMoneDefaults)
-			.addSpareData(RT_UPDATE_SPARE_TAG, RT_UPDATE_SPARE_TAG)
-			.getPRMTemplate()
-			);
-
-	myPrmList.addPrm(
-			Parm::PRMFactory(PRM_SEPARATOR, "light_fog_sep")
-			.getPRMTemplate()
-			);
-
-	myPrmList.addPrm(
-			Parm::PRMFactory(PRM_STRING_E, "vfog", "Visible Fog")
-			.setTypeExtended(PRM_TYPE_DYNAMIC_PATH_LIST)
-			.setDefault( "*" )
-			.addSpareData("opfilter", "!!OBJ/FOG!!")
-			.addSpareData("oprelative", "/obj")
-			.addSpareData(RT_UPDATE_SPARE_TAG, RT_UPDATE_SPARE_TAG)
-			.getPRMTemplate()
-			);
-}
-
-
-static void addParmGlobals(Parm::PRMList &myPrmList)
-{
-	myPrmList.addPrm(PRM_Template(PRM_CALLBACK, 1, &parm_render_show_vfb, 0, 0, 0, VRayRendererNode::RendererShowVFB));
-	myPrmList.addPrm(PRM_Template(PRM_CALLBACK, 1, &parm_render_interactive, 0, 0, 0, VRayRendererNode::RtStartSession));
-
-	myPrmList.addPrm(PRM_Template(PRM_HEADING, 1, &parm_render_sep_render));
-
-	myPrmList.addPrm(PRM_Template(PRM_ORD, 1, &parm_render_render_mode, PRMzeroDefaults, &parm_render_render_mode_menu));
-	myPrmList.addPrm(PRM_Template(PRM_ORD, 1, &parm_render_ipr_mode, PRMzeroDefaults, &parm_render_ipr_mode_menu));
-	myPrmList.addPrm(PRM_Template(PRM_ORD, 1, &parm_render_export_mode, PRMzeroDefaults, &parm_render_export_mode_menu));
-	myPrmList.addPrm(PRM_Template(PRM_ORD, 1, &parm_render_vfb_mode, PRMzeroDefaults, &parm_render_vfb_mode_menu));
-	myPrmList.addPrm(PRM_Template(PRM_TOGGLE_E, 1, &parm_recreate_renderer, PRMzeroDefaults));
-
-	myPrmList.addPrm(PRM_Template(PRM_HEADING, 1, &parm_render_sep_export));
-	myPrmList.addPrm(PRM_Template(PRM_FILE_E, PRM_TYPE_DYNAMIC_PATH, 1, &parm_render_export_path, &parm_render_export_path_def));
-	myPrmList.addPrm(
-			Parm::PRMFactory(PRM_TOGGLE_E, "exp_separatefiles", "Export Each Frame In Separate File")
-			.setDefault( PRMzeroDefaults )
-			.addConditional("{ render_export_mode == \"Render\" }", PRM_CONDTYPE_DISABLE)
-			.setInvisible(true)
-			.getPRMTemplate()
-			);
-	myPrmList.addPrm(
-			Parm::PRMFactory(PRM_TOGGLE_E, "exp_hexdata", "Export Data In Hex Format")
-			.setDefault( PRMoneDefaults )
-			.addConditional("{ render_export_mode == \"Render\" }", PRM_CONDTYPE_DISABLE)
-			.getPRMTemplate()
-			);
-	myPrmList.addPrm(
-			Parm::PRMFactory(PRM_TOGGLE_E, "exp_compressed", "Export Compressed")
-			.setDefault( PRMoneDefaults )
-			.addConditional("{ render_export_mode == \"Render\" }", PRM_CONDTYPE_DISABLE)
-			.getPRMTemplate()
-			);
-
-
-	myPrmList.addPrm(PRM_Template(PRM_HEADING, 1, &parm_render_sep_networks));
-	myPrmList.addPrm(PRM_Template(PRM_STRING_E, PRM_TYPE_DYNAMIC_PATH, 1, &Parm::parm_render_net_render_channels, &Parm::PRMemptyStringDefault));
-	myPrmList.addPrm(PRM_Template(PRM_STRING_E, PRM_TYPE_DYNAMIC_PATH, 1, &Parm::parm_render_net_environment,     &Parm::PRMemptyStringDefault));
-
-	// Standard ROP settings
-	//
-	myPrmList.addPrm(PRM_Template(PRM_HEADING, 1, &parm_render_scripts));
-
-	int tmpls[] = {
-		ROP_TPRERENDER_TPLATE,
-		ROP_PRERENDER_TPLATE,
-		ROP_LPRERENDER_TPLATE,
-		ROP_TPREFRAME_TPLATE,
-		ROP_PREFRAME_TPLATE,
-		ROP_LPREFRAME_TPLATE,
-		ROP_TPOSTFRAME_TPLATE,
-		ROP_POSTFRAME_TPLATE,
-		ROP_LPOSTFRAME_TPLATE,
-		ROP_TPOSTRENDER_TPLATE,
-		ROP_POSTRENDER_TPLATE,
-		ROP_LPOSTRENDER_TPLATE,
-	};
-	for( auto tmplidx : tmpls ) {
-		myPrmList.addPrm(theRopTemplates[ tmplidx ]);
-	}
-}
-
-
-static void addParmDR(Parm::PRMList &myPrmList)
-{
-	myPrmList.addPrm(PRM_Template(PRM_TOGGLE_E, 1, &parm_DR_enabled, PRMzeroDefaults));
-	myPrmList.addPrm(PRM_Template(PRM_STRING_E, 1, &parm_DefaultDRHost_port, &default_DRHost_port,0,0,0,0,1,0,&condition_DRDisabled));
-	myPrmList.addPrm(PRM_Template(PRM_MULTITYPE_LIST, DRHostPrmTemplate, 1, &parm_DRHost_count,0,&parm_DRHost_countrange,0,0,&condition_DRDisabled));
-}
-
-
-static PRM_Template* getTemplates()
-{
-	static Parm::PRMList myPrmList;
-	if (myPrmList.empty()) {
-		myPrmList.reserve(400);
-
-		myPrmList.switcherBegin("VRayRenderSettings");
-
-		// Globals Tab
-		myPrmList.addFolder("Globals");
-		addParmGlobals(myPrmList);
-
-		// Objects Tab
-		myPrmList.addFolder("Objects");
-		addParmObjects(myPrmList);
-
-		// Renderer settings
-		//
-
-		// Camera tab
-		myPrmList.addFolder("Camera");
-		myPrmList.switcherBegin("VRayCameraSettings");
-
-		myPrmList.addFolder("Camera");
-		Parm::addPrmTemplateForPlugin( "SettingsCamera", myPrmList);
-
-		myPrmList.addFolder("Depth Of Field");
-		Parm::addPrmTemplateForPlugin( "SettingsCameraDof", myPrmList);
-
-		myPrmList.addFolder("Motion Blur");
-		Parm::addPrmTemplateForPlugin( "SettingsMotionBlur", myPrmList);
-
-		myPrmList.addFolder("Stereo");
-		Parm::addPrmTemplateForPlugin( "VRayStereoscopicSettings", myPrmList);
-
-		myPrmList.switcherEnd();
-
-		// GI tab
-		myPrmList.addFolder("GI");
-		myPrmList.switcherBegin("VRayGiSettings");
-
-		myPrmList.addFolder("GI");
-		Parm::addPrmTemplateForPlugin( "SettingsGI", myPrmList);
-
-		myPrmList.addFolder("Brute Force");
-		Parm::addPrmTemplateForPlugin( "SettingsDMCGI", myPrmList);
-
-		myPrmList.addFolder("Irradiance Map");
-		Parm::addPrmTemplateForPlugin( "SettingsIrradianceMap", myPrmList);
-
-		myPrmList.addFolder("Light Cache");
-		Parm::addPrmTemplateForPlugin( "SettingsLightCache", myPrmList);
-
-		myPrmList.switcherEnd();
-
-		// Sampler tab
-		myPrmList.addFolder("Sampler");
-		myPrmList.switcherBegin("VRaySamplersSettings");
-
-		myPrmList.addFolder("DMC");
-		Parm::addPrmTemplateForPlugin( "SettingsDMCSampler", myPrmList);
-
-		myPrmList.addFolder("AA");
-		Parm::addPrmTemplateForPlugin( "SettingsImageSampler", myPrmList);
-
-		myPrmList.switcherEnd();
-
-		// Options tab
-		myPrmList.addFolder("Options");
-		Parm::addPrmTemplateForPlugin( "SettingsOptions", myPrmList);
-
-		// Output tab
-		myPrmList.addFolder("Output");
-		Parm::addPrmTemplateForPlugin( "SettingsOutput", myPrmList);
-
-		// Color Mapping tab
-		myPrmList.addFolder("Color Mapping");
-		Parm::addPrmTemplateForPlugin( "SettingsColorMapping", myPrmList);
-
-		// Raycaster tab
-		myPrmList.addFolder("Raycaster");
-		Parm::addPrmTemplateForPlugin( "SettingsRaycaster", myPrmList);
-
-		// Regions tab
-		myPrmList.addFolder("Regions");
-		Parm::addPrmTemplateForPlugin( "SettingsRegionsGenerator", myPrmList);
-
-		// RT tab
-		myPrmList.addFolder("RT");
-		Parm::addPrmTemplateForPlugin( "SettingsRTEngine", myPrmList);
-
-		// Caustics tab
-		myPrmList.addFolder("Caustics");
-		Parm::addPrmTemplateForPlugin( "SettingsCaustics", myPrmList);
-
-		// Displacement tab
-		myPrmList.addFolder("Displacement");
-		Parm::addPrmTemplateForPlugin( "SettingsDefaultDisplacement", myPrmList);
-
-		// DR Tab
-		myPrmList.addFolder("DR");
-		addParmDR(myPrmList);
-
-#if 0
-		myPrmList.addFolder("SOHO");
-		myPrmList.addPrm(
-			Parm::PRMFactory(PRM_FILE_E, "soho_program", "soho_program")
-			.setDefault("vfh_ipr")
-			.getPRMTemplate()
-		);
-		myPrmList.addPrm(
-			Parm::PRMFactory(PRM_FILE_E, "soho_pipecmd", "soho_pipecmd")
-			.setDefault("vfh_ipr.py")
-			.getPRMTemplate()
-		);
-		myPrmList.addPrm(
-			Parm::PRMFactory(PRM_ORD_E, "soho_outputmode", "soho_outputmode")
-			.setDefault("0")
-			.getPRMTemplate()
-		);
-		myPrmList.addPrm(
-			Parm::PRMFactory(PRM_TOGGLE_E, "soho_ipr_support", "soho_ipr_support")
-			.setDefault(1)
-			.getPRMTemplate()
-		);
-		myPrmList.addPrm(
-			Parm::PRMFactory(PRM_TOGGLE_E, "soho_viewport_menu", "soho_viewport_menu")
-			.setDefault(1)
-			.getPRMTemplate()
-		);
-		myPrmList.addPrm(
-			Parm::PRMFactory(PRM_TOGGLE_E, "soho_previewsupport", "soho_previewsupport")
-			.setDefault(1)
-			.getPRMTemplate()
-		);
-#endif
-		myPrmList.switcherEnd();
-	}
-
-	return myPrmList.getPRMTemplate();
-}
-
-=======
 static Parm::PRMList prmList;
->>>>>>> 52f3a041
 
 OP_TemplatePair* VRayRendererNode::getTemplatePair()
 {
