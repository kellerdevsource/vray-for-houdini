//
// Copyright (c) 2015-2016, Chaos Software Ltd
//
// V-Ray For Houdini
//
// ACCESSIBLE SOURCE CODE WITHOUT DISTRIBUTION OF MODIFICATION LICENSE
//
// Full license text: https://github.com/ChaosGroup/vray-for-houdini/blob/master/LICENSE
//

#if 0

#include "vfh_defines.h"
#include "vfh_prm_def.h"
#include "vfh_prm_json.h"
#include "vfh_prm_globals.h"
#include "vfh_log.h"

#include <QDirIterator>

#ifdef _MSC_VER
#  include <boost/config/compiler/visualc.hpp>
#endif
#include <boost/property_tree/ptree.hpp>
#include <boost/property_tree/json_parser.hpp>
#include <boost/lexical_cast.hpp>
#include <boost/format.hpp>

#define SKIP_TYPE(attrType) (\
	attrType == "LIST"     || \
	attrType == "MAPCHANNEL_LIST" || \
	attrType == "COLOR_LIST" || \
	attrType == "VECTOR_LIST" || \
	attrType == "TRANSFORM_LIST" || \
	attrType == "INT_LIST" || \
	attrType == "FLOAT_LIST")

#define OUTPUT_TYPE(attrType) (\
	attrType == "OUTPUT_PLUGIN"         || \
	attrType == "OUTPUT_COLOR"          || \
	attrType == "OUTPUT_TEXTURE"        || \
	attrType == "OUTPUT_INT_TEXTURE"    || \
	attrType == "OUTPUT_FLOAT_TEXTURE"  || \
	attrType == "OUTPUT_VECTOR_TEXTURE" || \
	attrType == "OUTPUT_MATRIX_TEXTURE" || \
	attrType == "OUTPUT_TRANSFORM_TEXTURE")

#define MAPPABLE_TYPE(attrType) (\
	attrType == "BRDF"              || \
	attrType == "MATERIAL"          || \
	attrType == "GEOMETRY"          || \
	attrType == "PLUGIN"            || \
	attrType == "VECTOR"            || \
	attrType == "UVWGEN"            || \
	attrType == "MATRIX"            || \
	attrType == "TRANSFORM"         || \
	attrType == "TEXTURE"           || \
	attrType == "FLOAT_TEXTURE"     || \
	attrType == "INT_TEXTURE"       || \
	attrType == "VECTOR_TEXTURE"    || \
	attrType == "MATRIX_TEXTURE"    || \
	attrType == "TRANSFORM_TEXTURE")

#define NOT_ANIMATABLE_TYPE(attrType) (\
	attrType == "BRDF"     || \
	attrType == "MATERIAL" || \
	attrType == "GEOMETRY" || \
	attrType == "UVWGEN"   || \
	attrType == "PLUGIN")


using namespace VRayForHoudini;
using namespace VRayForHoudini::Parm;


<<<<<<< HEAD
=======
typedef boost::property_tree::ptree       JsonTree;
typedef JsonTree::value_type              JsonItem;
typedef std::map<std::string, JsonTree>   JsonDescs;


struct JsonPluginDescGenerator {
public:
	JsonPluginDescGenerator() {}
	~JsonPluginDescGenerator() { freeData(); }

	/// Get a json object for given pluginID
	/// @pluginID - the requested plugin's ID
	/// @return pointer - to the json describing the plugin
	///         nullptr - json not found for given plugin ID
	JsonTree *getTree(const std::string &pluginID);

	/// Check if we already loaded data from files
	bool hasData() { return parsedData.size(); }
	/// Load data from json files
	void parseData();
	/// Free all loaded data
	void freeData();

private:
	JsonDescs  parsedData; ///< Json objects for all plugins

	VfhDisableCopy(JsonPluginDescGenerator)
} JsonPluginInfoParser;

void JsonPluginDescGenerator::parseData()
{
	Log::getLog().info("Parse plugin description data...");

	const char *jsonDescsFilepath = getenv("VRAY_PLUGIN_DESC_PATH");
	if (NOT(jsonDescsFilepath)) {
		Log::getLog().error("VRAY_PLUGIN_DESC_PATH environment variable is not found!");
		return;
	}

	QDirIterator it(jsonDescsFilepath, QDirIterator::Subdirectories);
	while (it.hasNext()) {
		const QString &filePath = it.next();
		if (filePath.endsWith(".json")) {
			QFileInfo fileInfo(filePath);

#ifdef __APPLE__
			std::ifstream fileStream(filePath.toAscii().constData());
#else
			std::ifstream fileStream(filePath.toStdString());
#endif
			const std::string &fileName = fileInfo.baseName().toStdString();

			try {
				JsonTree &pTree = parsedData[fileName];
				boost::property_tree::json_parser::read_json(fileStream, pTree);
			}
			catch (...) {
				Log::getLog().error("Error parsing %s",
							fileName.c_str());
			}
		}
	}

	if (NOT(parsedData.size())) {
		Log::getLog().error("No descriptions parsed! May be VRAY_PLUGIN_DESC_PATH points to an empty / incorrect directory?");
	}
}


JsonTree* JsonPluginDescGenerator::getTree(const std::string &pluginID)
{
	return parsedData.count(pluginID) ? &parsedData[pluginID] : nullptr;
}


void JsonPluginDescGenerator::freeData()
{
	parsedData.clear();
}


static void makeSpaceSeparatedTitleCase(std::string &attrName)
{
	// Title case and "_" to space
	for (int i = 0; i < attrName.length(); ++i) {
		const char &c = attrName[i];
		if (!(c >= 'A' && c <= 'Z')) {
			if ((i == 0) || (attrName[i-1] == '_')) {
				if (i) {
					attrName[i-1] = ' ';
				}
				// Don't modify digits
				if (!(c >= '0' && c <= '9')) {
					attrName[i] -= 32;
				}
			}
		}
	}
}
>>>>>>> a68f85f5


VRayPluginInfo* Parm::generatePluginInfo(const std::string &pluginID)
{
	if (!JsonPluginInfoParser.hasData()) {
		JsonPluginInfoParser.parseData();
	}

	VRayPluginInfo *pluginInfo = nullptr;

	const JsonTree *jsonPluginDesc = JsonPluginInfoParser.getTree(pluginID);
	if (jsonPluginDesc) {
		const std::string &pluginTypeStr = jsonPluginDesc->get_child("Type").data();

		pluginInfo = Parm::NewVRayPluginInfo(pluginID);
		pluginInfo->pluginType = pluginType;

		// Create default outputs
		switch (pluginType) {
			case Parm::PluginTypeBRDF: {
				pluginInfo->outputs.push_back(SocketDesc(PRM_Name("BRDF", "BRDF"), VOP_TYPE_BSDF));
				break;
			}
			case Parm::PluginTypeMaterial: {
				pluginInfo->outputs.push_back(SocketDesc(PRM_Name("Material", "Material"), VOP_SURFACE_SHADER));
				break;
			}
			case Parm::PluginTypeUvwgen: {
				pluginInfo->outputs.push_back(SocketDesc(PRM_Name("Mapping", "Mapping"), VOP_TYPE_VECTOR));
				break;
			}
			case Parm::PluginTypeTexture: {
				if (pluginID == "BitmapBuffer") {
					pluginInfo->outputs.push_back(SocketDesc(PRM_Name("Bitmap", "Bitmap"), VOP_TYPE_VOID));
				}
				if (pluginID == "TexColorToFloat") {
					pluginInfo->outputs.push_back(SocketDesc(PRM_Name("Output", "Output"), VOP_TYPE_FLOAT));
				}
				else {
					pluginInfo->outputs.push_back(SocketDesc(PRM_Name("Output", "Output"), VOP_TYPE_COLOR));
				}
				break;
			}
			case Parm::PluginTypeGeometry: {
				pluginInfo->outputs.push_back(SocketDesc(PRM_Name("Geometry", "Geometry"), VOP_GEOMETRY_SHADER));
				break;
			}
			case Parm::PluginTypeRenderChannel: {
				if (pluginID != "SettingsRenderChannels") {
					pluginInfo->outputs.push_back(SocketDesc(PRM_Name("Channel", "Channel"), VOP_TYPE_VOID));
				}
				break;
			}
			case Parm::PluginTypeEffect: {
				if (pluginID == "PhxShaderCache") {
					pluginInfo->outputs.push_back(SocketDesc(PRM_Name("Cache", "Cache"), VOP_TYPE_VOID));
				}
				else if (pluginID == "PhxShaderSim") {
					pluginInfo->outputs.push_back(SocketDesc(PRM_Name("PhxShaderSim", "PhxShaderSim"), VOP_ATMOSPHERE_SHADER));
				}
				else {
					pluginInfo->outputs.push_back(SocketDesc(PRM_Name("Effect", "Effect"), VOP_TYPE_VOID));
				}
				break;
			}
		}

		for (const auto &v : jsonPluginDesc->get_child("Parameters")) {
			const std::string &attrName = v.second.get_child("attr").data();
			const std::string &attrType = v.second.get_child("type").data();

			if (SKIP_TYPE(attrType)) {
				continue;
			}

			if (v.second.count("available")) {
				std::set<std::string> availableIn;
				for (const auto &item : v.second.get_child("available")) {
					availableIn.insert(item.second.get_value<std::string>(""));
				}
				if (!availableIn.count("HOUDINI")) {
					continue;
				}
			}

			AttrDesc &attrDesc = pluginInfo->attributes[attrName];

			if (v.second.count("skip")) {
				// Skip was used in a meaning of non-automatic export,
				// so param should be generated
				attrDesc.custom_handling = v.second.get<bool>("skip");
			}

			if (v.second.count("options")) {
				for (const auto &item : v.second.get_child("options")) {
					const std::string &option = item.second.get_value<std::string>("");
					if (option == "LINKED_ONLY") {
						attrDesc.linked_only = true;
					}
					else if (option == "EXPORT_AS_RADIANS") {
						attrDesc.convert_to_radians = true;
					}
				}
			}

			attrDesc.attr = attrName;
			attrDesc.desc = v.second.get_child("desc").data();

			VOP_Type socketType = VOP_TYPE_UNDEF;
			if (attrType == "BOOL") {
				attrDesc.value.type = ParmType::eBool;
				attrDesc.value.defBool = v.second.get<bool>("default");
				socketType = VOP_TYPE_INTEGER;
			}
			else if (attrType == "INT") {
				attrDesc.value.type = ParmType::eInt;
				attrDesc.value.defInt = v.second.get<int>("default");
				socketType = VOP_TYPE_INTEGER;
			}
			else if (attrType == "INT_TEXTURE") {
				attrDesc.value.type = ParmType::eTextureInt;
				attrDesc.value.defInt = v.second.get<int>("default");
				socketType = VOP_TYPE_INTEGER;
			}
			else if (attrType == "FLOAT") {
				attrDesc.value.type = ParmType::eFloat;
				attrDesc.value.defFloat = v.second.get<float>("default");
				socketType = VOP_TYPE_FLOAT;
			}
			else if (attrType == "FLOAT_TEXTURE") {
				attrDesc.value.type = ParmType::eTextureFloat;
				attrDesc.value.defFloat = v.second.get<float>("default");
				socketType = VOP_TYPE_FLOAT;
			}
			else if (attrType == "ENUM") {
				attrDesc.value.type = ParmType::eEnum;

				Parm::EnumItem::EnumValueType enumType = Parm::EnumItem::EnumValueInt;

				// Collect enum items
				// Enum item definition ("value", "UI Name", "Description")

				for (const auto &_v : v.second.get_child("items")) {
					std::vector<std::string> r;
					for (const auto &item : _v.second.get_child("")) {
						r.push_back(item.second.get_value<std::string>(""));
					}

					Parm::EnumItem item;
					try {
						item.value = boost::lexical_cast<int>(r[0]);
					}
					catch (...) {
						enumType = Parm::EnumItem::EnumValueString;
						item.valueString = r[0];
						item.valueType   = enumType;
					}

					item.label = r[1];
					item.desc  = r[2];

					attrDesc.value.defEnumItems.push_back(item);
				}

				// Menu items are 0 based, but our enum indexes could be -1,
				// so we need to find defaut menu index
				int menuDefIndex = 0;
				if (enumType == Parm::EnumItem::EnumValueInt) {
					const int enumDefValue = boost::lexical_cast<int>(v.second.get<int>("default"));
					for (const auto &eIt : attrDesc.value.defEnumItems) {
						if (eIt.value == enumDefValue)
							break;
						menuDefIndex++;
					}
				}
				else {
					const std::string &enumDefValue = v.second.get_child("default").data();
					for (const auto &eIt : attrDesc.value.defEnumItems) {
						if (eIt.valueString == enumDefValue) {
							break;
						}
						menuDefIndex++;
					}
				}
				attrDesc.value.defEnum = menuDefIndex;
			}
			else if (attrType == "COLOR") {
				attrDesc.value.type = ParmType::eColor;

				int c = 0;
				for (const auto &_v : v.second.get_child("default")) {
					attrDesc.value.defColor[c++] = _v.second.get<float>("");
				}

				socketType = VOP_TYPE_COLOR;
			}
			else if (attrType == "ACOLOR") {
				attrDesc.value.type = ParmType::eAColor;

				int c = 0;
				for (const auto &_v : v.second.get_child("default")) {
					attrDesc.value.defAColor[c++] = _v.second.get<float>("");
				}

				socketType = VOP_TYPE_COLOR;
			}
			else if (attrType == "TEXTURE") {
				attrDesc.value.type = ParmType::eTextureColor;

				int c = 0;
				for (const auto &_v : v.second.get_child("default")) {
					attrDesc.value.defAColor[c++] = _v.second.get<float>("");
				}

				socketType = VOP_TYPE_COLOR;
			}
			else if (attrType == "STRING") {
				attrDesc.value.type = ParmType::eString;

				// TODO:
				//  [ ] Set proper default
				//  [ ] Check for subtype (filepath, dirpath or name)
				attrDesc.value.defString = "";
			}
			else if (attrType == "VECTOR") {
				attrDesc.value.type = ParmType::eVector;

				int c = 0;
				for (const auto &_v : v.second.get_child("default")) {
					attrDesc.value.defColor[c++] = _v.second.get<float>("");
				}

				socketType = VOP_TYPE_VECTOR;
			}
			else if (attrType == "MATRIX") {
				attrDesc.value.type = ParmType::eMatrix;

				int c = 0;
				for (const auto &_v : v.second.get_child("default")) {
					attrDesc.value.defMatrix[c++] = _v.second.get<float>("");
				}

				socketType = VOP_TYPE_MATRIX3;
			}
			else if (attrType == "TRANSFORM") {
				attrDesc.value.type = ParmType::eTransform;

				int c = 0;
				for (const auto &_v : v.second.get_child("default")) {
					attrDesc.value.defMatrix[c++] = _v.second.get<float>("");
				}

				socketType = VOP_TYPE_MATRIX4;
			}
			else if (attrType == "BRDF") {
				attrDesc.value.type = ParmType::ePlugin;
				socketType = VOP_TYPE_BSDF;
			}
			else if (attrType == "MATERIAL") {
				attrDesc.value.type = ParmType::ePlugin;
				socketType = VOP_SURFACE_SHADER;
			}
			else if (attrType == "UVWGEN") {
				attrDesc.value.type = ParmType::ePlugin;
				socketType = VOP_TYPE_VECTOR;
			}
			else if (attrType == "PLUGIN") {
				attrDesc.value.type = ParmType::ePlugin;
				socketType = VOP_TYPE_VOID;
			}
			else if (attrType == "OUTPUT_PLUGIN") {
				attrDesc.value.type = ParmType::eOutputPlugin;
				socketType = VOP_TYPE_VOID;
			}
			else if (attrType == "OUTPUT_COLOR") {
				attrDesc.value.type = ParmType::eOutputColor;
				socketType = VOP_TYPE_COLOR;
			}
			else if (attrType == "OUTPUT_TEXTURE") {
				attrDesc.value.type = ParmType::eOutputTextureColor;
				socketType = VOP_TYPE_COLOR;
			}
			else if (attrType == "OUTPUT_FLOAT_TEXTURE") {
				attrDesc.value.type = ParmType::eOutputTextureFloat;
				socketType = VOP_TYPE_FLOAT;
			}
			else if (attrType == "OUTPUT_INT_TEXTURE") {
				attrDesc.value.type = ParmType::eOutputTextureInt;
				socketType = VOP_TYPE_INTEGER;
			}
			else if (attrType == "OUTPUT_VECTOR_TEXTURE") {
				attrDesc.value.type = ParmType::eOutputTextureVector;
				socketType = VOP_TYPE_VECTOR;
			}
			else if (attrType == "OUTPUT_MATRIX_TEXTURE") {
				attrDesc.value.type = ParmType::eOutputTextureMatrix;
				socketType = VOP_TYPE_MATRIX3;
			}
			else if (attrType == "OUTPUT_TRANSFORM_TEXTURE") {
				attrDesc.value.type = ParmType::eOutputTextureTransform;
				socketType = VOP_TYPE_MATRIX4;
			}
			else if (attrType == "WIDGET_RAMP") {
				attrDesc.value.type = ParmType::eRamp;

				const auto &rampDesc = v.second.get_child("attrs");
				if (rampDesc.count("colors")) {
					attrDesc.value.defRamp.colors = rampDesc.get_child("colors").data();
				}
				if (rampDesc.count("positions")) {
					attrDesc.value.defRamp.positions = rampDesc.get_child("positions").data();
				}
				if (rampDesc.count("interpolations")) {
					attrDesc.value.defRamp.interpolations = rampDesc.get_child("interpolations").data();
				}
			}
			else if (attrType == "WIDGET_CURVE") {
				attrDesc.value.type = ParmType::eCurve;

				const auto &curveDesc = v.second.get_child("attrs");
				if (curveDesc.count("values")) {
					attrDesc.value.defCurve.values = curveDesc.get_child("values").data();
				}
				if (curveDesc.count("positions")) {
					attrDesc.value.defCurve.positions = curveDesc.get_child("positions").data();
				}
				if (curveDesc.count("interpolations")) {
					attrDesc.value.defCurve.interpolations = curveDesc.get_child("interpolations").data();
				}
			}

			PRM_Name socketName(attrDesc.attr.c_str(), attrDesc.label.c_str());
			if (MAPPABLE_TYPE(attrType)) {
				pluginInfo->inputs.push_back(SocketDesc(socketName, socketType, attrDesc.value.type));
			}
			else if (OUTPUT_TYPE(attrType)) {
				pluginInfo->outputs.push_back(SocketDesc(socketName, socketType, attrDesc.value.type));
			}
		}

		// Add specific attributes
		//
		// TODO: Add WIDGET_CURVE to JSON desc
		if (pluginID == "TexFalloff") {
			AttrDesc &curveAttrDesc = pluginInfo->attributes["curve"];
			curveAttrDesc.attr  = "curve";
			curveAttrDesc.label = "Falloff Curve";
			curveAttrDesc.value.type = ParmType::eCurve;
		}

	}

	return pluginInfo;
}

#endif<|MERGE_RESOLUTION|>--- conflicted
+++ resolved
@@ -73,8 +73,6 @@
 using namespace VRayForHoudini::Parm;
 
 
-<<<<<<< HEAD
-=======
 typedef boost::property_tree::ptree       JsonTree;
 typedef JsonTree::value_type              JsonItem;
 typedef std::map<std::string, JsonTree>   JsonDescs;
@@ -174,7 +172,6 @@
 		}
 	}
 }
->>>>>>> a68f85f5
 
 
 VRayPluginInfo* Parm::generatePluginInfo(const std::string &pluginID)
