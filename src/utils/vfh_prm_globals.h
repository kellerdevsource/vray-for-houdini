//
// Copyright (c) 2015-2016, Chaos Software Ltd
//
// V-Ray For Houdini
//
// ACCESSIBLE SOURCE CODE WITHOUT DISTRIBUTION OF MODIFICATION LICENSE
//
// Full license text: https://github.com/ChaosGroup/vray-for-houdini/blob/master/LICENSE
//

#ifndef VRAY_FOR_HOUDINI_PRM_GLOBALS_H
#define VRAY_FOR_HOUDINI_PRM_GLOBALS_H

<<<<<<< HEAD
#include "vfh_typedefs.h"

namespace VRayForHoudini {
namespace Parm {

extern StringSet RenderSettingsPlugins;
extern StringSet RenderGIPlugins;

} // namespace Parm
} // namespace VRayForHoudini

=======
>>>>>>> a68f85f5
#endif // VRAY_FOR_HOUDINI_PRM_GLOBALS_H<|MERGE_RESOLUTION|>--- conflicted
+++ resolved
@@ -11,18 +11,4 @@
 #ifndef VRAY_FOR_HOUDINI_PRM_GLOBALS_H
 #define VRAY_FOR_HOUDINI_PRM_GLOBALS_H
 
-<<<<<<< HEAD
-#include "vfh_typedefs.h"
-
-namespace VRayForHoudini {
-namespace Parm {
-
-extern StringSet RenderSettingsPlugins;
-extern StringSet RenderGIPlugins;
-
-} // namespace Parm
-} // namespace VRayForHoudini
-
-=======
->>>>>>> a68f85f5
 #endif // VRAY_FOR_HOUDINI_PRM_GLOBALS_H