--- conflicted
+++ resolved
@@ -122,11 +122,7 @@
 	GU_Detail* gdmp = new GU_Detail();
 	GU_PrimPoly *poly = GU_PrimPoly::build(gdmp, 4, GU_POLY_CLOSED, 0);
 
-<<<<<<< HEAD
-	const float size = get_plane_size(GET_PRIM_SINGLE);
-=======
 	const float size = getPlaneSize();
->>>>>>> 9a90fba4
 
 	GA_Offset pOff = gdmp->appendPoint();
 	gdmp->setPos3(pOff, UT_Vector3(-size, 0.0f, -size));
