--- conflicted
+++ resolved
@@ -268,67 +268,6 @@
 	return res;
 }
 
-<<<<<<< HEAD
-void VRayVolumeGridRef::buildMapping()
-{
-	using namespace PhxChannelsUtils;
-
-	const QString loadPath = getCurrentPath();
-	if (loadPath.isEmpty())
-		return;
-
-	UT_String chanMap = "";
-
-	// Aur caches don't need any mappings.
-	if (loadPath.endsWith(".aur")) {
-		setPhxChannelMap(UT_StringArray());
-	}
-	else {
-		UT_StringArray channels;
-		getPhxChannelMap(channels);
-
-		// will hold names so we can use pointers to them
-		std::vector<UT_String> names;
-		std::vector<int> ids;
-		for (int c = 0; c < CHANNEL_COUNT; ++c) {
-			const ChannelInfo &chan = chInfo[c];
-
-			UT_String value(UT_String::ALWAYS_DEEP);
-
-			const int64 res = getOptions().hasOption(chan.propName)
-				? getOptions().getOptionI(chan.propName) - 1
-				: -1;
-
-			if (res >= 0 && res < channels.size()) {
-				value = channels(res);
-				if (value != "" && value != "0") {
-					names.push_back(value);
-					ids.push_back(static_cast<int>(chan));
-				}
-			}
-		}
-
-		const char *inputNames[CHANNEL_COUNT] = { 0 };
-		for (int c = 0; c < names.size(); ++c) {
-			inputNames[c] = names[c];
-		}
-
-		char usrchmap[MAX_CHAN_MAP_LEN] = { 0, };
-		if (1 == aurComposeChannelMappingsString(usrchmap, MAX_CHAN_MAP_LEN, ids.data(), const_cast<char * const *>(inputNames), names.size())) {
-			chanMap = usrchmap;
-		}
-
-		// user made no mappings - get default
-		if (chanMap.equal("")) {
-			chanMap = getDefaultMapping(_toChar(loadPath));
-		}
-	}
-	
-	setUsrchmap(chanMap.buffer());
-}
-
-=======
->>>>>>> 8d55c371
 QString VRayVolumeGridRef::getCurrentPath() const
 {
 	QString loadPath = getCachePath();
