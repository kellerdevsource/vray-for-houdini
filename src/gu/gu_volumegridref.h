--- conflicted
+++ resolved
@@ -13,17 +13,11 @@
 
 #ifdef CGR_HAS_AUR
 #include "vfh_vray.h"
-<<<<<<< HEAD
-#include "vfh_primitives.h"
+
 #include "vfh_lru_cache.hpp"
 #include "vfh_hashes.h"
 #include "vfh_includes.h"
-=======
-
-#include "vfh_lru_cache.hpp"
-#include "vfh_hashes.h"
 #include "vfh_VRayVolumeGridRefOptions.h"
->>>>>>> 9a90fba4
 
 #include <aurinterface.h>
 
@@ -160,20 +154,10 @@
 	const GU_DetailHandle &   getDetail() const    { return m_currentData.detailHandle; }
 	GU_DetailHandle &         getDetail()          { return m_currentData.detailHandle; }
 	void setDetail(const GU_ConstDetailHandle &detail) { m_currentData.detailHandle = detail.castAwayConst(); }
-
-<<<<<<< HEAD
-	inline const UT_Options &     getOptions() const { return m_options; }
-
-
-	exint                         getPhxChannelMapSize(GET_SET_ARG_PRIM_SINGLE) const { return m_options.hasOption("phx_channel_map") ? m_options.getOptionSArray("phx_channel_map").size() : 0; }
-	void                          getPhxChannelMap(GET_SET_ARG_PRIM UT_StringArray &map) const { map = m_options.hasOption("phx_channel_map") ? m_options.getOptionSArray("phx_channel_map") : map; }
-	void                          setPhxChannelMap(SET_ARG_PRIM const UT_StringArray &map) { m_options.setOptionSArray("phx_channel_map", map); }
-=======
->>>>>>> 9a90fba4
 	/// @}
 
-	const DataRangeMap &          getChannelDataRanges(GET_SET_ARG_PRIM_SINGLE) const { return m_currentData.dataRange; }
-	DataRangeMap &                getChannelDataRanges(GET_SET_ARG_PRIM_SINGLE)       { return m_currentData.dataRange; }
+	const DataRangeMap &          getChannelDataRanges() const { return m_currentData.dataRange; }
+	DataRangeMap &                getChannelDataRanges()       { return m_currentData.dataRange; }
 
 private:
 	/// Sets fetch and evict callback
