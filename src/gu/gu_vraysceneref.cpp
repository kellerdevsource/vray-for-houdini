--- conflicted
+++ resolved
@@ -13,6 +13,8 @@
 #include "vfh_defines.h"
 #include "vfh_log.h"
 #include "gu_vraysceneref.h"
+
+#include <vrscene_preview.h>
 
 #include <GU/GU_PackedFactory.h>
 #include <GU/GU_PrimPacked.h>
@@ -22,11 +24,9 @@
 #include <UT/UT_MemoryCounter.h>
 #include <FS/UT_DSO.h>
 
-#include <vrscene_preview.h>
-
 using namespace VRayForHoudini;
-using namespace VUtils;
-using namespace Vrscene::Preview;
+// using namespace VUtils; // XXX: VUtils::swap() causes issues.
+using namespace VUtils::Vrscene::Preview;
 
 /// Converts "flip_axis" saved as a string parameter to its corresponding
 /// FlipAxisMode enum value.
@@ -43,7 +43,6 @@
 	return mode;
 }
 
-static const char mw_shadow_tint_color_param_name[] = "mw_shadow_tint_color";
 static VrsceneDescManager vrsceneMan;
 static GA_PrimitiveTypeId theTypeId(-1);
 
@@ -72,36 +71,7 @@
 	VRaySceneRef::registerIntrinsics<VRaySceneRef>(*this);
 }
 
-<<<<<<< HEAD
-UT_Vector3D VRaySceneRef::get_mw_shadow_tint_color(GET_SET_ARG_PRIM_SINGLE) const {
-	fpreal64 v[3];
-	_get_mw_shadow_tint_color(GET_SET_ARG_PRIM_FWD GET_SET_ARG_SEP v, 3);
-	return UT_Vector3D(v[0], v[1], v[2]);
-}
-
-void VRaySceneRef::_get_mw_shadow_tint_color(GET_SET_ARG_PRIM fpreal64 * v, exint size) const {
-	UT_Vector3D val = m_options.hasOption(mw_shadow_tint_color_param_name) ?
-		m_options.getOptionV3(mw_shadow_tint_color_param_name) : UT_Vector3D();
-	v[0] = val[0]; v[1] = val[1]; v[2] = val[2];
-}
-
-exint VRaySceneRef::get_mw_shadow_tint_color_size(GET_SET_ARG_PRIM_SINGLE) const {
-	return m_options.hasOption(mw_shadow_tint_color_param_name) ?
-		m_options.getOptionV3(mw_shadow_tint_color_param_name).theSize : 0;
-}
-
-void VRaySceneRef::set_mw_shadow_tint_color(SET_ARG_PRIM const UT_Vector3D & val) {
-	m_options.setOptionV3(mw_shadow_tint_color_param_name, val);
-}
-
-void VRaySceneRef::_set_mw_shadow_tint_color(SET_ARG_PRIM const fpreal64 * v, exint size) {
-	m_options.setOptionV3(mw_shadow_tint_color_param_name, v[0], v[1], v[2]);
-}
-
-void VRayForHoudini::VRaySceneRef::install(GA_PrimitiveFactory *gafactory)
-=======
 void VRaySceneRef::install(GA_PrimitiveFactory *gafactory)
->>>>>>> 9a90fba4
 {
 	VRaySceneFactory &theFactory = VRaySceneFactory::getInstance();
 	if (theFactory.isRegistered()) {
@@ -225,8 +195,9 @@
 {
 	const int useAnimOverrides = getAnimOverride();
 	if (useAnimOverrides) {
-		t = calcFrameIndex(t,
-			static_cast<MeshFileAnimType::Enum>(getAnimType()),
+		t = VUtils::calcFrameIndex(t,
+			static_cast<VUtils::MeshFileAnimType::Enum>(
+								   getAnimType()),
 								   getAnimStart(),
 								   getAnimLength(),
 								   getAnimOffset(),
@@ -254,22 +225,22 @@
 	for (VrsceneObjects::iterator obIt = vrsceneDesc->m_objects.begin(); obIt != vrsceneDesc->m_objects.end(); ++obIt) {
 		VrsceneObjectBase *ob = obIt.data();
 		if (ob && ob->getType() == ObjectTypeNode) {
-			const TraceTransform &tm = ob->getTransform(t);
+			const VUtils::TraceTransform &tm = ob->getTransform(t);
 
 			VrsceneObjectNode     *node = static_cast<VrsceneObjectNode*>(ob);
 			VrsceneObjectDataBase *nodeData = vrsceneDesc->getObjectData(node->getDataName().ptr());
 			if (nodeData && nodeData->getDataType() == ObjectDataTypeMesh) {
 				VrsceneObjectDataMesh *mesh = static_cast<VrsceneObjectDataMesh*>(nodeData);
 
-				const VectorRefList &vertices = mesh->getVertices(t);
-				const IntRefList    &faces = mesh->getFaces(t);
+				const VUtils::VectorRefList &vertices = mesh->getVertices(t);
+				const VUtils::IntRefList    &faces = mesh->getFaces(t);
 
 				// Allocate the points, this is the offset of the first one
 				GA_Offset pointOffset = meshDetail->appendPointBlock(vertices.count());
 
 				// Iterate through points by their offsets
 				for (int v = 0; v < vertices.count(); ++v, ++pointOffset) {
-					Vector vert = tm * vertices[v];
+					VUtils::Vector vert = tm * vertices[v];
 					if (shouldFlip) {
 						vert = flipMatrixZY * vert;
 					}
