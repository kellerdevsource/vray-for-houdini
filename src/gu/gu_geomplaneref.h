//
// Copyright (c) 2015-2017, Chaos Software Ltd
//
// V-Ray For Houdini
//
// ACCESSIBLE SOURCE CODE WITHOUT DISTRIBUTION OF MODIFICATION LICENSE
//
// Full license text: https://github.com/ChaosGroup/vray-for-houdini/blob/master/LICENSE
//

#ifndef VRAY_FOR_HOUDINI_GEOMPLANEREF_H
#define VRAY_FOR_HOUDINI_GEOMPLANEREF_H

<<<<<<< HEAD
#include "vfh_includes.h"
#include "vfh_primitives.h"
=======
#include "vfh_GeomPlaneRefOptions.h"
>>>>>>> 9a90fba4

#include <GU/GU_PackedImpl.h>

namespace VRayForHoudini {

class GeomPlaneRef
	: public GU_PackedImpl
	, public GeomPlaneRefOptions
{
public:
	/// Get the type ID for the VRaySceneRef primitive.
	static GA_PrimitiveTypeId typeId() { return theTypeId; }

	/// Register the primitive with gafactory
	/// @param gafactory[out] - Houdini primitive factory for custom plugin primitives
	static void install(GA_PrimitiveFactory *gafactory);

private:
	/// type id for this primitive
	/// custom primitive types receive their type id at runtime
	/// when registering the primitive as opposed to houdini native primitives
	/// which are known at compile time
	static GA_PrimitiveTypeId theTypeId;

public:
	GeomPlaneRef()
		: GU_PackedImpl()
		, m_detail()
		, m_dirty(false)
	{}
	GeomPlaneRef(const GeomPlaneRef &src)
		: GU_PackedImpl()
		, GeomPlaneRefOptions(src)
		, m_detail()
		, m_dirty(false)
	{}
	virtual ~GeomPlaneRef() {
		clearDetail();
	}

	/// Get the factory associated with this procedural
	GU_PackedFactory *getFactory() const VRAY_OVERRIDE;

	/// Create a copy of this resolver
	GU_PackedImpl *copy() const VRAY_OVERRIDE;

	/// Test whether the deferred load primitive data is valid
	bool isValid() const VRAY_OVERRIDE;

	/// The clearData() method is called when the primitives are stashed during
	/// the cook of a SOP.  See GA_Primitive::stashed().  This gives the
	/// primitive to optionally clear some data during the stashing process.
	void clearData() VRAY_OVERRIDE;

<<<<<<< HEAD
#if HDK_16_5
	void update(GU_PrimPacked *prim, const UT_Options &options) VRAY_OVERRIDE { updateFrom(options); }
	bool load(GU_PrimPacked *prim, const UT_Options &options, const GA_LoadMap &map) VRAY_OVERRIDE { return updateFrom(options); }
#else
	bool load(const UT_Options &options, const GA_LoadMap &map) VRAY_OVERRIDE { return updateFrom(options); }
	void update(const UT_Options &options) VRAY_OVERRIDE { updateFrom(options); }
#endif
=======
	/// Give a UT_Options of load data, create resolver data for the primitive
	bool load(const UT_Options &options, const GA_LoadMap &map) VRAY_OVERRIDE;

	/// Depending on the update, the procedural should call one of:
	///	- transformDirty()
	///	- attributeDirty()
	///	- topologyDirty()
	void update(const UT_Options &options) VRAY_OVERRIDE;
>>>>>>> 9a90fba4

	/// Copy the resolver data into the UT_Options for saving
	bool save(UT_Options &options, const GA_SaveMap &map) const VRAY_OVERRIDE;

	/// Get the bounding box for the geometry (not including transforms)
	bool getBounds(UT_BoundingBox &box) const VRAY_OVERRIDE;

	/// Get the rendering bounding box for the geometry (not including
	/// transforms).  For curve and point geometry, this needs to include any
	/// "width" attributes.
	bool getRenderingBounds(UT_BoundingBox &box) const VRAY_OVERRIDE;

	/// When rendering with velocity blur, the renderer needs to know the
	/// bounds on velocity to accurately compute the bounding box.
	void getVelocityRange(UT_Vector3 &min, UT_Vector3 &max) const VRAY_OVERRIDE;

	/// When rendering points or curves, the renderer needs to know the bounds
	/// on the width attribute to accurately compute the bounding box.
	void getWidthRange(fpreal &wmin, fpreal &wmax) const VRAY_OVERRIDE;

	bool unpack(GU_Detail &destgdp) const VRAY_OVERRIDE;

	/// Get a reference to a const GU_Detail for the packed geometry to display in vewport.
	/// @param context[in/out] - read/write primitive shared data if necessary
	GU_ConstDetailHandle getPackedDetail(GU_PackedContext *context = 0) const VRAY_OVERRIDE;

	/// Report memory usage (includes all shared memory)
	int64 getMemoryUsage(bool inclusive) const VRAY_OVERRIDE;

	/// Count memory usage using a UT_MemoryCounter in order to count
	/// shared memory correctly.
	/// NOTE: There's nothing outside of sizeof(*this) to count in the
	///       base class, so it can be pure virtual.
	void countMemory(UT_MemoryCounter &counter, bool inclusive) const VRAY_OVERRIDE;

<<<<<<< HEAD
public:
	fpreal get_plane_size(GET_SET_ARG_PRIM_SINGLE) const
	{
		return m_options.hasOption("plane_size") ? m_options.getOptionF("plane_size") : 0;
	}
	void set_plane_size(SET_ARG_PRIM fpreal plane_size)
	{
		m_options.setOptionF("plane_size", plane_size);
	}

	const UT_Options& getOptions() const
	{
		return m_options;
	}

public:
=======
>>>>>>> 9a90fba4
	/// Get/set detail handle for this primitive
	const GU_ConstDetailHandle& getDetail() const { return m_detail; }
	GeomPlaneRef& setDetail(const GU_ConstDetailHandle &h) { m_detail = h; return *this; }
	
private:
	void clearDetail() {
		m_detail = GU_ConstDetailHandle();
	}

	bool updateFrom(const UT_Options &options);

	GU_ConstDetailHandle   m_detail;  ///< detail handle for viewport geometry
	int                    m_dirty;   ///< flags if the detail handle needs update
}; // !GeomPlaneRef

} // namespace VRayForHoudini

#endif // VRAY_FOR_HOUDINI_GEOMPLANEREF_H<|MERGE_RESOLUTION|>--- conflicted
+++ resolved
@@ -11,12 +11,8 @@
 #ifndef VRAY_FOR_HOUDINI_GEOMPLANEREF_H
 #define VRAY_FOR_HOUDINI_GEOMPLANEREF_H
 
-<<<<<<< HEAD
 #include "vfh_includes.h"
-#include "vfh_primitives.h"
-=======
 #include "vfh_GeomPlaneRefOptions.h"
->>>>>>> 9a90fba4
 
 #include <GU/GU_PackedImpl.h>
 
@@ -71,7 +67,6 @@
 	/// primitive to optionally clear some data during the stashing process.
 	void clearData() VRAY_OVERRIDE;
 
-<<<<<<< HEAD
 #if HDK_16_5
 	void update(GU_PrimPacked *prim, const UT_Options &options) VRAY_OVERRIDE { updateFrom(options); }
 	bool load(GU_PrimPacked *prim, const UT_Options &options, const GA_LoadMap &map) VRAY_OVERRIDE { return updateFrom(options); }
@@ -79,16 +74,6 @@
 	bool load(const UT_Options &options, const GA_LoadMap &map) VRAY_OVERRIDE { return updateFrom(options); }
 	void update(const UT_Options &options) VRAY_OVERRIDE { updateFrom(options); }
 #endif
-=======
-	/// Give a UT_Options of load data, create resolver data for the primitive
-	bool load(const UT_Options &options, const GA_LoadMap &map) VRAY_OVERRIDE;
-
-	/// Depending on the update, the procedural should call one of:
-	///	- transformDirty()
-	///	- attributeDirty()
-	///	- topologyDirty()
-	void update(const UT_Options &options) VRAY_OVERRIDE;
->>>>>>> 9a90fba4
 
 	/// Copy the resolver data into the UT_Options for saving
 	bool save(UT_Options &options, const GA_SaveMap &map) const VRAY_OVERRIDE;
@@ -124,25 +109,7 @@
 	///       base class, so it can be pure virtual.
 	void countMemory(UT_MemoryCounter &counter, bool inclusive) const VRAY_OVERRIDE;
 
-<<<<<<< HEAD
 public:
-	fpreal get_plane_size(GET_SET_ARG_PRIM_SINGLE) const
-	{
-		return m_options.hasOption("plane_size") ? m_options.getOptionF("plane_size") : 0;
-	}
-	void set_plane_size(SET_ARG_PRIM fpreal plane_size)
-	{
-		m_options.setOptionF("plane_size", plane_size);
-	}
-
-	const UT_Options& getOptions() const
-	{
-		return m_options;
-	}
-
-public:
-=======
->>>>>>> 9a90fba4
 	/// Get/set detail handle for this primitive
 	const GU_ConstDetailHandle& getDetail() const { return m_detail; }
 	GeomPlaneRef& setDetail(const GU_ConstDetailHandle &h) { m_detail = h; return *this; }
