--- conflicted
+++ resolved
@@ -41,12 +41,7 @@
 
 unsigned VOP::NodeBase::getNumVisibleInputs() const
 {
-<<<<<<< HEAD
-	// printf("%s::getNumVisibleInputs()\n", getName().buffer());
 	return NodeBase::orderedInputs();
-=======
-	return orderedInputs();
->>>>>>> ad58e8c6
 }
 
 const char* VOP::NodeBase::inputLabel(unsigned idx) const
@@ -92,23 +87,6 @@
 	const VOP_Type vopType = socketTypeInfo.socketType;
 	type_infos.append(VOP_TypeInfo(vopType));
 
-<<<<<<< HEAD
-		if (vopType == VOP_SURFACE_SHADER) {
-			type_infos.append(VOP_TypeInfo(VOP_TYPE_BSDF));
-		}
-		if (vopType == VOP_TYPE_BSDF) {
-			type_infos.append(VOP_TypeInfo(VOP_SURFACE_SHADER));
-		}
-		if (vopType == VOP_TYPE_COLOR) {
-			type_infos.append(VOP_TypeInfo(VOP_TYPE_FLOAT));
-		}
-		if (vopType == VOP_TYPE_FLOAT) {
-			type_infos.append(VOP_TypeInfo(VOP_TYPE_COLOR));
-		}
-		if (vopType == VOP_TYPE_MATRIX3) {
-			type_infos.append(VOP_TypeInfo(VOP_TYPE_MATRIX4));
-		}
-=======
 	if (vopType == VOP_SURFACE_SHADER) {
 		type_infos.append(VOP_TypeInfo(VOP_TYPE_BSDF));
 	}
@@ -120,7 +98,9 @@
 	}
 	if (vopType == VOP_TYPE_FLOAT) {
 		type_infos.append(VOP_TypeInfo(VOP_TYPE_COLOR));
->>>>>>> ad58e8c6
+	}
+	if (vopType == VOP_TYPE_MATRIX3) {
+		type_infos.append(VOP_TypeInfo(VOP_TYPE_MATRIX4));
 	}
 }
 
@@ -133,23 +113,6 @@
 
 	const SocketDesc &socketTypeInfo = pluginInfo->inputs[idx];
 
-<<<<<<< HEAD
-		if (vopType == VOP_SURFACE_SHADER) {
-			type_infos.append(VOP_TYPE_BSDF);
-		}
-		if (vopType == VOP_TYPE_BSDF) {
-			type_infos.append(VOP_SURFACE_SHADER);
-		}
-		if (vopType == VOP_TYPE_COLOR) {
-			type_infos.append(VOP_TYPE_FLOAT);
-		}
-		if (vopType == VOP_TYPE_FLOAT) {
-			type_infos.append(VOP_TYPE_COLOR);
-		}
-		if (vopType == VOP_TYPE_MATRIX3) {
-			type_infos.append(VOP_TYPE_MATRIX4);
-		}
-=======
 	const VOP_Type vopType = socketTypeInfo.socketType;
 	type_infos.append(vopType);
 
@@ -164,7 +127,9 @@
 	}
 	if (vopType == VOP_TYPE_FLOAT) {
 		type_infos.append(VOP_TYPE_COLOR);
->>>>>>> ad58e8c6
+	}
+	if (vopType == VOP_TYPE_MATRIX3) {
+		type_infos.append(VOP_TYPE_MATRIX4);
 	}
 }
 
@@ -189,13 +154,7 @@
 
 unsigned VOP::NodeBase::getNumVisibleOutputs() const
 {
-<<<<<<< HEAD
-	// printf("%s::getNumVisibleOutputs()\n", getName().buffer());
-
 	return NodeBase::maxOutputs();
-=======
-	return maxOutputs();
->>>>>>> ad58e8c6
 }
 
 unsigned VOP::NodeBase::maxOutputs() const
