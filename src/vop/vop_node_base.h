--- conflicted
+++ resolved
@@ -80,17 +80,13 @@
 	/// to this node at the input at index idx. Note that
 	/// this method should return valid vop types even when nothing is
 	/// connected to the corresponding input.
-<<<<<<< HEAD
 	void getAllowedInputTypeInfosSubclass(unsigned idx, VOP_VopTypeInfoArray &type_infos) VRAY_OVERRIDE;
-=======
-	virtual void              getAllowedInputTypeInfosSubclass(unsigned idx, VOP_VopTypeInfoArray &type_infos) VRAY_OVERRIDE;
 	void getAllowedInputTypesSubclass(unsigned idx, VOP_VopTypeArray &voptypes) VRAY_OVERRIDE;
 	bool willAutoconvertInputType(int input_idx) VRAY_OVERRIDE;
 
 private:
 	bool                      hasPluginInfo() const;
 
->>>>>>> c8152f4f
 }; // NodeBase
 
 
