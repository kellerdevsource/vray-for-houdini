--- conflicted
+++ resolved
@@ -13,27 +13,31 @@
 
 #include "vop_node_base.h"
 
+
 namespace VRayForHoudini {
 namespace VOP {
 
-class MetaImageFile
-	: public NodeBase
+class MetaImageFile:
+		public NodeBase
 {
 public:
-	MetaImageFile(OP_Network *parent, const char *name, OP_Operator *entry)
-		: NodeBase(parent, name, entry)
-	{}
+	static PRM_Template *GetPrmTemplate();
+
+public:
+	MetaImageFile(OP_Network *parent, const char *name, OP_Operator *entry):NodeBase(parent, name, entry) {}
 	virtual ~MetaImageFile() {}
 
-	// From OP::VRayNode
-	void init() VRAY_OVERRIDE;
-	PluginResult asPluginDesc(Attrs::PluginDesc &pluginDesc, VRayExporter &exporter, ExportContext *parentContext=nullptr) VRAY_OVERRIDE;
+	PluginResult  asPluginDesc(Attrs::PluginDesc &pluginDesc, VRayExporter &exporter, ExportContext *parentContext=nullptr) VRAY_OVERRIDE;
 
+	const char *outputLabel(unsigned idx) const VRAY_OVERRIDE;
+	const char *inputLabel(unsigned idx) const VRAY_OVERRIDE;
+
+	unsigned getNumVisibleOutputs() const VRAY_OVERRIDE;
+	unsigned orderedInputs() const VRAY_OVERRIDE;
+	unsigned maxOutputs() const VRAY_OVERRIDE;
+	unsigned getNumVisibleInputs() const VRAY_OVERRIDE;
 protected:
-	// From OP::VRayNode
 	void setPluginType() VRAY_OVERRIDE;
-<<<<<<< HEAD
-=======
 
 	void getOutputNameSubclass(UT_String &out, int idx) const VRAY_OVERRIDE;
 	void getInputNameSubclass(UT_String &in, int idx) const VRAY_OVERRIDE;
@@ -43,7 +47,6 @@
 
 	void getOutputTypeInfoSubclass(VOP_TypeInfo &type_info, int idx) VRAY_OVERRIDE;
 	void getInputTypeInfoSubclass(VOP_TypeInfo &type_info, int idx) VRAY_OVERRIDE;
->>>>>>> a68f85f5
 };
 
 } // namespace VOP
