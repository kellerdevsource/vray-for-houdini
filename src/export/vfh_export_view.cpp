//
// Copyright (c) 2015-2017, Chaos Software Ltd
//
// V-Ray For Houdini
//
// ACCESSIBLE SOURCE CODE WITHOUT DISTRIBUTION OF MODIFICATION LICENSE
//
// Full license text: https://github.com/ChaosGroup/vray-for-houdini/blob/master/LICENSE
//

#include "vfh_exporter.h"
#include "vfh_prm_templates.h"
#include "vfh_hou_utils.h"
#include "vfh_rop.h"

#include <boost/algorithm/string.hpp>

using namespace VRayForHoudini;

float VRayForHoudini::getFov(float aperture, float focal)
{
	// From https://www.sidefx.com/docs/houdini13.0/ref/cameralenses
	return 2.0f * atanf(aperture / 2.0f / focal);
}

void VRayExporter::RtCallbackView(OP_Node *caller, void *callee, OP_EventType type, void *data)
{
	if (!csect.tryEnter())
		return;

	VRayExporter &exporter = *reinterpret_cast<VRayExporter*>(callee);

	Log::getLog().debug("RtCallbackView: %s from \"%s\"",
			   OPeventToString(type), caller->getName().buffer());

	switch (type) {
		case OP_PARM_CHANGED: {
			if (Parm::isParmSwitcher(*caller, reinterpret_cast<intptr_t>(data))) {
				break;
			}
		}
		case OP_INPUT_CHANGED: {
			bool procceedEvent = false;

			if (caller->castToOBJNode()) {
				procceedEvent = true;
			}
			else if (caller->castToROPNode()) {
				const PRM_Parm *param = Parm::getParm(*caller, reinterpret_cast<uintptr_t>(data));
				if (param) {
					procceedEvent = boost::starts_with(param->getToken(), "SettingsCamera") ||
									boost::starts_with(param->getToken(), "SettingsCameraDof") ||
									boost::starts_with(param->getToken(), "SettingsMotionBlur") ||
									boost::starts_with(param->getToken(), "VRayStereoscopic");
				}
			}

			if (procceedEvent) {
				exporter.exportView();
				exporter.exportDefaultHeadlight(true);
			}

			break;
		}
		case OP_NODE_PREDELETE: {
			exporter.delOpCallback(caller, VRayExporter::RtCallbackView);
			break;
		}
		default:
			break;
	}

	csect.leave();
}

static float getLensShift(const OBJ_Node &camera, OP_Context &context)
{
	const VRay::Transform &tm = VRayExporter::getObjTransform(camera.castToOBJNode(), context);
	
	const VRay::Vector v0(tm.matrix.v1.x, -tm.matrix.v1.z, tm.matrix.v1.y);
	const VRay::Vector v1(-tm.matrix.v2.x, tm.matrix.v2.z, -tm.matrix.v2.y);

	const float dd = v0.x * v0.x + v0.y * v0.y;
	float d = sqrtf(dd);
	if (v1.z > 0.0f)
		d = -d;
	const float shift = -d / sqrtf(1.0f - dd);

	return shift;
}

PhysicalCameraMode VRayExporter::usePhysicalCamera(const OBJ_Node &camera) const
{
	static const std::string paramUsePhysCam("CameraPhysical_use");

	PhysicalCameraMode physCamMode = PhysicalCameraMode::modeNone;

	if (Parm::isParmExist(camera, paramUsePhysCam)) {
		if (camera.evalInt(paramUsePhysCam.c_str(), 0, 0.0)) {
			physCamMode = PhysicalCameraMode::modeUser;
		}
	}

	if (physCamMode == PhysicalCameraMode::modeNone) {
		const fpreal t = getContext().getTime();

		const float winX = camera.evalFloat("win", 0, t);
		const float winY = camera.evalFloat("win", 1, t);

		if (!IsFloatEq(winX, 0.0f) || !IsFloatEq(winY, 0.0f)) {
			physCamMode = PhysicalCameraMode::modeAuto;
		}
	}

	return physCamMode;
}

void VRayExporter::fillViewParamsFromCameraNode(const OBJ_Node &camera, ViewParams &viewParams)
{
	const fpreal t = getContext().getTime();

	int imageWidth  = camera.evalInt("res", 0, t);
	int imageHeight = camera.evalInt("res", 1, t);
	if (m_rop->evalInt("override_camerares", 0, t)) {
		UT_String resfraction;
		m_rop->evalString(resfraction, "res_fraction", 0, t);
		if (resfraction.isFloat()) {
			const fpreal k = resfraction.toFloat();
			imageWidth  *= k;
			imageHeight *= k;
		}
		else {
			imageWidth  = m_rop->evalInt("res_override", 0, t);
			imageHeight = m_rop->evalInt("res_override", 1, t);
		}
	}

	viewParams.renderSize.w = imageWidth;
	viewParams.renderSize.h = imageHeight;
	viewParams.renderView.tm = getObjTransform(camera.castToOBJNode(), m_context);

	viewParams.renderView.fovRopOverride = Parm::getParmInt(*m_rop, "SettingsCamera_override_fov");
	if (viewParams.renderView.fovRopOverride) {
		viewParams.renderView.fov = SYSdegToRad(Parm::getParmFloat(*m_rop, "SettingsCamera_fov"));
	}
	else {
		const float aperture = camera.evalFloat("aperture", 0, t);
		fpreal focal = camera.evalFloat("focal", 0, t);

		viewParams.cameraPhysical.focalUnits =
			static_cast<HoudiniFocalUnits>(camera.evalInt("focalunits", 0, t));

		switch (viewParams.cameraPhysical.focalUnits) {
			case HoudiniFocalUnits::millimeters: break;
			case HoudiniFocalUnits::meters:     focal *= 1000.0f;    break;
			case HoudiniFocalUnits::nanometers: focal *= 0.0000001f; break;
			case HoudiniFocalUnits::inches:     focal *= 25.4f;      break;
			case HoudiniFocalUnits::feet:       focal *= 304.8f;     break;
			default: break;
		}

		viewParams.renderView.fov = getFov(aperture, focal);
	}

	viewParams.renderView.clip_start = camera.evalFloat("near", 0, t);
	viewParams.renderView.clip_end   = camera.evalFloat("far", 0, t);

	const float cropLeft   = camera.evalFloat("cropl", 0, t);
	const float cropRight  = camera.evalFloat("cropr", 0, t);
	const float cropBottom = camera.evalFloat("cropb", 0, t);
	const float cropTop    = camera.evalFloat("cropt", 0, t);

	viewParams.cropRegion.x = imageWidth * cropLeft;
	viewParams.cropRegion.y = imageHeight * (1.0f - cropTop);
	viewParams.cropRegion.width  = imageWidth * (cropRight - cropLeft);
	viewParams.cropRegion.height = imageHeight * (cropTop - cropBottom);

	viewParams.renderView.stereoParams.use = Parm::getParmInt(*m_rop, "VRayStereoscopicSettings_use");
	viewParams.renderView.stereoParams.stereo_eye_distance       = Parm::getParmFloat(*m_rop, "VRayStereoscopicSettings_eye_distance");
	viewParams.renderView.stereoParams.stereo_interocular_method = Parm::getParmInt(*m_rop,   "VRayStereoscopicSettings_interocular_method");
	viewParams.renderView.stereoParams.stereo_specify_focus      = Parm::getParmInt(*m_rop,   "VRayStereoscopicSettings_specify_focus");
	viewParams.renderView.stereoParams.stereo_focus_distance     = Parm::getParmFloat(*m_rop, "VRayStereoscopicSettings_focus_distance");
	viewParams.renderView.stereoParams.stereo_focus_method       = Parm::getParmInt(*m_rop,   "VRayStereoscopicSettings_focus_method");
	viewParams.renderView.stereoParams.stereo_view               = Parm::getParmInt(*m_rop,   "VRayStereoscopicSettings_view");
	viewParams.renderView.stereoParams.adjust_resolution         = Parm::getParmInt(*m_rop,   "VRayStereoscopicSettings_adjust_resolution");

	if (viewParams.renderView.stereoParams.use &&
		viewParams.renderView.stereoParams.adjust_resolution)
	{
		viewParams.renderSize.w *= 2;
	}
}

void VRayExporter::fillViewParamsFromRopNode(const OP_Node &ropNode, ViewParams &viewParams)
{
	const fpreal t = getContext().getTime();

	viewParams.settingsCamera.type = ropNode.evalInt("SettingsCamera_type", 0, t);
	viewParams.settingsCamera.height = ropNode.evalFloat("SettingsCamera_height", 0, t);
	viewParams.settingsCamera.dist = ropNode.evalFloat("SettingsCamera_dist", 0, t);
	viewParams.settingsCamera.fov = ropNode.evalFloat("SettingsCamera_fov", 0, t);
	viewParams.settingsCamera.auto_fit = ropNode.evalInt("SettingsCamera_auto_fit", 0, t);
	viewParams.settingsCamera.curve = ropNode.evalFloat("SettingsCamera_curve", 0, t);

	viewParams.settingsCameraDof.on = ropNode.evalInt("SettingsCameraDof_on", 0, t);
	viewParams.settingsCameraDof.aperture = ropNode.evalFloat("SettingsCameraDof_aperture", 0, t) / 100.0f;
	viewParams.settingsCameraDof.center_bias = ropNode.evalFloat("SettingsCameraDof_center_bias", 0, t);

	fpreal focalDist = ropNode.evalFloat("SettingsCameraDof_focal_dist", 0, t);
	if (m_rop && m_rop->evalInt("SettingsCameraDof_focus_from_camera", 0, t)) {
		OBJ_Node *camera = getCamera(m_rop);
		if (camera) {
			focalDist = camera->evalFloat("focus", 0, t);
		}
	}
	viewParams.settingsCameraDof.focal_dist = focalDist;

	viewParams.settingsCameraDof.sides_on = ropNode.evalInt("SettingsCameraDof_sides_on", 0, t);
	viewParams.settingsCameraDof.sides_num = ropNode.evalInt("SettingsCameraDof_sides_num", 0, t);
	viewParams.settingsCameraDof.rotation = ropNode.evalFloat("SettingsCameraDof_rotation", 0, t);
	viewParams.settingsCameraDof.anisotropy = ropNode.evalFloat("SettingsCameraDof_anisotropy", 0, t);
	viewParams.settingsCameraDof.subdivs = ropNode.evalInt("SettingsCameraDof_subdivs", 0, t);

	viewParams.settingsMotionBlur.on = ropNode.evalInt("SettingsMotionBlur_on", 0, t);
	viewParams.settingsMotionBlur.geom_samples = ropNode.evalInt("SettingsMotionBlur_geom_samples", 0, t);
	viewParams.settingsMotionBlur.low_samples = ropNode.evalInt("SettingsMotionBlur_low_samples", 0, t);
	viewParams.settingsMotionBlur.duration = ropNode.evalFloat("SettingsMotionBlur_duration", 0, t);
	viewParams.settingsMotionBlur.subdivs = ropNode.evalInt("SettingsMotionBlur_subdivs", 0, t);
	viewParams.settingsMotionBlur.bias = ropNode.evalFloat("SettingsMotionBlur_bias", 0, t);
	viewParams.settingsMotionBlur.shutter_efficiency = ropNode.evalFloat("SettingsMotionBlur_shutter_efficiency", 0, t);
	viewParams.settingsMotionBlur.interval_center = ropNode.evalFloat("SettingsMotionBlur_interval_center", 0, t);
	viewParams.settingsMotionBlur.camera_motion_blur = ropNode.evalInt("SettingsMotionBlur_camera_motion_blur", 0, t);
	viewParams.settingsMotionBlur.sampling_type = ropNode.evalInt("SettingsMotionBlur_sampling_type", 0, t);
}

void VRayExporter::fillPhysicalViewParamsFromCameraNode(const OBJ_Node &camera, ViewParams &viewParams)
{
	const fpreal t = getContext().getTime();

	viewParams.useCameraPhysical = static_cast<PhysicalCameraMode>(usePhysicalCamera(camera));
	if (viewParams.useCameraPhysical == PhysicalCameraMode::modeNone)
		return;

	if (viewParams.useCameraPhysical == PhysicalCameraMode::modeAuto) {
		viewParams.cameraPhysical.exposure = false;
		viewParams.cameraPhysical.specify_fov = true;
		viewParams.cameraPhysical.fov = viewParams.renderView.fov;
		viewParams.cameraPhysical.horizontal_offset = -camera.evalFloat("win", 0, t);
		viewParams.cameraPhysical.vertical_offset   = -camera.evalFloat("win", 1, t);
	}
	else if (viewParams.useCameraPhysical == PhysicalCameraMode::modeUser) {
		if (viewParams.renderView.fovRopOverride) {
			viewParams.cameraPhysical.fov = viewParams.renderView.fov;
		}
		else {
			viewParams.cameraPhysical.fovMode =
				static_cast<CameraFovMode>(camera.evalInt("CameraPhysical_fov_mode", 0, 0.0));

			switch (viewParams.cameraPhysical.fovMode) {
				case CameraFovMode::useHoudini: {
					viewParams.cameraPhysical.specify_fov = true;
					viewParams.cameraPhysical.fov = viewParams.renderView.fov;
					break;
				}
				case CameraFovMode::usePhysical: {
					viewParams.cameraPhysical.specify_fov = false;
					break;
				}
				case CameraFovMode::useFovOverride: {
					viewParams.cameraPhysical.specify_fov = true;
					viewParams.cameraPhysical.fov = SYSdegToRad(camera.evalFloat("CameraPhysical_fov", 0, t));
					break;
				}
			}
		}

		viewParams.cameraPhysical.lens_shift = camera.evalInt("CameraPhysical_auto_lens_shift", 0, 0.0)
				                                    ? getLensShift(camera, getContext())
				                                    : camera.evalFloat("CameraPhysical_lens_shift", 0, t);
		viewParams.cameraPhysical.horizontal_shift = camera.evalFloat("CameraPhysical_horizontal_shift", 0, t);

		viewParams.cameraPhysical.type = static_cast<PhysicalCameraType>(camera.evalInt("CameraPhysical_type", 0, t));
		viewParams.cameraPhysical.film_width = camera.evalFloat("CameraPhysical_film_width", 0, t);
		viewParams.cameraPhysical.focal_length = camera.evalFloat("CameraPhysical_focal_length", 0, t);
		viewParams.cameraPhysical.zoom_factor = camera.evalFloat("CameraPhysical_zoom_factor", 0, t);
		viewParams.cameraPhysical.focus_distance = camera.evalFloat("CameraPhysical_focus_distance", 0, t);

		viewParams.cameraPhysical.distortion_type = camera.evalInt("CameraPhysical_distortion_type", 0, t);

		if (!camera.evalInt("CameraPhysical_parm_distortion_enable", 0, t)) {
			viewParams.cameraPhysical.distortion = 0.0f;
			viewParams.cameraPhysical.distortion_tex.clear();
		}
		else {
			viewParams.cameraPhysical.distortion = camera.evalFloat("CameraPhysical_distortion", 0, t);
			camera.evalString(viewParams.cameraPhysical.distortion_tex, "CameraPhysical_distortion_tex", 0, t);
		}

		viewParams.cameraPhysical.f_number = camera.evalFloat("CameraPhysical_f_number", 0, t);
		viewParams.cameraPhysical.shutter_speed = camera.evalFloat("CameraPhysical_shutter_speed", 0, t);
		viewParams.cameraPhysical.shutter_angle = camera.evalFloat("CameraPhysical_shutter_angle", 0, t);
		viewParams.cameraPhysical.shutter_offset = camera.evalFloat("CameraPhysical_shutter_offset", 0, t);
		viewParams.cameraPhysical.latency = camera.evalFloat("CameraPhysical_latency", 0, t);
		viewParams.cameraPhysical.ISO = camera.evalFloat("CameraPhysical_ISO", 0, t);

		viewParams.cameraPhysical.dof_display_threshold = camera.evalFloat("CameraPhysical_dof_display_threshold", 0, t);
		viewParams.cameraPhysical.exposure = camera.evalInt("CameraPhysical_exposure", 0, t);

		viewParams.cameraPhysical.white_balance.r = camera.evalFloat("CameraPhysical_white_balance", 0, t);
		viewParams.cameraPhysical.white_balance.g = camera.evalFloat("CameraPhysical_white_balance", 1, t);
		viewParams.cameraPhysical.white_balance.b = camera.evalFloat("CameraPhysical_white_balance", 2, t);

		viewParams.cameraPhysical.vignetting = camera.evalFloat("CameraPhysical_vignetting", 0, t);
		viewParams.cameraPhysical.blades_enable = camera.evalInt("CameraPhysical_blades_enable", 0, t);
		viewParams.cameraPhysical.blades_num = camera.evalInt("CameraPhysical_blades_num", 0, t);
		viewParams.cameraPhysical.blades_rotation = SYSdegToRad(camera.evalFloat("CameraPhysical_blades_rotation", 0, t));
		viewParams.cameraPhysical.center_bias = camera.evalFloat("CameraPhysical_center_bias", 0, t);
		viewParams.cameraPhysical.anisotropy = camera.evalFloat("CameraPhysical_anisotropy", 0, t);
		viewParams.cameraPhysical.use_dof = camera.evalInt("CameraPhysical_use_dof", 0, t);
		viewParams.cameraPhysical.use_moblur = camera.evalInt("CameraPhysical_use_moblur", 0, t);
		viewParams.cameraPhysical.subdivs = camera.evalInt("CameraPhysical_subdivs", 0, t);
		viewParams.cameraPhysical.dont_affect_settings = camera.evalInt("CameraPhysical_dont_affect_settings", 0, t);

		camera.evalString(viewParams.cameraPhysical.lens_file, "CameraPhysical_lens_file", 0, t);

		viewParams.cameraPhysical.horizontal_offset = camera.evalFloat("CameraPhysical_horizontal_offset", 0, t);
		viewParams.cameraPhysical.vertical_offset = camera.evalFloat("CameraPhysical_vertical_offset", 0, t);

		viewParams.cameraPhysical.bmpaperture_enable = camera.evalInt("CameraPhysical_bmpaperture_enable", 0, t);
		viewParams.cameraPhysical.bmpaperture_resolution = camera.evalInt("CameraPhysical_bmpaperture_resolution", 0, t);

		camera.evalString(viewParams.cameraPhysical.bmpaperture_tex, "CameraPhysical_bmpaperture_tex", 0, t);

		viewParams.cameraPhysical.optical_vignetting = camera.evalFloat("CameraPhysical_optical_vignetting", 0, t);
		viewParams.cameraPhysical.bmpaperture_affects_exposure = camera.evalInt("CameraPhysical_bmpaperture_affects_exposure", 0, t);
		viewParams.cameraPhysical.enable_thin_lens_equation = camera.evalInt("CameraPhysical_enable_thin_lens_equation", 0, t);
	}
}

void VRayExporter::fillDescPhysicalCamera(const ViewParams &viewParams, Attrs::PluginDesc &pluginDesc)
{
	const PhysicalCameraParams &cameraPhysical = viewParams.cameraPhysical;

	pluginDesc.add(Attrs::PluginAttr("type", cameraPhysical.type));
	pluginDesc.add(Attrs::PluginAttr("film_width", cameraPhysical.film_width));
	pluginDesc.add(Attrs::PluginAttr("focal_length", cameraPhysical.focal_length));
	pluginDesc.add(Attrs::PluginAttr("zoom_factor", cameraPhysical.zoom_factor));
	pluginDesc.add(Attrs::PluginAttr("f_number", cameraPhysical.f_number));
	pluginDesc.add(Attrs::PluginAttr("lens_shift", cameraPhysical.lens_shift));
	pluginDesc.add(Attrs::PluginAttr("shutter_speed", cameraPhysical.shutter_speed));
	pluginDesc.add(Attrs::PluginAttr("shutter_angle", cameraPhysical.shutter_angle));
	pluginDesc.add(Attrs::PluginAttr("shutter_offset", cameraPhysical.shutter_offset));
	pluginDesc.add(Attrs::PluginAttr("latency", cameraPhysical.latency));
	pluginDesc.add(Attrs::PluginAttr("ISO", cameraPhysical.ISO));
	pluginDesc.add(Attrs::PluginAttr("specify_focus", cameraPhysical.specify_focus));
	pluginDesc.add(Attrs::PluginAttr("focus_distance", cameraPhysical.focus_distance));
	pluginDesc.add(Attrs::PluginAttr("targeted", cameraPhysical.targeted));
	pluginDesc.add(Attrs::PluginAttr("dof_display_threshold", cameraPhysical.dof_display_threshold));
	pluginDesc.add(Attrs::PluginAttr("exposure", cameraPhysical.exposure));

	pluginDesc.add(Attrs::PluginAttr("white_balance",
				   cameraPhysical.white_balance.r,
				   cameraPhysical.white_balance.g,
				   cameraPhysical.white_balance.b));

	pluginDesc.add(Attrs::PluginAttr("vignetting", cameraPhysical.vignetting));
	pluginDesc.add(Attrs::PluginAttr("blades_enable", cameraPhysical.blades_enable));
	pluginDesc.add(Attrs::PluginAttr("blades_num", cameraPhysical.blades_num));
	pluginDesc.add(Attrs::PluginAttr("blades_rotation", cameraPhysical.blades_rotation));
	pluginDesc.add(Attrs::PluginAttr("center_bias", cameraPhysical.center_bias));
	pluginDesc.add(Attrs::PluginAttr("anisotropy", cameraPhysical.anisotropy));
	pluginDesc.add(Attrs::PluginAttr("use_dof", cameraPhysical.use_dof));
	pluginDesc.add(Attrs::PluginAttr("use_moblur", cameraPhysical.use_moblur));
	pluginDesc.add(Attrs::PluginAttr("subdivs", cameraPhysical.subdivs));
	pluginDesc.add(Attrs::PluginAttr("dont_affect_settings", cameraPhysical.dont_affect_settings));
	pluginDesc.add(Attrs::PluginAttr("lens_file", cameraPhysical.lens_file.buffer()));
	pluginDesc.add(Attrs::PluginAttr("specify_fov", cameraPhysical.specify_fov));
	pluginDesc.add(Attrs::PluginAttr("fov", cameraPhysical.fov));
	pluginDesc.add(Attrs::PluginAttr("horizontal_shift", cameraPhysical.horizontal_shift));

	const float aspect = float(viewParams.renderSize.w) / float(viewParams.renderSize.h);
	const float aspectOffsetFix = 1.0f / aspect;

	float verticalOffset = cameraPhysical.vertical_offset * aspectOffsetFix;
	if (viewParams.renderView.stereoParams.use) {
		verticalOffset /= 2.0f;
	}

	pluginDesc.add(Attrs::PluginAttr("horizontal_offset", cameraPhysical.horizontal_offset));
	pluginDesc.add(Attrs::PluginAttr("vertical_offset", verticalOffset));

	pluginDesc.add(Attrs::PluginAttr("distortion_type", cameraPhysical.distortion_type));
	pluginDesc.add(Attrs::PluginAttr("distortion", cameraPhysical.distortion));
	pluginDesc.add(Attrs::PluginAttr("distortion_tex",
				   exportNodeFromPathWithDefaultMapping(cameraPhysical.distortion_tex, defaultMappingChannel)));

	pluginDesc.add(Attrs::PluginAttr("bmpaperture_enable", cameraPhysical.bmpaperture_enable));
	pluginDesc.add(Attrs::PluginAttr("bmpaperture_resolution", cameraPhysical.bmpaperture_resolution));

	pluginDesc.add(Attrs::PluginAttr("bmpaperture_tex",
				   exportNodeFromPathWithDefaultMapping(cameraPhysical.bmpaperture_tex, defaultMappingChannel)));

	pluginDesc.add(Attrs::PluginAttr("optical_vignetting", cameraPhysical.optical_vignetting));
	pluginDesc.add(Attrs::PluginAttr("bmpaperture_affects_exposure", cameraPhysical.bmpaperture_affects_exposure));
	pluginDesc.add(Attrs::PluginAttr("enable_thin_lens_equation", cameraPhysical.enable_thin_lens_equation));
}

void VRayExporter::fillDescRenderView(const ViewParams &viewParams, Attrs::PluginDesc &pluginDesc) const
{
	pluginDesc.add(Attrs::PluginAttr("transform", viewParams.renderView.tm));
	pluginDesc.add(Attrs::PluginAttr("fov", viewParams.renderView.fov));
	pluginDesc.add(Attrs::PluginAttr("clipping", (viewParams.renderView.use_clip_start || viewParams.renderView.use_clip_end)));
	pluginDesc.add(Attrs::PluginAttr("clipping_near", viewParams.renderView.clip_start));
	pluginDesc.add(Attrs::PluginAttr("clipping_far", viewParams.renderView.clip_end));
	pluginDesc.add(Attrs::PluginAttr("orthographic", viewParams.renderView.ortho));
	pluginDesc.add(Attrs::PluginAttr("orthographicWidth", viewParams.renderView.ortho_width));

	if (isIPR()) {
		pluginDesc.add(Attrs::PluginAttr("use_scene_offset", false));
	}

	if (isGPU() && viewParams.renderView.stereoParams.use) {
		pluginDesc.add(Attrs::PluginAttr("stereo_on",                 viewParams.renderView.stereoParams.use));
		pluginDesc.add(Attrs::PluginAttr("stereo_eye_distance",       viewParams.renderView.stereoParams.stereo_eye_distance));
		pluginDesc.add(Attrs::PluginAttr("stereo_interocular_method", viewParams.renderView.stereoParams.stereo_interocular_method));
		pluginDesc.add(Attrs::PluginAttr("stereo_specify_focus",      viewParams.renderView.stereoParams.stereo_specify_focus));
		pluginDesc.add(Attrs::PluginAttr("stereo_focus_distance",     viewParams.renderView.stereoParams.stereo_focus_distance));
		pluginDesc.add(Attrs::PluginAttr("stereo_focus_method",       viewParams.renderView.stereoParams.stereo_focus_method));
		pluginDesc.add(Attrs::PluginAttr("stereo_view",               viewParams.renderView.stereoParams.stereo_view));
	}
}

void VRayExporter::fillStereoSettings(const ViewParams& /*viewParams*/, Attrs::PluginDesc &pluginDesc)
{
	setAttrsFromOpNodePrms(pluginDesc, m_rop, "VRayStereoscopicSettings_");
}

static void fillDescCameraDefault(const ViewParams &viewParams, Attrs::PluginDesc &pluginDesc)
{
	pluginDesc.add(Attrs::PluginAttr("orthographic", viewParams.renderView.ortho));
}

static void fillDescSettingsCamera(const ViewParams &viewParams, Attrs::PluginDesc &pluginDesc)
{
	pluginDesc.add(Attrs::PluginAttr("type", viewParams.settingsCamera.type));
	pluginDesc.add(Attrs::PluginAttr("height", viewParams.settingsCamera.height));
	pluginDesc.add(Attrs::PluginAttr("dist", viewParams.settingsCamera.dist));
	pluginDesc.add(Attrs::PluginAttr("fov", -1.0f));
	pluginDesc.add(Attrs::PluginAttr("auto_fit", viewParams.settingsCamera.auto_fit));
	pluginDesc.add(Attrs::PluginAttr("curve", viewParams.settingsCamera.curve));
}

static void fillDescSettingsCameraDof(const ViewParams &viewParams, Attrs::PluginDesc &pluginDesc)
{
	pluginDesc.add(Attrs::PluginAttr("on", viewParams.settingsCameraDof.on));
	pluginDesc.add(Attrs::PluginAttr("aperture", viewParams.settingsCameraDof.aperture));
	pluginDesc.add(Attrs::PluginAttr("center_bias", viewParams.settingsCameraDof.center_bias));
	pluginDesc.add(Attrs::PluginAttr("focal_dist", viewParams.settingsCameraDof.focal_dist));
	pluginDesc.add(Attrs::PluginAttr("sides_on", viewParams.settingsCameraDof.sides_on));
	pluginDesc.add(Attrs::PluginAttr("sides_num", viewParams.settingsCameraDof.sides_num));
	pluginDesc.add(Attrs::PluginAttr("rotation", viewParams.settingsCameraDof.rotation));
	pluginDesc.add(Attrs::PluginAttr("anisotropy", viewParams.settingsCameraDof.anisotropy));
	pluginDesc.add(Attrs::PluginAttr("subdivs", viewParams.settingsCameraDof.subdivs));
}

static void fillDescSettingsMotionBlur(const ViewParams &viewParams, Attrs::PluginDesc &pluginDesc)
{
	pluginDesc.add(Attrs::PluginAttr("on", viewParams.settingsMotionBlur.on));
	pluginDesc.add(Attrs::PluginAttr("geom_samples", viewParams.settingsMotionBlur.geom_samples));
	pluginDesc.add(Attrs::PluginAttr("low_samples", viewParams.settingsMotionBlur.low_samples));
	pluginDesc.add(Attrs::PluginAttr("duration", viewParams.settingsMotionBlur.duration));
	pluginDesc.add(Attrs::PluginAttr("subdivs", viewParams.settingsMotionBlur.subdivs));
	pluginDesc.add(Attrs::PluginAttr("bias", viewParams.settingsMotionBlur.bias));
	pluginDesc.add(Attrs::PluginAttr("shutter_efficiency", viewParams.settingsMotionBlur.shutter_efficiency));
	pluginDesc.add(Attrs::PluginAttr("interval_center", viewParams.settingsMotionBlur.interval_center));
	pluginDesc.add(Attrs::PluginAttr("camera_motion_blur", viewParams.settingsMotionBlur.camera_motion_blur));
	pluginDesc.add(Attrs::PluginAttr("sampling_type", viewParams.settingsMotionBlur.sampling_type));
}

void VRayExporter::exportRenderView(const ViewParams &viewParams)
{
	Attrs::PluginDesc renderView("renderView", "RenderView");
	fillDescRenderView(viewParams, renderView);
	exportPlugin(renderView);
}

VRay::Plugin VRayExporter::exportPhysicalCamera(const ViewParams &viewParams, int needRemoval)
{
	if (needRemoval) {
		removePlugin("cameraPhysical", false);
	}

	Attrs::PluginDesc cameraPhysical("cameraPhysical", "CameraPhysical");
	fillDescPhysicalCamera(viewParams, cameraPhysical);

	return exportPlugin(cameraPhysical);
}

ReturnValue VRayExporter::exportView(const ViewParams &newViewParams)
{
	ViewParams viewParams(newViewParams);

	if (isAnimation() && HOU::isIndie()) {
		const int maxIndieW = 1920;
		const int maxIndieH = 1080;

		const float aspect = float(maxIndieW) / float(maxIndieH);

		if (viewParams.renderSize.w > maxIndieW ||
			viewParams.renderSize.h > maxIndieH)
		{
			if (viewParams.renderSize.w > maxIndieW) {
				viewParams.renderSize.w = maxIndieW;
				viewParams.renderSize.h = viewParams.renderSize.w / aspect;
			}

			if (viewParams.renderSize.h > maxIndieH) {
				viewParams.renderSize.h = maxIndieH;
				viewParams.renderSize.w = viewParams.renderSize.h * aspect;
			}

			Log::getLog().warning("Maximum resolution for animations in Houdini Indie is 1920 x 1080");
			Log::getLog().warning("Clamping resolution to %i x %i",
									viewParams.renderSize.w, viewParams.renderSize.h);
		}
	}

	int prevAutoCommit = false;

	if (isIPR()) {
		prevAutoCommit = getRenderer().getVRay().getAutoCommit();
		getRenderer().setAutoCommit(false);
	}

	// NOTE: For animation we need to export keyframes everytime
	// or data will be wiped with "clearKeyFrames()".
	const bool needReset = !isIPR() || isAnimation() || m_viewParams.needReset(viewParams);
	if (needReset) {
		Log::getLog().debug("VRayExporter::exportView: Resetting view...");

<<<<<<< HEAD
=======
		// Need to remove plugins only for RT session.
>>>>>>> 128450b7
		if (isIPR()) {
			removePlugin("renderView", false);
			removePlugin("settingsCamera", false);
			removePlugin("settingsCameraDof", false);
			removePlugin("settingsMotionBlur", false);
			removePlugin("stereoSettings", false);
			removePlugin("cameraPhysical", false);
			removePlugin("cameraDefault", false);
		}

		Attrs::PluginDesc settingsCamera("settingsCamera", "SettingsCamera");
		fillDescSettingsCamera(viewParams, settingsCamera);
		exportPlugin(settingsCamera);

		if (viewParams.useCameraPhysical != PhysicalCameraMode::modeNone) {
			getRenderer().setCamera(exportPhysicalCamera(viewParams, false));
		}
		else {
			Attrs::PluginDesc settingsMotionBlur("settingsMotionBlur", "SettingsMotionBlur");
			fillDescSettingsMotionBlur(viewParams, settingsMotionBlur);
			exportPlugin(settingsMotionBlur);

			if (!viewParams.renderView.ortho) {
				Attrs::PluginDesc settingsCameraDof("settingsCameraDof", "SettingsCameraDof");
				fillDescSettingsCameraDof(viewParams, settingsCameraDof);
				exportPlugin(settingsCameraDof);
			}

			Attrs::PluginDesc cameraDefault("cameraDefault", "CameraDefault");
			fillDescCameraDefault(viewParams, cameraDefault);
			getRenderer().setCamera(exportPlugin(cameraDefault));
		}

		if (viewParams.renderView.stereoParams.use && isIPR() != iprModeSOHO && !isGPU()) {
			Attrs::PluginDesc stereoSettings("stereoSettings", "VRayStereoscopicSettings");
			fillStereoSettings(viewParams, stereoSettings);
			exportPlugin(stereoSettings);
		}

		exportRenderView(viewParams);
	}
	else {
		if (m_viewParams.changedParams(viewParams)) {
			exportRenderView(viewParams);
		}
		if (m_viewParams.changedPhysCam(viewParams)) {
			getRenderer().setCamera(exportPhysicalCamera(viewParams, true));
		}
	}

	if (isIPR()) {
		getRenderer().commit();
		getRenderer().setAutoCommit(prevAutoCommit);
	}

	if (m_viewParams.changedSize(viewParams)) {
		setRenderSize(viewParams.renderSize.w, viewParams.renderSize.h);
	}

	if (m_viewParams.changedCropRegion(viewParams)) {
		getRenderer().getVRay().setRenderRegion(
			viewParams.cropRegion.x,
			viewParams.cropRegion.y,
			viewParams.cropRegion.width,
			viewParams.cropRegion.height);
	}

	// Store new params
	m_viewParams = viewParams;

	return ReturnValue::Success;
}

int VRayExporter::exportView()
{
	// We should not use this for IPR.
	vassert(m_isIPR != iprModeSOHO);

	Log::getLog().debug("VRayExporter::exportView()");

	static VUtils::FastCriticalSection viewCsect;
	if (!viewCsect.tryEnter())
		return 1;

	OBJ_Node *camera = getCamera(m_rop);
	if (!camera)
		return 1;

	addOpCallback(camera, RtCallbackView);
	addOpCallback(m_rop, RtCallbackView);

	ViewParams viewParams;
	fillViewParamsFromCameraNode(*camera, viewParams);
	fillViewParamsFromRopNode(*m_rop, viewParams);
	fillPhysicalViewParamsFromCameraNode(*camera, viewParams);

	exportView(viewParams);

	viewCsect.leave();

	return 0;
}

int ViewParams::changedParams(const ViewParams &other) const
{
	return MemberNotEq(renderView);
}

int ViewParams::changedSize(const ViewParams &other) const
{
	return
		MemberNotEq(renderSize.w) ||
		MemberNotEq(renderSize.h);
}

int ViewParams::needReset(const ViewParams &other) const
{
	return
		MemberNotEq(useCameraPhysical) ||
		MemberNotEq(settingsCamera) ||
		MemberNotEq(settingsCameraDof) ||
		MemberNotEq(settingsMotionBlur) ||
		renderView.needReset(other.renderView);
}

int ViewParams::changedCropRegion(const ViewParams & other) const
{
	return
		MemberNotEq(cropRegion.x) ||
		MemberNotEq(cropRegion.y) ||
		MemberNotEq(cropRegion.width) ||
		MemberNotEq(cropRegion.height);
}

int ViewParams::changedPhysCam(const ViewParams &other) const
{
	return MemberNotEq(cameraPhysical);
}

bool StereoViewParams::operator == (const StereoViewParams &other) const
{
	return
		MemberEq(use) &&
		MemberFloatEq(stereo_eye_distance) &&
		MemberEq(stereo_interocular_method) &&
		MemberEq(stereo_specify_focus) &&
		MemberFloatEq(stereo_focus_distance) &&
		MemberEq(stereo_focus_method) &&
		MemberEq(stereo_view);
}

bool PhysicalCameraParams::operator == (const PhysicalCameraParams &other) const 
{
	return
		MemberEq(fovMode) &&
		MemberEq(focalUnits) &&
		MemberEq(type) &&
		MemberFloatEq(film_width) &&
		MemberFloatEq(focal_length) &&
		MemberFloatEq(zoom_factor) &&
		MemberFloatEq(distortion) &&
		MemberEq(distortion_type) &&
		MemberFloatEq(f_number) &&
		MemberFloatEq(lens_shift) &&
		MemberFloatEq(shutter_speed) &&
		MemberFloatEq(shutter_angle) &&
		MemberFloatEq(shutter_offset) &&
		MemberFloatEq(latency) &&
		MemberFloatEq(ISO) &&
		MemberEq(specify_focus) &&
		MemberFloatEq(focus_distance) &&
		MemberFloatEq(dof_display_threshold) &&
		MemberEq(exposure) &&
		MemberFloatEq(white_balance.r) &&
		MemberFloatEq(white_balance.g) &&
		MemberFloatEq(white_balance.b) &&
		MemberFloatEq(vignetting) &&
		MemberEq(blades_enable) &&
		MemberEq(blades_num) &&
		MemberFloatEq(blades_rotation) &&
		MemberFloatEq(center_bias) &&
		MemberFloatEq(anisotropy) &&
		MemberEq(use_dof) &&
		MemberEq(use_moblur) &&
		MemberEq(subdivs) &&
		MemberEq(dont_affect_settings) &&
		MemberEq(lens_file) &&
		MemberEq(specify_fov) &&
		MemberFloatEq(fov) &&
		MemberFloatEq(horizontal_shift) &&
		MemberFloatEq(horizontal_offset) &&
		MemberFloatEq(vertical_offset) &&
		MemberEq(distortion_tex) &&
		MemberEq(bmpaperture_enable) &&
		MemberEq(bmpaperture_resolution) &&
		MemberEq(bmpaperture_tex) &&
		MemberFloatEq(optical_vignetting) &&
		MemberEq(bmpaperture_affects_exposure) &&
		MemberEq(enable_thin_lens_equation);
}

bool RenderViewParams::operator == (const RenderViewParams &other) const
{
	return
		MemberEq(fovRopOverride) &&
		MemberFloatEq(fov) &&
		MemberEq(ortho) &&
		MemberFloatEq(ortho_width) &&
		MemberEq(use_clip_start) &&
		MemberFloatEq(clip_start) &&
		MemberEq(use_clip_end) &&
		MemberFloatEq(clip_end) &&
		MemberEq(tm);
}

int RenderViewParams::needReset(const RenderViewParams &other) const
{
	return
		!MemberEq(stereoParams.use) ||
		other.stereoParams.use && !MemberEq(stereoParams);
}

bool SettingsCamera::operator == (const SettingsCamera &other) const
{
	return
		MemberEq(type) &&
		MemberFloatEq(height) &&
		MemberFloatEq(dist) &&
		MemberEq(auto_fit) &&
		MemberFloatEq(curve);
}

bool SettingsCameraDof::operator==(const SettingsCameraDof &other) const
{
	return
		MemberEq(on) &&
		MemberFloatEq(aperture) &&
		MemberFloatEq(center_bias) &&
		MemberFloatEq(focal_dist) &&
		MemberEq(sides_on) &&
		MemberEq(sides_num) &&
		MemberFloatEq(rotation) &&
		MemberFloatEq(anisotropy) &&
		MemberEq(subdivs);
}

bool SettingsMotionBlur::operator==(const SettingsMotionBlur &other) const
{
	return
		MemberEq(on) &&
		MemberEq(geom_samples) &&
		MemberEq(low_samples) &&
		MemberFloatEq(duration) &&
		MemberEq(subdivs) &&
		MemberFloatEq(bias) &&
		MemberFloatEq(shutter_efficiency) &&
		MemberFloatEq(interval_center) &&
		MemberEq(camera_motion_blur) &&
		MemberEq(sampling_type);
}<|MERGE_RESOLUTION|>--- conflicted
+++ resolved
@@ -538,10 +538,7 @@
 	if (needReset) {
 		Log::getLog().debug("VRayExporter::exportView: Resetting view...");
 
-<<<<<<< HEAD
-=======
 		// Need to remove plugins only for RT session.
->>>>>>> 128450b7
 		if (isIPR()) {
 			removePlugin("renderView", false);
 			removePlugin("settingsCamera", false);
