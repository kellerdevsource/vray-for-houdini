//
// Copyright (c) 2015-2016, Chaos Software Ltd
//
// V-Ray For Houdini
//
// ACCESSIBLE SOURCE CODE WITHOUT DISTRIBUTION OF MODIFICATION LICENSE
//
// Full license text: https://github.com/ChaosGroup/vray-for-houdini/blob/master/LICENSE
//

#ifndef VRAY_FOR_HOUDINI_EXPORT_GEOM_H
#define VRAY_FOR_HOUDINI_EXPORT_GEOM_H

#include "vfh_vray.h"
#include "vfh_exporter.h"
#include "vfh_material_override.h"
#include "vfh_export_primitive.h"

#include <OBJ/OBJ_Geometry.h>
#include <GU/GU_PrimPacked.h>

#include <list>
#include <unordered_map>


namespace VRayForHoudini {

<<<<<<< HEAD
typedef std::vector< VRay::Plugin > PluginList;
typedef std::list< Attrs::PluginDesc > PluginDescList;
typedef std::unordered_map< uint, PluginDescList > DetailToPluginDesc;

class PrimitiveExporter {
public:
	PrimitiveExporter(OBJ_Node &obj, OP_Context &ctx, VRayExporter &exp): m_object(obj), m_context(ctx), m_exporter(exp) {}

	virtual void exportPrimitives(const GU_Detail &detail, PluginDescList &plugins) = 0;
protected:
	OBJ_Node     &m_object;
	OP_Context   &m_context;
	VRayExporter &m_exporter;
};

typedef std::shared_ptr<PrimitiveExporter> PrimitiveExporterPtr;

class VolumeExporter: public PrimitiveExporter {
public:
	VolumeExporter(OBJ_Node &obj, OP_Context &ctx, VRayExporter &exp): PrimitiveExporter(obj, ctx, exp) {};

	virtual void exportPrimitives(const GU_Detail &detail, PluginDescList &plugins) VRAY_OVERRIDE;
protected:
	void exportCache(const GA_Primitive &prim);
	void exportSim(SHOP_Node *shop, const Attrs::PluginAttrs &overrideAttrs, const std::string &cacheName);
};

// this will export houdini volumes
class HoudiniVolumeExporter: public VolumeExporter {
public:
	HoudiniVolumeExporter(OBJ_Node &obj, OP_Context &ctx, VRayExporter &exp): VolumeExporter(obj, ctx, exp) {};

	virtual void exportPrimitives(const GU_Detail &detail, PluginDescList &plugins) VRAY_OVERRIDE;
private:

};



=======
>>>>>>> 49cbd247
class GeometryExporter
{
public:
	GeometryExporter(OBJ_Geometry &node, VRayExporter &pluginExporter);
	~GeometryExporter() { }

	int                 isNodeVisible() const;
	int                 isNodeMatte() const;
	int                 isNodePhantom() const;

	GeometryExporter&    setExportGeometry(bool val) { m_exportGeometry = val; return *this; }
	bool                 hasSubdivApplied() const;
	void                 cleanup();
	int                  exportNodes();
	int                  getNumPluginDesc() const;
	Attrs::PluginDesc&   getPluginDescAt(int idx);

private:
	int              exportVRaySOP(SOP_Node &sop, PluginDescList &pluginList);
	int              exportHair(SOP_Node &sop, GU_DetailHandleAutoReadLock &gdl, PluginDescList &pluginList);
	int              exportDetail(SOP_Node &sop, GU_DetailHandleAutoReadLock &gdl, PluginDescList &pluginList);
	int              exportPolyMesh(SOP_Node &sop, const GU_Detail &gdp, PluginDescList &pluginList);

	int              exportPacked(SOP_Node &sop, const GU_PrimPacked &prim, PluginDescList &pluginList);
	uint             getPrimPackedID(const GU_PrimPacked &prim);
	int              exportPrimPacked(SOP_Node &sop, const GU_PrimPacked &prim, PluginDescList &pluginList);
	int              exportAlembicRef(SOP_Node &sop, const GU_PrimPacked &prim, PluginDescList &pluginList);
	int              exportVRayProxyRef(SOP_Node &sop, const GU_PrimPacked &prim, PluginDescList &pluginList);
	int              exportPackedDisk(SOP_Node &sop, const GU_PrimPacked &prim, PluginDescList &pluginList);
	int              exportPackedGeometry(SOP_Node &sop, const GU_PrimPacked &prim, PluginDescList &pluginList);

	VRay::Plugin     exportMaterial();
	int getSHOPOverridesAsUserAttributes(UT_String& userAttrs) const;

private:
	OBJ_Geometry &m_objNode;
	OP_Context   &m_context;
	VRayExporter &m_pluginExporter;

	bool                 m_exportGeometry;
	uint                 m_myDetailID;
	DetailToPluginDesc   m_detailToPluginDesc;
	SHOPList             m_shopList;
};


} // namespace VRayForHoudini

#endif // VRAY_FOR_HOUDINI_EXPORT_GEOM_H


<|MERGE_RESOLUTION|>--- conflicted
+++ resolved
@@ -25,48 +25,7 @@
 
 namespace VRayForHoudini {
 
-<<<<<<< HEAD
-typedef std::vector< VRay::Plugin > PluginList;
-typedef std::list< Attrs::PluginDesc > PluginDescList;
-typedef std::unordered_map< uint, PluginDescList > DetailToPluginDesc;
 
-class PrimitiveExporter {
-public:
-	PrimitiveExporter(OBJ_Node &obj, OP_Context &ctx, VRayExporter &exp): m_object(obj), m_context(ctx), m_exporter(exp) {}
-
-	virtual void exportPrimitives(const GU_Detail &detail, PluginDescList &plugins) = 0;
-protected:
-	OBJ_Node     &m_object;
-	OP_Context   &m_context;
-	VRayExporter &m_exporter;
-};
-
-typedef std::shared_ptr<PrimitiveExporter> PrimitiveExporterPtr;
-
-class VolumeExporter: public PrimitiveExporter {
-public:
-	VolumeExporter(OBJ_Node &obj, OP_Context &ctx, VRayExporter &exp): PrimitiveExporter(obj, ctx, exp) {};
-
-	virtual void exportPrimitives(const GU_Detail &detail, PluginDescList &plugins) VRAY_OVERRIDE;
-protected:
-	void exportCache(const GA_Primitive &prim);
-	void exportSim(SHOP_Node *shop, const Attrs::PluginAttrs &overrideAttrs, const std::string &cacheName);
-};
-
-// this will export houdini volumes
-class HoudiniVolumeExporter: public VolumeExporter {
-public:
-	HoudiniVolumeExporter(OBJ_Node &obj, OP_Context &ctx, VRayExporter &exp): VolumeExporter(obj, ctx, exp) {};
-
-	virtual void exportPrimitives(const GU_Detail &detail, PluginDescList &plugins) VRAY_OVERRIDE;
-private:
-
-};
-
-
-
-=======
->>>>>>> 49cbd247
 class GeometryExporter
 {
 public:
