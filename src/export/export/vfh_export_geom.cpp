--- conflicted
+++ resolved
@@ -29,461 +29,7 @@
 
 const char *const VFH_ATTR_MATERIAL_ID = "switchmtl";
 
-<<<<<<< HEAD
-namespace {
-
-// wrapper over GEO_PrimVolume and GEO_PrimVDB providing common interface
-struct VolumeProxy {
-	VolumeProxy(const GEO_Primitive *prim): m_prim(prim), m_vol(nullptr), m_vdb(nullptr) {
-		if (prim->getTypeId() == GEO_PRIMVOLUME) {
-			m_vol = dynamic_cast<const GEO_PrimVolume *>(m_prim);
-		} else if (prim->getTypeId() == GEO_PRIMVDB) {
-			m_vdb = dynamic_cast<const GEO_PrimVDB *>(m_prim);
-		}
-	};
-
-	void getRes(int res[3]) const {
-		if (m_vol) {
-			m_vol->getRes(res[0], res[1], res[2]);
-		} else if (m_vdb) {
-			m_vdb->getRes(res[0], res[1], res[2]);
-		}
-	}
-
-	exint voxCount() const {
-		int res[3];
-		this->getRes(res);
-		return res[0] * res[1] * res[2];
-	}
-
-	template <typename T, typename F>
-	void copyTo(VRay::VUtils::PtrArray<T> & data, F acc) const {
-		int res[3];
-		getRes(res);
-
-		auto GetCellIndex = [&res](int x, int y, int z) {
-			return (x + y * res[0] + z * res[1] * res[0]);
-		};
-
-		if (m_vdb) {
-			auto fGrid = openvdb::gridConstPtrCast<openvdb::FloatGrid>(m_vdb->getGridPtr());
-			if (!fGrid) {
-				return;
-			}
-			auto readHandle = fGrid->getConstAccessor();
-			for (int x = 0; x < res[0]; ++x) {
-				for (int y = 0; y < res[1]; ++y) {
-					for (int z = 0; z < res[2]; ++z) {
-						const float &val = readHandle.getValue(openvdb::Coord(x, y, z));
-						const int   &idx = GetCellIndex(x, y, z);
-						acc(data[idx]) = val;
-					}
-				}
-			}
-		} else if (m_vol) {
-			UT_VoxelArrayReadHandleF vh = m_vol->getVoxelHandle();
-			for (int x = 0; x < res[0]; ++x) {
-				for (int y = 0; y < res[1]; ++y) {
-					for (int z = 0; z < res[2]; ++z) {
-						const float &val = vh->getValue(x, y, z);
-						const int   &idx = GetCellIndex(x, y, z);
-						acc(data[idx]) = val;
-					}
-				}
-			}
-		}
-	}
-
-	UT_Vector3 getBaryCenter() const {
-		if (m_vol) {
-			return m_vol->baryCenter();
-		} else if (m_vdb) {
-			return m_vdb->baryCenter();
-		}
-		return UT_Vector3();
-	}
-
-	UT_Matrix4D getTransform() const {
-		UT_Matrix4D res;
-		if (m_vol) {
-			m_vol->getTransform4(res);
-		} else if (m_vdb) {
-			m_vdb->getSpaceTransform().getTransform4(res);
-		}
-		return res;
-	}
-
-	bool isVDB() const {
-		return m_vdb;
-	}
-
-	bool isVOL() const {
-		return m_vol;
-	}
-
-	operator bool() const {
-		return m_prim && (m_vol || m_vdb);
-	}
-
-	const GEO_PrimVDB    *m_vdb;
-	const GEO_PrimVolume *m_vol;
-	const GEO_Primitive  *m_prim;
-};
-}
-
-
-void HoudiniVolumeExporter::exportPrimitives(const GU_Detail &detail, PluginDescList &plugins)
-{
-	GA_ROAttributeRef ref_name = detail.findStringTuple(GA_ATTRIB_PRIMITIVE, "name");
-	const GA_ROHandleS hnd_name(ref_name.getAttribute());
-	if (hnd_name.isInvalid()) {
-		SOP_Node *sop = m_object.getRenderSopPtr();
-		Log::getLog().error("%s: \"name\" attribute not found! Can't export fluid data!",
-							sop ? sop->getFullPath().buffer() : "UNKNOWN");
-		return;
-	}
-
-	typedef std::map<std::string, VRay::Plugin> CustomFluidData;
-	CustomFluidData customFluidData;
-	int res[3] = {0, 0, 0};
-
-	// will hold resolution for velocity channels as it can be different
-	int velocityRes[3] = {0, 0, 0};
-
-
-	VRay::Transform nodeTm = VRayExporter::getObjTransform(&m_object, m_context);
-	VRay::Transform phxTm;
-
-	VRay::VUtils::ColorRefList vel;
-
-	// get the largest velocity count, sometimes they are not the same sizes!!
-	int velVoxCount = -1;
-	bool missmatchedSizes = false;
-	for (GA_Iterator offIt(detail.getPrimitiveRange()); !offIt.atEnd(); offIt.advance()) {
-		const GA_Offset off = *offIt;
-		const GEO_Primitive *prim = detail.getGEOPrimitive(off);
-		VolumeProxy vol(prim);
-		const std::string texType = hnd_name.get(off);
-		if (vol && (texType == "vel.x" || texType == "vel.y" || texType == "vel.z")) {
-			int chRes[3];
-			vol.getRes(res);
-			const int voxCount = res[0] * res[1] * res[2];
-			if (velVoxCount != -1 && velVoxCount != voxCount) {
-				missmatchedSizes = true;
-			}
-			velVoxCount = std::max(voxCount, velVoxCount);
-			// set max res of the 3 components
-			for (int c = 0; c <3; ++c) {
-				velocityRes[c] =  std::max(velocityRes[c], chRes[c]);
-			}
-		}
-	}
-
-	if (velVoxCount > 0) {
-		vel = VRay::VUtils::ColorRefList(velVoxCount);
-		if (missmatchedSizes) {
-			memset(vel.get(), 0, vel.size() * sizeof(VRay::Color));
-		}
-	}
-
-	UT_Matrix4 channelTm;
-
-	// check all primities if we can make PrimExporter for it and export it
-	for (GA_Iterator offIt(detail.getPrimitiveRange()); !offIt.atEnd(); offIt.advance()) {
-		const GA_Offset off = *offIt;
-		const GEO_Primitive *prim = detail.getGEOPrimitive(off);
-
-		VolumeProxy volume(prim);
-		const std::string texType = hnd_name.get(off);
-
-		// unknown primitive, or unknow volume type
-		if (!volume || texType.empty()) {
-			continue;
-		}
-
-		volume.getRes(res);
-		const int voxCount = res[0] * res[1] * res[2];
-
-		UT_Matrix4D m4 = volume.getTransform();
-		UT_Vector3 center = volume.getBaryCenter();
-
-		// phxTm matrix to convert from voxel space to object local space
-		// Voxel space is defined to be the 2-radius cube from (-1,-1,-1) to (1,1,1) centered at (0,0,0)
-		// Need to scale uniformly by 2 as for TexMayaFluid seems to span from (0,0,0) to (1,1,1)
-		phxTm = VRayExporter::Matrix4ToTransform(m4);
-		phxTm.offset.set(center.x(), center.y(), center.z());
-		phxTm.matrix.v0.x *= 2.0f;
-		phxTm.matrix.v1.y *= 2.0f;
-		phxTm.matrix.v2.z *= 2.0f;
-
-		// phxMatchTm matrix to convert from voxel space to world space
-		// Needed for TexMayaFluidTransformed
-		// Should match with transform for PhxShaderSim (?)
-		VRay::Transform phxMatchTm;
-		phxMatchTm.offset = nodeTm.matrix * phxTm.offset + nodeTm.offset;
-		phxMatchTm.matrix = nodeTm.matrix * phxTm.matrix;
-
-		Log::getLog().debug("Volume \"%s\": %i x %i x %i",
-							texType.c_str(), res[0], res[1], res[2]);
-
-		// extract data
-		if (texType == "vel.x") {
-			volume.copyTo(vel, std::bind(&VRay::Color::r, std::placeholders::_1));
-			continue;
-		} else if (texType == "vel.y") {
-			volume.copyTo(vel, std::bind(&VRay::Color::g, std::placeholders::_1));
-			continue;
-		} else if (texType == "vel.z") {
-			volume.copyTo(vel, std::bind(&VRay::Color::b, std::placeholders::_1));
-			continue;
-		}
-
-		VRay::VUtils::FloatRefList values(voxCount);
-		volume.copyTo(values, [](float & c) -> float & { return c; });
-
-		const std::string primPluginNamePrefix = texType + "|";
-
-		Attrs::PluginDesc fluidTex(VRayExporter::getPluginName(&m_object, primPluginNamePrefix), "TexMayaFluid");
-		fluidTex.addAttribute(Attrs::PluginAttr("size_x", res[0]));
-		fluidTex.addAttribute(Attrs::PluginAttr("size_y", res[1]));
-		fluidTex.addAttribute(Attrs::PluginAttr("size_z", res[2]));
-		fluidTex.addAttribute(Attrs::PluginAttr("values", values));
-
-		Attrs::PluginDesc fluidTexTm(VRayExporter::getPluginName(&m_object, primPluginNamePrefix+"Tm"), "TexMayaFluidTransformed");
-		fluidTexTm.addAttribute(Attrs::PluginAttr("fluid_tex", m_exporter.exportPlugin(fluidTex)));
-		fluidTexTm.addAttribute(Attrs::PluginAttr("fluid_value_scale", 1.0f));
-		fluidTexTm.addAttribute(Attrs::PluginAttr("object_to_world", phxMatchTm));
-
-		VRay::Plugin fluidTexPlugin = m_exporter.exportPlugin(fluidTexTm);
-
-		if (texType == "density") {
-			Attrs::PluginDesc fluidTexAlpha(VRayExporter::getPluginName(&m_object, primPluginNamePrefix+"Alpha"), "PhxShaderTexAlpha");
-			fluidTexAlpha.addAttribute(Attrs::PluginAttr("ttex", fluidTexPlugin));
-
-			fluidTexPlugin = m_exporter.exportPlugin(fluidTexAlpha);
-		}
-
-		customFluidData[texType] = fluidTexPlugin;
-	}
-
-	if (vel.count()) {
-		Attrs::PluginDesc velTexDesc(VRayExporter::getPluginName(&m_object, "vel"), "TexMayaFluid");
-		velTexDesc.addAttribute(Attrs::PluginAttr("size_x", velocityRes[0]));
-		velTexDesc.addAttribute(Attrs::PluginAttr("size_y", velocityRes[1]));
-		velTexDesc.addAttribute(Attrs::PluginAttr("size_z", velocityRes[2]));
-		velTexDesc.addAttribute(Attrs::PluginAttr("color_values", vel));
-
-		Attrs::PluginDesc velTexTmDesc(VRayExporter::getPluginName(&m_object, "Vel@Tm@"), "TexMayaFluidTransformed");
-		velTexTmDesc.addAttribute(Attrs::PluginAttr("fluid_tex", m_exporter.exportPlugin(velTexDesc)));
-		velTexTmDesc.addAttribute(Attrs::PluginAttr("fluid_value_scale", 1.0f));
-
-		VRay::Plugin velTmTex = m_exporter.exportPlugin(velTexTmDesc);
-
-		velTmTex = m_exporter.exportPlugin(velTexTmDesc);
-
-		customFluidData["velocity"] = velTmTex;
-	}
-
-	Attrs::PluginDesc phxShaderCacheDesc(VRayExporter::getPluginName(&m_object), "PhxShaderCache");
-	phxShaderCacheDesc.addAttribute(Attrs::PluginAttr("grid_size_x", (float)res[0]));
-	phxShaderCacheDesc.addAttribute(Attrs::PluginAttr("grid_size_y", (float)res[1]));
-	phxShaderCacheDesc.addAttribute(Attrs::PluginAttr("grid_size_z", (float)res[2]));
-
-	// TODO: missing params are defaulted automatically?
-	//auto packedPrim = UTverify_cast<const GU_PrimPacked *>(&prim);
-	//auto vgridref = UTverify_cast< const VRayVolumeGridRef * >(packedPrim->implementation());
-	//m_exporter.setAttrsFromUTOptions(nodeDesc, vgridref->getOptions());
-	//m_exporter.setAttrsFromOpNodePrms(phxShaderCacheDesc, this, "PhxShaderCache_");
-
-	// Skip "cache_path" exporting
-	phxShaderCacheDesc.add(Attrs::PluginAttr("cache_path", Attrs::PluginAttr::AttrTypeIgnore));
-
-	VRay::Plugin phxShaderCache = m_exporter.exportPlugin(phxShaderCacheDesc);
-
-	nodeTm.offset = nodeTm.matrix * phxTm.offset + nodeTm.offset;
-	nodeTm.matrix = nodeTm.matrix * phxTm.matrix;
-	Attrs::PluginAttrs overrides;
-	overrides.push_back(Attrs::PluginAttr("node_transform", nodeTm));
-	overrides.push_back(Attrs::PluginAttr("cache", phxShaderCache));
-
-	if (customFluidData.size()) {
-		if (customFluidData.count("heat")) {
-			overrides.push_back(Attrs::PluginAttr("darg", 4)); // 4 == Texture
-			overrides.push_back(Attrs::PluginAttr("dtex", customFluidData["heat"]));
-		}
-		if (customFluidData.count("density")) {
-			overrides.push_back(Attrs::PluginAttr("targ", 4)); // 4 == Texture
-			overrides.push_back(Attrs::PluginAttr("ttex", customFluidData["density"]));
-		}
-		if (customFluidData.count("temperature")) {
-			overrides.push_back(Attrs::PluginAttr("earg", 4)); // 4 == Texture
-			overrides.push_back(Attrs::PluginAttr("etex", customFluidData["temperature"]));
-		}
-		if (customFluidData.count("velocity")) {
-			overrides.push_back(Attrs::PluginAttr("varg", 2)); // 2 == Texture
-			overrides.push_back(Attrs::PluginAttr("vtex", customFluidData["velocity"]));
-		}
-	}
-
-	auto shop = m_exporter.getObjMaterial(&m_object, m_context.getTime());;
-
-	if (shop) {
-		exportSim(shop, overrides, phxShaderCache.getName());
-	} else {
-		Log::getLog().error("Can'f find shop node for %s", phxShaderCache.getName());
-	}
-}
-
-void VolumeExporter::exportPrimitives(const GU_Detail &detail, PluginDescList &plugins)
-{
-	auto & primList = detail.getPrimitiveList();
-	const int primCount = primList.offsetSize();
-
-	// check all primities if we can make PrimExporter for it and export it
-	for (int c = 0; c < primCount; ++c) {
-		auto prim = primList.get(c);
-		if (prim && prim->getTypeId() == VRayVolumeGridRef::typeId()) {
-			exportCache(*prim);
-		}
-	}
-}
-
-void VolumeExporter::exportCache(const GA_Primitive &prim)
-{
-	SOP_Node *sop = m_object.getRenderSopPtr();
-	if (!sop) {
-		return;
-	}
-
-	UT_String intrinPath;
-	prim.getIntrinsic(prim.findIntrinsic("packedprimitivename"), intrinPath);
-	// TODO: What if we have 2 caches in the same detail
-	const auto name = VRayExporter::getPluginName(sop, "Cache", intrinPath.buffer() ? intrinPath.buffer() : "");
-
-	Attrs::PluginDesc nodeDesc(name, "PhxShaderCache");
-
-	auto packedPrim = UTverify_cast<const GU_PrimPacked *>(&prim);
-	auto vgridref = UTverify_cast< const VRayVolumeGridRef * >(packedPrim->implementation());
-	m_exporter.setAttrsFromUTOptions(nodeDesc, vgridref->getOptions());
-
-	UT_Matrix4 xform;
-	prim.getIntrinsic(prim.findIntrinsic("packedfulltransform"), xform);
-
-	auto primTm = VRayExporter::Matrix4ToTransform(UT_Matrix4D(xform));
-	auto objTm = VRayExporter::getObjTransform(&m_object, m_context);
-	auto cachePlugin = m_exporter.exportPlugin(nodeDesc);
-
-	Attrs::PluginAttrs overrides;
-	overrides.push_back(Attrs::PluginAttr("node_transform", objTm));
-	overrides.push_back(Attrs::PluginAttr("cache", cachePlugin));
-
-	GA_ROHandleS mtlpath(prim.getDetail().findAttribute(GA_ATTRIB_PRIMITIVE, GEO_STD_ATTRIB_MATERIAL));
-	// TODO: add overrides
-	// GA_ROHandleS mtlo(prim.getDetail().findAttribute(GA_ATTRIB_PRIMITIVE, "material_override"));
-
-	auto path = mtlpath.isValid() ? mtlpath.get(prim.getMapOffset()) : nullptr;
-	SHOP_Node *shop = mtlpath.isValid() ? OPgetDirector()->findSHOPNode(path) : nullptr;
-
-	if (!shop) {
-		shop = m_exporter.getObjMaterial(&m_object, m_context.getTime());
-	}
-
-	if (shop) {
-		exportSim(shop, overrides, cachePlugin.getName());
-	} else {
-		Log::getLog().error("Can'f find shop node for %s", cachePlugin.getName());
-	}
-}
-
-void VolumeExporter::exportSim(SHOP_Node *shop, const Attrs::PluginAttrs &overrideAttrs, const std::string &cacheName)
-{
-	UT_ValArray<OP_Node *> mtlOutList;
-	// find our output node
-	if (!shop->getOpsByName("vray_material_output", mtlOutList)) {
-		return;
-	}
-
-	// there is at least 1 "vray_material_output" node so take the first one
-	VOP::MaterialOutput *mtlOut = static_cast< VOP::MaterialOutput * >( mtlOutList(0) );
-	if (mtlOut->error() >= UT_ERROR_ABORT ) {
-		return;
-	}
-
-	// find the sim node
-	const int simIdx = mtlOut->getInputFromName("PhxShaderSim");
-	if (auto simNode = mtlOut->getInput(simIdx)) {
-		VOP_Node * simVop = simNode->castToVOPNode();
-		if (!simVop) {
-			Log::getLog().error("PhxShaderSim cannot be casted to VOP node!");
-			UT_ASSERT_MSG(false, "PhxShaderSim cannot be casted to VOP node!");
-			return;
-		}
-
-		UT_ASSERT_MSG(mtlOut->getInputType(simIdx) == VOP_ATMOSPHERE_SHADER, "PhxShaderSim's socket is not of type VOP_ATMOSPHERE_SHADER");
-		Log::getLog().msg("Exporting PhxShaderSim for node \"%s\", input %d!", mtlOut->getName().buffer(), simIdx);
-
-		VOP::NodeBase *vrayNode = static_cast<VOP::NodeBase*>(simVop);
-		Attrs::PluginDesc pluginDesc;
-
-		//TODO: is this unique enough
-		pluginDesc.pluginName = VRayExporter::getPluginName(simVop, "Sim", cacheName);
-		pluginDesc.pluginID   = vrayNode->getVRayPluginID();
-
-		OP::VRayNode::PluginResult res = vrayNode->asPluginDesc(pluginDesc, m_exporter);
-		m_exporter.setAttrsFromOpNodeConnectedInputs(pluginDesc, simVop);
-
-		// handle VOP overrides if any
-		m_exporter.setAttrsFromSHOPOverrides(pluginDesc, *simVop);
-
-		for (const auto & oAttr : overrideAttrs) {
-			pluginDesc.add(oAttr);
-		}
-
-		const auto rendModeAttr = pluginDesc.get("_vray_render_mode");
-		UT_ASSERT_MSG(rendModeAttr, "Trying to export PhxShaderSim without setting it's _vray_render_mode.");
-		VRay::Plugin overwriteSim = m_exporter.exportPlugin(pluginDesc);
-		if (rendModeAttr && overwriteSim) {
-			typedef VOP::PhxShaderSim::RenderMode RMode;
-
-			const auto rendMode = static_cast<RMode>(rendModeAttr->paramValue.valInt);
-			if (rendMode == RMode::Volumetric) {
-				// merge all volumetrics
-				m_exporter.phxAddSimumation(overwriteSim);
-			} else {
-				const bool isMesh = rendMode == RMode::Mesh;
-
-				const char *wrapperType = isMesh ? "PhxShaderSimMesh" : "PhxShaderSimGeom";
-				const char *wrapperPrefix = isMesh ? "Mesh" : "Geom";
-				Attrs::PluginDesc phxWrapper(VRayExporter::getPluginName(simVop, wrapperPrefix, cacheName), wrapperType);
-				phxWrapper.add(Attrs::PluginAttr("phoenix_sim", overwriteSim));
-				VRay::Plugin phxWrapperPlugin = m_exporter.exportPlugin(phxWrapper);
-
-				if (!isMesh) {
-					// make static mesh that wraps the geom plugin
-					Attrs::PluginDesc meshWrapper(VRayExporter::getPluginName(simVop, "Mesh", cacheName), "GeomStaticMesh");
-					meshWrapper.add(Attrs::PluginAttr("static_mesh", phxWrapperPlugin));
-
-					const auto dynGeomAttr = pluginDesc.get("_vray_dynamic_geometry");
-					UT_ASSERT_MSG(dynGeomAttr, "Exporting PhxShaderSim inside PhxShaderSimGeom with missing _vray_dynamic_geometry");
-					const bool dynamic_geometry = dynGeomAttr ? dynGeomAttr->paramValue.valInt : false;
-
-					meshWrapper.add(Attrs::PluginAttr("dynamic_geometry", dynamic_geometry));
-					phxWrapperPlugin = m_exporter.exportPlugin(meshWrapper);
-				}
-
-				Attrs::PluginDesc node(VRayExporter::getPluginName(simVop, "Node", cacheName), "Node");
-				node.add(Attrs::PluginAttr("geometry", phxWrapperPlugin));
-				node.add(Attrs::PluginAttr("visible", true));
-				node.add(Attrs::PluginAttr("transform", VRay::Transform(1)));
-				node.add(Attrs::PluginAttr("material", m_exporter.exportDefaultMaterial()));
-				m_exporter.exportPlugin(node);
-			}
-		}
-	}
-}
-
-=======
->>>>>>> 49cbd247
+
 GeometryExporter::GeometryExporter(OBJ_Geometry &node, VRayExporter &pluginExporter):
 	m_objNode(node),
 	m_context(pluginExporter.getContext()),
@@ -891,15 +437,10 @@
 
 	const GU_Detail &gdp = *gdl.getGdp();
 
-<<<<<<< HEAD
-	PrimitiveExporterPtr volExp(new VolumeExporter(m_objNode, m_context, m_pluginExporter));
-	PrimitiveExporterPtr hVoldExp(new HoudiniVolumeExporter(m_objNode, m_context, m_pluginExporter));
-	volExp->exportPrimitives(gdp, pluginList);
-	hVoldExp->exportPrimitives(gdp, pluginList);
-=======
 	VolumeExporter volExp(m_objNode, m_context, m_pluginExporter);
+	HoudiniVolumeExporter hVoldExp(m_objNode, m_context, m_pluginExporter);
 	volExp.exportPrimitives(gdp, pluginList);
->>>>>>> 49cbd247
+	hVoldExp.exportPrimitives(gdp, pluginList);
 
 	// packed prims
 	if (GU_PrimPacked::hasPackedPrimitives(gdp)) {
