--- conflicted
+++ resolved
@@ -417,16 +417,10 @@
 		return primItem.geometry;
 	}
 
-<<<<<<< HEAD
 	GeomNodeCache &cache = pluginCache.instancerNodesMap[&objNode];
 	GeomNodeCache::iterator gnIt = cache.find(primItem.geometry.getName());
 	if (gnIt != cache.end()) {
-		return gnIt.data();
-=======
-	GeomNodeCache::iterator gnIt = pluginCache.instancerNodeWrapper.find(primItem.geometry.getName());
-	if (gnIt != pluginCache.instancerNodeWrapper.end()) {
 		return gnIt.value();
->>>>>>> c430605f
 	}
 
 	const VRay::Plugin objMaterial = pluginExporter.exportDefaultMaterial();
@@ -2213,8 +2207,7 @@
 
 	const VRay::Plugin geometry = exportGeometry(objNode, specificSop);
 	// May be NULL if geometry was not re-exported during RT sessions.
-<<<<<<< HEAD
-	if (geometry) {
+	if (geometry.isNotEmpty()) {
 		OBJ_Geometry *geomNode = objNode.castToOBJGeometry();
 		if (geomNode) {
 			OP_NodeList list;
@@ -2230,9 +2223,7 @@
 				}
 			}
 		}
-=======
-	if (geometry.isNotEmpty()) {
->>>>>>> c430605f
+
 		nodeDesc.add(PluginAttr("geometry", geometry));
 	}
 	nodeDesc.add(PluginAttr("material", pluginExporter.exportDefaultMaterial()));
@@ -2254,13 +2245,9 @@
 		return;
 
 	const UT_StringHolder &key = getKeyFromOpNode(opNode);
+
 	PluginSet &pluginsSet = pluginCache.generated[key.buffer()];
-<<<<<<< HEAD
-
 	pluginsSet.insert(plugin);
-=======
-	pluginsSet.append(plugin);
->>>>>>> c430605f
 }
 
 void ObjectExporter::removeGenerated(const char *key)
