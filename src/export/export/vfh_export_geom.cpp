--- conflicted
+++ resolved
@@ -813,15 +813,7 @@
 	userAttributes.append(sceneName[1].ptr());
 }
 
-<<<<<<< HEAD
-PrimitiveItems& ObjectExporter::getInstancerItem() {
-	return instancerItems;
-}
-
-VRay::Plugin ObjectExporter::exportDetailInstancer(OBJ_Node &objNode, const GU_Detail &gdp, const char *prefix)
-=======
 VRay::Plugin ObjectExporter::exportDetailInstancer(OBJ_Node &objNode)
->>>>>>> b744b014
 {
 	using namespace Attrs;
 
@@ -1789,11 +1781,6 @@
 		exportDetail(objNode, gdp);
 	}
 
-<<<<<<< HEAD
-	VRay::Plugin geometry = exportDetailInstancer(objNode, gdp, "Instancer") ;
-
-=======
->>>>>>> b744b014
 	popContext();
 }
 
@@ -1806,37 +1793,6 @@
 	exportGeometry(objNode, *renderSOP);
 
 	items.swap(instancerItems);
-}
-
-int ObjectExporter::exportGeometry(OBJ_Node &objNode, PrimitiveItems &items) {
-	SOP_Node *renderSOP = objNode.getRenderSopPtr();
-	if (!renderSOP) {
-		return 1;
-	}
-
-	const GU_DetailHandleAutoReadLock gdl(renderSOP->getCookedGeoHandle(ctx));
-	if (!gdl.isValid()) {
-		return 2;
-	}
-
-	const GU_Detail &gdp = *gdl;
-
-	PrimitiveItem rootItem;
-	rootItem.primID = gdp.getUniqueId();
-
-	PrimContext primContext(&objNode, rootItem);
-
-	STY_Styler currentStyler = getStyler();
-	STY_Styler objectStyler = getStylerForObject(objNode, ctx.getTime());
-	primContext.styler = objectStyler.cloneWithAddedStyler(currentStyler, STY_TargetHandle());
-
-	pushContext(primContext);
-	exportDetail(objNode, gdp);
-	popContext();
-	
-	instancerItems.swap(items);
-
-	return 0;
 }
 
 VRay::Plugin ObjectExporter::exportGeometry(OBJ_Node &objNode)
