//
// Copyright (c) 2015-2016, Chaos Software Ltd
//
// V-Ray For Houdini
//
// ACCESSIBLE SOURCE CODE WITHOUT DISTRIBUTION OF MODIFICATION LICENSE
//
// Full license text: https://github.com/ChaosGroup/vray-for-houdini/blob/master/LICENSE
//

#ifndef VRAY_FOR_HOUDINI_EXPORTER_H
#define VRAY_FOR_HOUDINI_EXPORTER_H

#include "vfh_defines.h"
#include "vfh_typedefs.h"
#include "vfh_vray.h"
#include "vfh_plugin_exporter.h"
#include "vfh_plugin_info.h"
#include "vfh_export_view.h"
#include "vfh_vfb.h"
#include "vfh_log.h"


#include "vfh_export_context.h"

#include <OP/OP_Node.h>
#include <OBJ/OBJ_Node.h>
#include <ROP/ROP_Node.h>

#include <unordered_map>


namespace VRayForHoudini {

class VRayRendererNode;

enum class VRayPluginType {
	UNKNOWN = 0,
	GEOMETRY,
	LIGHT,
	BRDF,
	MATERIAL,
	TEXTURE,
	CUSTOM_TEXTURE,
	UVWGEN,
	RENDERCHANNEL,
	EFFECT,
	OBJECT,
	SETTINGS,
};

enum VRayLightType {
	VRayLightOmni      = 0,
	VRayLightRectangle = 2,
	VRayLightSphere    = 4,
	VRayLightDome      = 6,
	VRayLightSun       = 8,
};


struct OpInterestItem {
	OpInterestItem():
		op_node(nullptr),
		cb(nullptr),
		cb_data(nullptr)
	{}

	OpInterestItem(OP_Node *op_node, OP_EventMethod cb, void *cb_data):
		op_node(op_node),
		cb(cb),
		cb_data(cb_data)
	{}

	OP_Node        *op_node;
	OP_EventMethod  cb;
	void           *cb_data;
};
typedef std::vector<OpInterestItem> CbItems;


struct MotionBlurParams {
	MotionBlurParams()
		: mb_geom_samples(1)
		, mb_duration(0.)
		, mb_interval_center(0.)
	{}

	void   calcParams(fpreal currFrame);

	int    mb_geom_samples;
	/// (fpreal) motion blur duration in frames
	fpreal mb_duration;
	/// (fpreal) motion blur interval center in frames
	fpreal mb_interval_center;

	fpreal mb_start;
	fpreal mb_end;
	fpreal mb_frame_inc;
};

/// Vfh main exporter. This is the main class responsible for translating
/// Houdini geometry and nodes to V-Ray plugins, intilizing and starting
/// the rendering process
class VRayExporter
{
public:
	/// Available work modes for the exporter
	// NOTE: Keep in sync with "render_export_mode"
	enum ExpWorkMode {
		ExpRender = 0, ///< only render
		ExpExportRender, ///< export a vrscene and render
		ExpExport, ///< export a vrscene
	};

	VRayExporter(VRayRendererNode *rop);
	~VRayExporter();

public:
	/// Create and initilize or reset the V-Ray renderer instance.
	/// This will stop currently running rendering (if any).
	/// @param hasUI[in] - true to enable the VFB, false if VFB is not needed
	///        for example when running Houdini in non-GUI mode
	/// @param reInit[in] - true to re-create the V-Ray renderer instance
	///        otherwise it only resets the existing instance
	/// @retval true on success
	int initRenderer(int hasUI, int reInit);

	/// Prepare for scene export and clear cached data from previous invocations
	/// @param hasUI[in] - if the VFB is enabled
	/// @param nframes[in] - how many frames are we going to render
	/// @param tstart[in] - start export time
	/// @param tend[in] - end export time
	void initExporter(int hasUI, int nframes, fpreal tstart, fpreal tend);

	/// Gather data for camera settings
	/// @param camera[in] - the active camera
	/// @param rop[in] - the rop node invoking the rendering
	/// @param viewParams[out] - collects camera settings
	void fillCameraData(const OBJ_Node &camera, const OP_Node &rop, ViewParams &viewParams);

	/// Gather data for motion blur
	/// @param viewParams[out] - collects motion blur settings
	void fillSettingsMotionBlur(ViewParams &viewParams);

	/// Fill in physical camera settings
	/// @param viewParams[in] - holds data for camera settings
	/// @param pluginDesc[out] - physical camera plugin description
	void fillPhysicalCamera(const ViewParams &viewParams, Attrs::PluginDesc &pluginDesc);

	/// Fill in depth of field settings
	/// @param viewParams[in] - holds data for camera settings
	/// @param pluginDesc[out] - depth of field plugin description
	void fillSettingsCameraDof(const ViewParams &viewParams, Attrs::PluginDesc &pluginDesc);

	/// Fill in default camera settings
	/// @param viewParams[in] - holds data for camera settings
	/// @param pluginDesc[out] - default camera plugin description
	void fillCameraDefault(const ViewParams &viewParams, Attrs::PluginDesc &pluginDesc);

	/// Fill in camera settings
	/// @param viewParams[in] - holds data for camera settings
	/// @param pluginDesc[out] - camera settings plugin description
	void fillSettingsCamera(const ViewParams &viewParams, Attrs::PluginDesc &pluginDesc);

	/// Fill in render view settings
	/// @param viewParams[in] - holds data for camera settings
	/// @param pluginDesc[out] - render view settings plugin description
	void fillRenderView(const ViewParams &viewParams, Attrs::PluginDesc &pluginDesc);

	/// Fill in stereoscopic settings
	/// @param viewParams[in] - holds data for camera settings
	/// @param pluginDesc[out] - stereoscopic settings plugin description
	void fillStereoSettings(const ViewParams &viewParams, Attrs::PluginDesc &pluginDesc);

	/// Fill in motion blur settings
	/// @param pluginDesc[out] - motion blur settings plugin description
	void fillMotionBlurParams(MotionBlurParams &mbParams);

	/// Fill in output settings
	/// @param pluginDesc[out] - output settings plugin description
	void fillSettingsOutput(Attrs::PluginDesc &pluginDesc);

	/// Export camera related settings - camera, dof, motion blur, etc.
	/// This is called once for each frame we want to render
	/// @retval 0 on success
	int exportView();

	/// Export the actual scene - geometry, materials, lights, environment,
	/// volumes and render channels. This is called once for each frame we
	/// want to render
	void exportScene();

	/// Export global renderer settings - color mapping, gi, irradiance cache, etc.
	/// This is called once when a render session is initililzed.
	void exportSettings();

	/// Export active lights in the scene
	/// This is called once for each frame we want to render
	void exportLights();

	/// Export render channels
	/// This is called once for each frame we want to render
	/// @param op_node[in] - render channels collector VOP node
	void exportRenderChannels(OP_Node *op_node);

	/// Export environment
	/// This is called once for each frame we want to render
	/// @param op_node[in] - environment VOP node
	void exportEnvironment(OP_Node *op_node);

	/// Export volumetric effects
	/// This is called once for each frame we want to render
	/// @param op_node[in] - environment VOP node
	void exportEffects(OP_Node *op_net);

	/// Export scene at a given time
	/// This is called once for each frame we want to render
	void exportFrame(fpreal time);

	/// Export cleanup callback. Called when the rendering has finished.
	void exportEnd();

	/// Export OBJ_geometry node
	/// @retval V-Ray plugin created for that node
	VRay::Plugin exportObject(OBJ_Node *obj_node);

	/// Export VRayClipper node
	/// @retval V-Ray plugin created for that node
	VRay::Plugin exportVRayClipper(OBJ_Node &clipperNode);

	VRay::Plugin exportParticles(OBJ_Node *dop_network);

	/// Fill in displacement/subdivision render properties for the given node
	/// @param obj_node[in] - the OBJ_Geometry node
	/// @param pluginDesc[out] - diplacement/subdivision plugin description
	void exportDisplacementDesc(OBJ_Node *obj_node, Attrs::PluginDesc &pluginDesc);

	/// Export the given geomtry with displacement/subdivision at render time
	/// @param obj_node[in] - the OBJ_Geometry node owner of displacement/subdivision
	///        render properties
	/// @param geomPlugin[in] - geometry to displace/subdivide
	/// @retval V-Ray displacement/subdivision plugin
	VRay::Plugin exportDisplacement(OBJ_Node *obj_node, VRay::Plugin &geomPlugin);

	/// Export OBJ_Light node
	/// @retval V-Ray plugin created for that node
	VRay::Plugin exportLight(OBJ_Node *obj_node);

	/// Export VOP node
	/// @param vopNode VOP node instance.
	/// @return V-Ray plugin.
	VRay::Plugin exportVop(OP_Node *opNode, ExportContext *parentContext=nullptr);

	/// Export Make transform VOP node
	/// @retval V-Ray transform for that node
	VRay::Transform exportTransformVop(VOP_Node &vop_node, ExportContext *parentContext = nullptr);

<<<<<<< HEAD
	/// Export V-Ray material SHOP network
	/// @retval V-Ray surface material plugin for that node
	/// TODO: Refactor to support any shader node.
	VRay::Plugin exportMaterial(SHOP_Node &shop_node);
=======
	/// Export V-Ray material from SHOP network or VOP node.
	/// @param node SHOP or VOP node.
	/// @returns V-Ray plugin.
	VRay::Plugin exportMaterial(OP_Node *node);

	/// Export V-Ray material from VOP node.
	/// @param node VOP node.
	/// @returns V-Ray plugin.
	VRay::Plugin exportMaterial(VOP_Node *node);
>>>>>>> 5fd03430

	/// Export the default light created when there are no lights in the scene
	/// @param update[in] - flags whether this is called from IPR callback
	/// @retval V-Ray plugin for default light
	VRay::Plugin exportDefaultHeadlight(bool update = false);

	/// Export defaull V-Ray material. This is used when no valid material is found
	/// for the object
	/// @retval V-Ray plugin for default material
	VRay::Plugin exportDefaultMaterial();


#ifdef CGR_HAS_VRAYSCENE
	VRay::Plugin exportVRayScene(OBJ_Node *obj_node, SOP_Node *geom_node);
#endif

	/// Create or update a plugin from a plugin description
	/// @param pluginDesc - plugin description with relevant properties set
	/// @retval invalid Plugin object if not successul
	VRay::Plugin exportPlugin(const Attrs::PluginDesc &pluginDesc);

	/// Update a plugin properties from a plugin description
	/// @param plugin - the plugin to update
	/// @param pluginDesc - plugin description with relevant properties set
	void exportPluginProperties(VRay::Plugin &plugin, const Attrs::PluginDesc &pluginDesc);

	/// Exports the current scene contents to the specified file. AppSDK
	/// serializes all plugins in text format.
	/// @param filepath - The path to the file where the scene will be exported. The
	/// file path must contain the name and extension of the destination file.
	/// @param settings - Additional options such as compression and file splitting
	/// @retval 0 - no error
	int exportVrscene(const std::string &filepath, VRay::VRayExportSettings &settings);

	/// Delete plugins created for the given OBJ node.
	void removePlugin(OBJ_Node *node);

	/// Delete plugin with the given name
	void removePlugin(const std::string &pluginName);

	/// Delete plugin for the plugin description
	void removePlugin(const Attrs::PluginDesc &pluginDesc);

	/// Start rendering at the current time. This will do different this depending on
	/// the work mode of the exporter- export vrscene, render or both
	/// @param locked[in] - when true this will force the current thread to block
	///        until rendering is done. By default this is a non-blocking call
	/// @retval 0 - no error
	int renderFrame(int locked=false);

	/// Start rendering an animation sequence.
	/// @param start[in] - animation start time
	/// @param end[in] - animation end time
	/// @param step[in] - animation time step
	/// @param locked[in] - when true this will force the current thread to block
	///        until rendering is done. By default this is a non-blocking call
	/// @retval 0 - no error
	int renderSequence(int start, int end, int step, int locked=false);

	void clearKeyFrames(float toTime);

	/// Set if we are exporting animation
	/// @note also used for motion blur
	void setAnimation(bool on);

	/// Set current export time
	void setCurrentTime(fpreal time);

	/// Set if we are exporting for IPR
	void setIPR(int isIPR);

	/// Adjust DR options and hosts based on what is set in the ROP parameters
	void setDRSettings();

	/// Set the render mode: Production/RT CPU/RT GPU
	void setRendererMode(int mode);

	/// Set the work mode: export vrscene/render/both
	void setWorkMode(ExpWorkMode mode);

	/// Set current export context
	void setContext(const OP_Context &ctx);

	/// Abort rendering at first possible time
	void setAbort();

	/// Set image width and height
	void setRenderSize(int w, int h);

	/// Export RT engine settings
	void setSettingsRtEngine();

	/// Get current export context
	OP_Context& getContext() { return m_context; }

	/// Get vfh plugin renderer
	VRayPluginRenderer& getRenderer() { return m_renderer; }

	/// Get the V-Ray ROP bound to this exporter
	VRayRendererNode& getRop() { return *m_rop; }

	/// Get ROP error code. This is called from the V-Ray ROP on every frame
	/// to check if rendering should be aborted
	ROP_RENDER_CODE getError() const { return m_error; }

	/// Test if we are using the GPU engine
	int isGPU() const { return m_isGPU; }

	/// Test if we are rendering in IPR mode
	int isIPR() const { return m_isIPR; }

	/// Test if we need to abort the rendering
	int isAborted() const { return m_isAborted; }

	/// Test if we are going to export data for more that single frame
	/// i.e. animation, motion blur or output velocity channel
	int isAnimation() const { return m_isAnimation; }

	/// Test if we are using stereo camera. This is setup on the V-Ray ROP
	int isStereoView() const;

	/// Test if we are using physical camera
	/// @param camera[in] - camera object to read parameters from
	int isPhysicalView(const OBJ_Node &camera) const;

	/// Test if a node is animated
	int isNodeAnimated(OP_Node *op_node);

	/// Test if a ligth is enabled i.e. its enabled flag is on,
	/// intensity is > 0 or its a forced light on the V-Ray ROP
	int isLightEnabled(OP_Node *op_node);

	/// Test if velocity channels is enabled
	/// @param rop[in] - the V-Ray ROP to test for velocity channel enabled
	int hasVelocityOn(OP_Node &rop) const;

	/// Test if motion blur is enabled
	/// @param rop[in] - the V-Ray ROP
	/// @param camera[in] - active render camera
	int hasMotionBlur(OP_Node &rop, OBJ_Node &camera) const;

	/// Show VFB if renderer is started and VFB is enabled
	void showVFB();

	/// Helper functions to retrieve the input node given an input connection name
	/// @param op_node[in] - VOP node
	/// @param inputName[in] -  the input connection name
	/// @retval the VOP input
	static OP_Input* getConnectedInput(OP_Node *op_node, const std::string &inputName);
	static OP_Node* getConnectedNode(OP_Node *op_node, const std::string &inputName);

	/// Helper function to retrieve the connection type given an input connection name
	/// @param op_node[in] - VOP node
	/// @param inputName[in] -  the input connection name
	/// @retval the connection type
	static const Parm::SocketDesc* getConnectedOutputType(OP_Node *op_node, const std::string &inputName);

	/// Helper functions to generate a plugin name for a given node
	/// @param op_node[in] - the node
	/// @param prefix[in] - name prefix
	/// @param suffix[in] - name suffix
	/// @retval plugin name
	static std::string getPluginName(OP_Node *op_node, const std::string &prefix="", const std::string &suffix="");
	static std::string getPluginName(OBJ_Node *obj_node);

	/// Helper function to get the active camera from a given ROP node
	/// @param rop[in] - the ROP node
	/// @retval the active camera
	static OBJ_Node* getCamera(const OP_Node *rop);

	/// Helper function to get material for an OBJ_Geometry node
	/// @param obj[in] - the OBJ node
	/// @param t[in] - evaluation time for the paremeter
	/// @retval the SHOP node
	static OP_Node *getObjMaterial(OBJ_Node *objNode, fpreal t=0.0);

	/// Helper function to get OBJ node transform as VRay::Transform
	/// @param obj[in] - the OBJ node
	/// @param context[in] - evaluation time for the paremeters
	/// @param flip[in] - whether to flip y and z axis
	static VRay::Transform getObjTransform(OBJ_Node *obj_node, OP_Context &context, bool flip=false);

	/// Helper function to get OBJ node transform as 2d array of floats
	/// @param obj[in] - the OBJ node
	/// @param context[in] - evaluation time for the paremeters
	/// @param tm[out] - output trasform
	static void getObjTransform(OBJ_Node *obj_node, OP_Context &context, float tm[4][4]);

	/// Convert from VUtils transform to Houdini one
	static void TransformToMatrix4(const VUtils::TraceTransform &tm, UT_Matrix4 &m);

	/// Convert from Houdini transform to VRay::Transform
	/// @param m4[in] - Houdini trasform
	/// @param flip[in] - whether to flip y and z axis
	static VRay::Transform Matrix4ToTransform(const UT_Matrix4D &m4, bool flip=false);

	/// Obtain the first child node with given operator type
	/// @param op_node[in] - parent node
	/// @param op_type[in] - operator name
	static OP_Node* FindChildNodeByType(OP_Node *op_node, const std::string &op_type);

	/// Helper function to fill in plugin description attributes from UT_options
	/// @param pluginDesc[out] - the plugin description
	/// @param options[in] - UT_Options map that holds attribute values
	/// @retval true on success
	bool setAttrsFromUTOptions(Attrs::PluginDesc &pluginDesc, const UT_Options &options) const;

	/// Helper function to fill in single plugin description attribute from a node parameter
	/// @param pluginDesc[out] - the plugin description
	/// @param parmDesc[in] - plugin attribute description
	/// @param opNode[in] - the node
	/// @param parmName[in] - parameter name
	void setAttrValueFromOpNodePrm(Attrs::PluginDesc &plugin, const Parm::AttrDesc &parmDesc, OP_Node &opNode, const std::string &parmName) const;

	/// Helper function to fill in plugin description attributes from matching node parameters
	/// @param pluginDesc[out] - the plugin description
	/// @param opNode[in] - the node
	/// @param prefix[in] - common prefix for the name of related parameters
	/// @param remapInterp[in] - whether to remap ramp interpotaion type (used for ramp parameters)
	void setAttrsFromOpNodePrms(Attrs::PluginDesc &plugin, OP_Node *opNode, const std::string &prefix="", bool remapInterp=false);

	/// Helper function to fill in plugin description attributes from VOP node connected inputs
	/// @param pluginDesc[out] - the plugin description
	/// @param vopNode[in] - the VOP node
	/// @param parentContext - not used
	void setAttrsFromOpNodeConnectedInputs(Attrs::PluginDesc &pluginDesc, VOP_Node *vopNode, ExportContext *parentContext=nullptr);

	/// Export connected input for a VOP node
	/// @param pluginDesc[out] - the plugin description
	/// @param vopNode[in] - the VOP node
	/// @param inpidx[in] - input index
	/// @param inputName[in] - input connection name
	/// @param parentContext - not used
	/// @retval VRay::Plugin for the input VOP or invalid plugin on error
	VRay::Plugin exportConnectedVop(VOP_Node *vop_node, int inpidx, ExportContext *parentContext = nullptr);
	VRay::Plugin exportConnectedVop(VOP_Node *vop_node, const UT_String &inputName, ExportContext *parentContext = nullptr);

	/// Export input parameter VOPs for a given VOP node as V-Ray user textures.
	/// Default values for the textures will be queried from the corresponding
	/// SHOP parameter. Exported user textures are added as attibutes to the plugin
	/// description.
	/// @param pluginDesc[out] - VOP plugin description
	/// @param vopNode[in] - the VOP node
	void setAttrsFromSHOPOverrides(Attrs::PluginDesc &pluginDesc, VOP_Node &vopNode);

	/// All volumetic primitives need to be gathered and passed to a single global PhxShaderSimVol
	/// plugin instance so different interescting volumes can be blended correctly.
	/// This is called from the volume primitive exporters when exporting volume primitives
	/// @param sim[in] - the volumetric data plugin
	void phxAddSimumation(VRay::Plugin sim);

private:
	VRayRendererNode              *m_rop; ///< the ROP node bound to this exporter
	UI::VFB                        m_vfb; ///< a lightweigth frame buffer window showing the rendered image, when we don't want V-Ray VFB
	VRayPluginRenderer             m_renderer; ///< the plugin renderer
	OP_Context                     m_context; ///< current export context
	int                            m_renderMode; ///< rend
	int                            m_isAborted; ///< flag whether rendering should be aborted when possible
	ViewParams                     m_viewParams; ///< used to gather view data from the ROP and camera
	int                            m_frames; ///< how many frames are we going to export
	ROP_RENDER_CODE                m_error; ///< ROP error to singnal the ROP rendering should be aborted
	ExpWorkMode                    m_workMode; ///< what should the exporter do- export vrscene, render or both
	CbItems                        m_opRegCallbacks; ///< holds registered node callbacks for live IPR updates
	VRay::ValueList                m_phxSimulations; ///< accumulates volumetric data to pass to PhxShaderSimVol
	int                            m_isIPR; ///< if we are rendering in IPR mode, i.e. we are tracking live node updates
	int                            m_isGPU; ///< if we are using RT GPU rendering engine
	int                            m_isAnimation; ///< if we should export the scene at more than one time
	int                            m_isMotionBlur; ///< if motion blur is turned on
	int                            m_isVelocityOn; ///< if we have velocity channel enabled
	fpreal                         m_timeStart; ///< start time for the export
	fpreal                         m_timeEnd; ///< end time for the export
	FloatSet                       m_exportedFrames; ///< set of time points at which the scene has already been exported

public:
	/// Register event callback for a given node. This callback will be invoked when
	/// change on the node occurs. The event type will be passed as parameter to the callback
	/// @param op_node - the node to track
	/// @param cb - the event callback function
	void addOpCallback(OP_Node *op_node, OP_EventMethod cb);

	/// Unregister a callback for the given node. This callback will no longer be invoked when
	/// change on the node occurs.
	/// @param op_node - the node to track
	/// @param cb - the event callback function
	void delOpCallback(OP_Node *op_node, OP_EventMethod cb);

	/// Unregister all callbacks for the given node.
	/// @param op_node - the node to track
	void delOpCallbacks(OP_Node *op_node);

	/// Unregister all callbacks for all nodes.
	/// @note this will only remove callbacks that have been registered
	///       through the callback interface
	void resetOpCallbacks();

	/// Callback function for the event when V-Ray logs a text message.
	void onDumpMessage(VRay::VRayRenderer &renderer, const char *msg, int level);

	/// Callback function for the event when V-Ray updates its current computation task and the number of workunits done.
	void onProgress(VRay::VRayRenderer &renderer, const char *msg, int elementNumber, int elementsCount);

	/// Callback function for the event when rendering has finished, successfully or not.
	void onAbort(VRay::VRayRenderer &renderer);

	/// Callbacks for tracking changes on different types of nodes
	static void RtCallbackObjManager(OP_Node *caller, void *callee, OP_EventType type, void *data);
	static void RtCallbackLight(OP_Node *caller, void *callee, OP_EventType type, void *data);
	static void RtCallbackOBJGeometry(OP_Node *caller, void *callee, OP_EventType type, void *data);
	static void RtCallbackSOPChanged(OP_Node *caller, void *callee, OP_EventType type, void *data);
	static void RtCallbackView(OP_Node *caller, void *callee, OP_EventType type, void *data);
	static void RtCallbackVop(OP_Node *caller, void *callee, OP_EventType type, void *data);
	static void RtCallbackSurfaceShop(OP_Node *caller, void *callee, OP_EventType type, void *data);
	static void RtCallbackDisplacementShop(OP_Node *caller, void *callee, OP_EventType type, void *data);
	static void RtCallbackDisplacementVop(OP_Node *caller, void *callee, OP_EventType type, void *data);
	static void RtCallbackDisplacementObj(OP_Node *caller, void *callee, OP_EventType type, void *data);
	static void RtCallbackVRayClipper(OP_Node *caller, void *callee, OP_EventType type, void *data);

};

} // namespace VRayForHoudini

#endif // VRAY_FOR_HOUDINI_EXPORTER_H<|MERGE_RESOLUTION|>--- conflicted
+++ resolved
@@ -255,12 +255,6 @@
 	/// @retval V-Ray transform for that node
 	VRay::Transform exportTransformVop(VOP_Node &vop_node, ExportContext *parentContext = nullptr);
 
-<<<<<<< HEAD
-	/// Export V-Ray material SHOP network
-	/// @retval V-Ray surface material plugin for that node
-	/// TODO: Refactor to support any shader node.
-	VRay::Plugin exportMaterial(SHOP_Node &shop_node);
-=======
 	/// Export V-Ray material from SHOP network or VOP node.
 	/// @param node SHOP or VOP node.
 	/// @returns V-Ray plugin.
@@ -270,7 +264,6 @@
 	/// @param node VOP node.
 	/// @returns V-Ray plugin.
 	VRay::Plugin exportMaterial(VOP_Node *node);
->>>>>>> 5fd03430
 
 	/// Export the default light created when there are no lights in the scene
 	/// @param update[in] - flags whether this is called from IPR callback
