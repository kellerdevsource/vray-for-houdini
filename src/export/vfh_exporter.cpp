//
// Copyright (c) 2015-2018, Chaos Software Ltd
//
// V-Ray For Houdini
//
// ACCESSIBLE SOURCE CODE WITHOUT DISTRIBUTION OF MODIFICATION LICENSE
//
// Full license text: https://github.com/ChaosGroup/vray-for-houdini/blob/master/LICENSE
//

#include <QDir>
#include <QRegExp>
#include <QRegularExpression>

#include "vfh_defines.h"
#include "vfh_exporter.h"
#include "vfh_prm_templates.h"
#include "vfh_tex_utils.h"
#include "vfh_hou_utils.h"
#include "vfh_attr_utils.h"
#include "vfh_log.h"

#include "obj/obj_node_base.h"
#include "vop/vop_node_base.h"
#include "vop/material/vop_PhoenixSim.h"
#include "sop/sop_vrayscene.h"
#include "rop/vfh_rop.h"

#include <OP/OP_Options.h>
#include <OP/OP_Node.h>
#include <OP/OP_Bundle.h>
#include <OP/OP_Take.h>
#include <ROP/ROP_Node.h>
#include <SHOP/SHOP_Node.h>
#include <SOP/SOP_Node.h>
#include <VOP/VOP_Node.h>

#include <PRM/PRM_ParmOwner.h>

#include <OBJ/OBJ_Geometry.h>
#include <OBJ/OBJ_Node.h>
#include <OBJ/OBJ_SubNet.h>
#include <OP/OP_Director.h>
#include <OP/OP_BundleList.h>

#include "vfh_export_geom.h"
#include "vfh_op_utils.h"
#include "vfh_vray_cloud.h"

using namespace VRayForHoudini;

static const float RAD_TO_DEG = M_PI / 180.f;

/// Directory hierarchy creator.
/// Using static variable, because QDir::mkpath is not static.
static QDir directoryCreator;

static StringSet RenderSettingsPlugins;

static UT_DMatrix4 yAxisUpRotationMatrix(1.0, 0.0, 0.0, 0.0,
                                         0.0, 0.0, 1.0, 0.0,
                                         0.0, -1.0, 0.0, 0.0,
                                         0.0, 0.0, 0.0, 0.0);

static const VRay::Transform envMatrix(VRay::Matrix(VRay::Vector(1.f, 0.f, 0.f),
                                                    VRay::Vector(0.f, 0.f, 1.f),
                                                    VRay::Vector(0.f, -1.f, 0.f)),
                                       VRay::Vector(0.f));

/// Matches frame number like "$F" and "$F4".
static QRegExp frameMatch("\\$F(\\d+)?");
static QRegularExpression frameMatchExpr(frameMatch.pattern());

/// Frame match group indexes.
enum FrameNumberMatchedItem {
	frameNumberMatchedItemVariable = 0,
	frameNumberMatchedItemFramePadding = 1,
};

/// Checks if we're exporting frames into separate *.vrscene files.
static int isExportFramesToSeparateFiles(OP_Node &rop)
{
	UT_String exportFilepath;
	rop.evalStringRaw(exportFilepath, "render_export_filepath", 0, 0.0);

	return frameMatch.indexIn(exportFilepath.buffer()) != -1;
}

/// Fills SettingsRTEngine settings from the ROP node.
/// @param self SettingsRTEngine instance.
/// @param ropNode ROP node.
/// @param isStereoView Stereo settings flag.
static void setSettingsRTEngineFromRopNode(SettingsRTEngine &self, const OP_Node &ropNode, int isStereoView = false)
{
	self.coherent_tracing = Parm::getParmInt(ropNode, "SettingsRTEngine_coherent_tracing");
	self.cpu_bundle_size = Parm::getParmInt(ropNode, "SettingsRTEngine_cpu_bundle_size");
	self.cpu_samples_per_pixel = Parm::getParmInt(ropNode, "SettingsRTEngine_cpu_samples_per_pixel");
	self.disable_render_elements = Parm::getParmInt(ropNode, "SettingsRTEngine_disable_render_elements");
	self.enable_cpu_interop = Parm::getParmInt(ropNode, "SettingsRTEngine_enable_cpu_interop");
	self.enable_mask = Parm::getParmInt(ropNode, "SettingsRTEngine_enable_mask");
	self.gi_depth = Parm::getParmInt(ropNode, "SettingsRTEngine_gi_depth");
	self.gpu_bundle_size = Parm::getParmInt(ropNode, "SettingsRTEngine_gpu_bundle_size");
	self.gpu_samples_per_pixel = Parm::getParmInt(ropNode, "SettingsRTEngine_gpu_samples_per_pixel");
	self.interactive = Parm::getParmInt(ropNode, "SettingsRTEngine_interactive");
	self.low_gpu_thread_priority = Parm::getParmInt(ropNode, "SettingsRTEngine_low_gpu_thread_priority");
	self.max_draw_interval = Parm::getParmInt(ropNode, "SettingsRTEngine_max_draw_interval");
	self.max_render_time = Parm::getParmFloat(ropNode, "SettingsRTEngine_max_render_time");
	self.max_sample_level = Parm::getParmInt(ropNode, "SettingsRTEngine_max_sample_level");
	self.min_draw_interval = Parm::getParmInt(ropNode, "SettingsRTEngine_min_draw_interval");
	self.noise_threshold = Parm::getParmFloat(ropNode, "SettingsRTEngine_noise_threshold");
	self.opencl_resizeTextures = Parm::getParmInt(ropNode, "SettingsRTEngine_opencl_resizeTextures");
	self.opencl_texsize = Parm::getParmInt(ropNode, "SettingsRTEngine_opencl_texsize");
	self.opencl_textureFormat = Parm::getParmInt(ropNode, "SettingsRTEngine_opencl_textureFormat");
	self.progressive_samples_per_pixel = Parm::getParmInt(ropNode, "SettingsRTEngine_progressive_samples_per_pixel");
	self.stereo_eye_distance = isStereoView ? Parm::getParmFloat(ropNode, "VRayStereoscopicSettings_eye_distance") : 0;
	self.stereo_focus = isStereoView ? Parm::getParmInt(ropNode, "VRayStereoscopicSettings_focus_method") : 0;
	self.stereo_mode = isStereoView ? Parm::getParmInt(ropNode, "VRayStereoscopicSettings_use") : 0;
	self.trace_depth = Parm::getParmInt(ropNode, "SettingsRTEngine_trace_depth");
	self.undersampling = Parm::getParmInt(ropNode, "SettingsRTEngine_undersampling");
}

/// Sets optimized settings for GPU.
/// @param self SettingsRTEngine instance.
/// @param ropNode ROP node.
/// @param mode Render mode.
static void setSettingsRTEnginetOptimizedGpuSettings(SettingsRTEngine &self, const OP_Node &ropNode, VRay::RendererOptions::RenderMode mode)
{
	if (!Parm::getParmInt(ropNode, "SettingsRTEngine_auto"))
		return;

	// CPU/GPU RT/IPR.
	if (mode >= VRay::RendererOptions::RENDER_MODE_RT_CPU &&
        mode <= VRay::RendererOptions::RENDER_MODE_RT_GPU)
    {
		self.cpu_samples_per_pixel = 1;
		self.cpu_bundle_size = 64;
		self.gpu_samples_per_pixel = 1;
		self.gpu_bundle_size = 128;
		self.undersampling = 0;
		self.progressive_samples_per_pixel = 0;
    }
	// GPU Production.
	else if (mode >= VRay::RendererOptions::RENDER_MODE_PRODUCTION_OPENCL &&
			 mode <= VRay::RendererOptions::RENDER_MODE_PRODUCTION_CUDA)
	{
		self.gpu_samples_per_pixel = 16;
		self.gpu_bundle_size = 256;
		self.undersampling = 0;
		self.progressive_samples_per_pixel = 0;
	}
}

/// Make sure path is relative (strip leading slashes) added by ChannelManager's expand path
static void makePathRelative(UT_String &path)
{
	if (!path.isstring() || !(path[0] == '\\' || path[0] == '/')) {
		return;
	}

	UT_String result(UT_String::ALWAYS_DEEP);
	const int lenBefore = path.length();
	const int newLen = path.substr(result, 1, INT_MAX);
	path = result;
	vassert(newLen == lenBefore - 1 && "makePathRelative failed to strip leading slash");
}

void VRayExporter::reset()
{
	objectExporter.clearPrimPluginCache();
	objectExporter.clearOpDepPluginCache();
	objectExporter.clearOpPluginCache();

	resetOpCallbacks();
	restoreCurrentTake();

	m_renderer.reset();
}

QString VRayExporter::getPluginName(const OP_Node &opNode, const QString &prefix, const QString &suffix)
{
	QString pluginName = prefix % opNode.getFullPath().buffer() % suffix;

	// AppSDK doesn't like "/" for some reason.
	pluginName = pluginName.replace('/', '|');

	// Remove last | for more readable *.vrscene.
	if (pluginName.endsWith('|')) {
		pluginName.chop(1);
	}

	return pluginName;
}

QString VRayExporter::getPluginName(OBJ_Node &objNode)
{
	QString pluginName;

	const OBJ_OBJECT_TYPE ob_type = objNode.getObjectType();
	if (ob_type & OBJ_LIGHT) {
		pluginName = getPluginName(objNode, SL("Light@"));
	}
	else if (ob_type & OBJ_CAMERA) {
		pluginName = getPluginName(objNode, SL("Camera@"));
	}
	else if (ob_type == OBJ_GEOMETRY) {
		pluginName = getPluginName(objNode, SL("Node@"));
	}

	return pluginName;
}

VRay::VUtils::CharStringRefList VRayExporter::getSceneName(const OP_Node &opNode, int primID)
{
	const UT_String &nodeName = opNode.getName();

	// getFullPath() starts and ends with "/".
	QString nodePath = SL("scene") % opNode.getFullPath().buffer();
	if (primID >= 0) {
		nodePath.append(QString::number(primID));
	}

	VRay::VUtils::CharStringRefList sceneName(2);
	sceneName[0] = nodeName.buffer();
	sceneName[1] = _toChar(nodePath);

	return sceneName;
}

VRay::VUtils::CharStringRefList VRayExporter::getSceneName(const tchar *name)
{
	VRay::VUtils::CharStringRefList sceneName(1);
	sceneName[0].set(name);
	return sceneName;
}

VRay::Transform VRayExporter::Matrix4ToTransform(const UT_Matrix4D &m, bool flip)
{
	VRay::Transform tm;
	for (int i = 0; i < 3; ++i) {
		for (int j = 0; j < 3; ++j) {
			tm.matrix[i][j] = m[i][j];
		}
		tm.offset[i] = m[3][i];
	}

	if (flip) {
		VUtils::swap(tm.matrix[1], tm.matrix[2]);
	}

	return tm;
}

VRay::Transform VRayExporter::getObjTransform(OBJ_Node *obj_node, OP_Context &context, bool flip)
{
	UT_Matrix4D matrix;
	obj_node->getLocalToWorldTransform(context, matrix);

	return VRayExporter::Matrix4ToTransform(matrix, flip);
}


void VRayExporter::getObjTransform(OBJ_Node *obj_node, OP_Context &context, float tm[4][4])
{
	UT_Matrix4D matrix;
	obj_node->getLocalToWorldTransform(context, matrix);

	for (int i = 0; i < 4; ++i) {
		for (int j = 0; j < 4; ++j) {
			tm[i][j] = matrix[i][j];
		}
	}
}


void VRayExporter::TransformToMatrix4(const VUtils::TraceTransform &tm, UT_Matrix4 &m)
{
	for (int i = 0; i < 3; ++i) {
		for (int j = 0; j < 3; ++j) {
			m(i,j) = tm.m[i][j];
		}
		m(3,i) = tm.offs[i];
	}
}


OBJ_Node *VRayExporter::getCamera(const OP_Node *rop)
{
	vassert(rop);

	OBJ_Node *camera = nullptr;

	OP_Node *node = getOpNodeFromAttr(*rop, "render_camera");
	if (node) {
		camera = node->castToOBJNode();
	}

	return camera;
}


OP_Node* VRayExporter::FindChildNodeByType(OP_Node *op_node, const QString &op_type)
{
	OP_NodeList childNodes;
	op_node->getAllChildren(childNodes);

	for (const auto &childIt : childNodes) {
		const UT_String &opType = childIt->getOperator()->getName();
		if (op_type == opType.buffer()) {
			return childIt;
		}
	}

	return nullptr;
}

void VRayExporter::setAttrValueFromOpNodePrm(Attrs::PluginDesc &pluginDesc,
                                             const Parm::AttrDesc &attrDesc,
                                             OP_Node &opNode,
                                             const QString &parmNameStr) const
{
	if (!Parm::isParmExist(opNode, parmNameStr))
		return;

	const char *parmName = _toChar(parmNameStr);

	const PRM_Parm &parm = *Parm::getParm(opNode, parmNameStr);

	if (parm.getParmOwner()->isPendingOverride()) {
		Log::getLog().debug("Pending override: %s %s",
		                    opNode.getName().buffer(), parmName);
	}

	const fpreal t = m_context.getTime();

	Attrs::PluginAttr attr;
	attr.paramName = attrDesc.attr;

	if (attrDesc.value.type == Parm::eBool ||
	    attrDesc.value.type == Parm::eInt ||
	    attrDesc.value.type == Parm::eTextureInt) {
		attr.paramType = Attrs::PluginAttr::AttrTypeInt;
		attr.paramValue.valInt = opNode.evalInt(parmName, 0, t);
	}
	else if (attrDesc.value.type == Parm::eEnum) {
		UT_String enumValue;
		opNode.evalString(enumValue, parmName, 0, t);

		if (enumValue.isInteger()) {
			attr.paramType = Attrs::PluginAttr::AttrTypeInt;
			attr.paramValue.valInt = enumValue.toInt();
		}
		else if (pluginDesc.pluginID == SL("UVWGenEnvironment")) {
			// UVWGenEnvironment is the only plugin with enum with the string keys.
			attr.paramType = Attrs::PluginAttr::AttrTypeString;
			attr.paramValue.valString = enumValue.buffer();
		}
		else {
			Log::getLog().error("Incorrect enum: %s.%s!",
			                    pluginDesc.pluginID,
			                    _toChar(attrDesc.attr));
		}
	}
	else if (attrDesc.value.type == Parm::eFloat ||
	         attrDesc.value.type == Parm::eTextureFloat) {
		attr.paramType = Attrs::PluginAttr::AttrTypeFloat;
		attr.paramValue.valFloat = opNode.evalFloat(parmName, 0, t);

		if (attrDesc.flags & Parm::attrFlagToRadians) {
			attr.paramValue.valFloat *= RAD_TO_DEG;
		}
	}
	else if (attrDesc.value.type == Parm::eColor ||
	         attrDesc.value.type == Parm::eAColor ||
	         attrDesc.value.type == Parm::eTextureColor)
	{
		if (parm.getType().isFloatType()) {
			attr.paramType = Attrs::PluginAttr::AttrTypeColor;
			attr.paramValue.valVector[0] = opNode.evalFloat(parmName, 0, t);
			attr.paramValue.valVector[1] = opNode.evalFloat(parmName, 1, t);
			attr.paramValue.valVector[2] = opNode.evalFloat(parmName, 2, t);
			if (attrDesc.value.type != Parm::eColor) {
				attr.paramValue.valVector[3] = opNode.evalFloat(parmName, 3, t);
			}
		}
	}
	else if (attrDesc.value.type == Parm::eVector) {
		if (parm.getType().isFloatType()) {
			attr.paramType = Attrs::PluginAttr::AttrTypeVector;
			attr.paramValue.valVector[0] = opNode.evalFloat(parmName, 0, t);
			attr.paramValue.valVector[1] = opNode.evalFloat(parmName, 1, t);
			attr.paramValue.valVector[2] = opNode.evalFloat(parmName, 2, t);
		}
	}
	else if (attrDesc.value.type == Parm::eString) {
		UT_String buf;
		opNode.evalString(buf, parmName, 0, t);

		attr.paramType = Attrs::PluginAttr::AttrTypeString;
		attr.paramValue.valString = buf.buffer();
	}
	else if (attrDesc.value.type > Parm::eManualExportStart &&
	         attrDesc.value.type < Parm::eManualExportEnd) {
		// These are fake params and must be handled manually
	}
	else if (attrDesc.value.type < Parm::ePlugin) {
		Log::getLog().error("Unhandled param type: %s at %s [%i]",
		                    parmName, opNode.getOperator()->getName().buffer(), attrDesc.value.type);
	}

	pluginDesc.add(attr);
}


VRay::Transform VRayExporter::exportTransformVop(VOP_Node &vop_node, ExportContext *parentContext, bool rotate)
{
	const fpreal t = getContext().getTime();

	OP_Options options;
	for (int i = 0; i < vop_node.getParmList()->getEntries(); ++i) {
		const PRM_Parm &prm = vop_node.getParm(i);
		options.setOptionFromTemplate(&vop_node, prm, *prm.getTemplatePtr(), t);
	}

	UT_DMatrix4 m4;
	OP_Node::buildXform(options.getOptionI("trs"),
						options.getOptionI("xyz"),
						options.getOptionV3("trans").x(), options.getOptionV3("trans").y(), options.getOptionV3("trans").z(),
						options.getOptionV3("rot").x(), options.getOptionV3("rot").y(), options.getOptionV3("rot").z(),
						options.getOptionV3("scale").x(), options.getOptionV3("scale").y(), options.getOptionV3("scale").z(),
						options.getOptionV3("pivot").x(), options.getOptionV3("pivot").y(), options.getOptionV3("pivot").z(),
						m4);
	if (rotate) {
		m4 = m4 * yAxisUpRotationMatrix;
	}

	return Matrix4ToTransform(m4);
}

/// Sets attribute plugin value to a specific output based on ConnectedPluginInfo.
/// @param pluginDesc Plugin description to add parameter on.
/// @param attrName Attribute name.
/// @param conPluginInfo Connected plugin info.
static void setPluginValueFromConnectedPluginInfo(Attrs::PluginDesc &pluginDesc, const QString &attrName, const ConnectedPluginInfo &conPluginInfo)
{
	if (conPluginInfo.plugin.isEmpty())
		return;

	if (!conPluginInfo.output.isEmpty()) {
		pluginDesc.add(Attrs::PluginAttr(attrName, conPluginInfo.plugin, conPluginInfo.output));
	}
	else {
		pluginDesc.add(Attrs::PluginAttr(attrName, conPluginInfo.plugin));
	}
}

static int isConnectedToTexTriplanar(VOP_Node &vopNode)
{
	OP_NodeList outputs;
	vopNode.getOutputNodes(outputs);

	for (OP_Node *opNode : outputs) {
		if (isOpType(*opNode, "VRayNodeTexTriPlanar")) {
			return true;
		}
	}

	return false;
}

void VRayExporter::autoconvertSocket(ConnectedPluginInfo &connectedPluginInfo,
                                     const Parm::SocketDesc &currSocketInfo,
                                     const Parm::SocketDesc &fromSocketInfo,
                                     Attrs::PluginDesc &pluginDesc)
{
	// Check if we need to auto-convert color / float.
	QString floatColorConverterType;

	// Check if some specific output was connected.
	connectedPluginInfo.output = fromSocketInfo.attrName;

	// If connected plugin type is BRDF, but we expect a Material, wrap it into "MtlSingleBRDF".
	if (fromSocketInfo.socketType == VOP_TYPE_BSDF &&
	    currSocketInfo.socketType == VOP_SURFACE_SHADER)
	{
		Attrs::PluginDesc brdfToMtl(pluginDesc.pluginName % SL("|") % currSocketInfo.attrName,
		                            SL("MtlSingleBRDF"));

		brdfToMtl.add(Attrs::PluginAttr(SL("brdf"), connectedPluginInfo.plugin));

		connectedPluginInfo.plugin = exportPlugin(brdfToMtl);
		connectedPluginInfo.output.clear();
	}
	else if (fromSocketInfo.socketType == VOP_TYPE_COLOR &&
	         currSocketInfo.socketType == VOP_TYPE_FLOAT)
	{
		// Check if plugin has "out_intensity" output.
		bool hasOutIntensity = false;

		const Parm::VRayPluginInfo &vrayPlugInfo = *Parm::getVRayPluginInfo(connectedPluginInfo.plugin.getType());

		for (const Parm::SocketDesc &sock : vrayPlugInfo.outputs) {
			if (sock.attrName == SL("out_intensity")) {
				hasOutIntensity = true;
				break;
			}
		}

		if (hasOutIntensity) {
			// Use out_intensity
			pluginDesc.add(Attrs::PluginAttr(currSocketInfo.attrName, connectedPluginInfo.plugin, SL("out_intensity")));
		}
		else {
			// Wrap in TexColorToFloat
			floatColorConverterType = SL("TexColorToFloat");
		}
	}
	else if (fromSocketInfo.socketType == VOP_TYPE_FLOAT &&
	         currSocketInfo.socketType == VOP_TYPE_COLOR)
	{
		floatColorConverterType = SL("TexFloatToColor");
	}

	if (!floatColorConverterType.isEmpty()) {
		Attrs::PluginDesc convDesc(pluginDesc.pluginName % SL("@") % floatColorConverterType % SL("|") % currSocketInfo.attrName,
		                           floatColorConverterType);
		setPluginValueFromConnectedPluginInfo(convDesc, "input", connectedPluginInfo);

		connectedPluginInfo.plugin = exportPlugin(convDesc);

		// We've stored the original connected output in the "input" of the converter.
		connectedPluginInfo.output.clear();
	}
}

void VRayExporter::convertInputPlugin(VRay::Plugin &inputPlugin, Attrs::PluginDesc &pluginDesc, OP_Node* node, VOP_Type socketType, const QString &socketName)
{
	// Output type of connected plugin.
	const Parm::SocketDesc *fromSocketInfo = getConnectedOutputType(node, socketName);
	if (!fromSocketInfo)
		return;

	// Socket input type.
	Parm::SocketDesc curSockInfo;
	curSockInfo.socketType = socketType;
	curSockInfo.attrName = socketName;

	// Wrap the socket in appropriate plugin.
	ConnectedPluginInfo inputPlugInfo(inputPlugin);
	autoconvertSocket(inputPlugInfo, curSockInfo, *fromSocketInfo, pluginDesc);

	inputPlugin = inputPlugInfo.plugin;
}

void VRayExporter::setAttrsFromOpNodeConnectedInputs(Attrs::PluginDesc &pluginDesc, VOP_Node *vopNode, ExportContext *parentContext)
{
	const Parm::VRayPluginInfo *pluginInfo = Parm::getVRayPluginInfo(pluginDesc.pluginID);
	if (!pluginInfo) {
		Log::getLog().error("Node \"%s\": Plugin \"%s\" description is not found!",
							vopNode->getName().buffer(), pluginDesc.pluginID);
		return;
	}

	OP::VRayNode *vrayNode = dynamic_cast<OP::VRayNode*>(vopNode);
	vassert(vrayNode);

	for (int i = 0; i < pluginInfo->inputs.count(); ++i) {
		const Parm::SocketDesc &curSockInfo = pluginInfo->inputs[i];

		const QString &attrName = curSockInfo.attrName;
		const QString &sockName = curSockInfo.socketLabel;

		if (!pluginInfo->hasAttribute(attrName) ||
			pluginDesc.contains(attrName))
		{
			continue;
		}

		const Parm::AttrDesc &attrDesc = pluginInfo->getAttribute(attrName);
		if (attrDesc.flags & Parm::attrFlagCustomHandling) {
			continue;
		}

		VRay::Plugin conPlugin = exportConnectedVop(vopNode, _toChar(sockName), parentContext);
		if (conPlugin.isEmpty()) {
			if (!(attrDesc.flags & Parm::attrFlagLinkedOnly) &&
				vrayNode->getVRayPluginType() == VRayPluginType::TEXTURE  &&
				attrName == SL("uvwgen"))
			{
				if (!isConnectedToTexTriplanar(*vopNode)) {
					Attrs::PluginDesc defaultUVWGen(getPluginName(*vopNode, SL("DefaultUVWGen")),
					                                SL("UVWGenProjection"));
					defaultUVWGen.add(Attrs::PluginAttr("type", 6));
					defaultUVWGen.add(Attrs::PluginAttr("object_space", true));

					conPlugin = exportPlugin(defaultUVWGen);
				}
			}
			else {
				const unsigned inpidx = vopNode->getInputFromName(_toChar(attrName));
				VOP_Node *inpvop = vopNode->findSimpleInput(inpidx);
				if (inpvop) {
					if (inpvop->getOperator()->getName() == "makexform") {
						switch (curSockInfo.attrType) {
							case Parm::eMatrix: {
								const bool shouldRotate = pluginDesc.pluginID == "UVWGenPlanar" ||
								                          pluginDesc.pluginID == "UVWGenProjection" ||
								                          pluginDesc.pluginID == "UVWGenObject" ||
								                          pluginDesc.pluginID == "UVWGenEnvironment";

								const VRay::Transform &transform = exportTransformVop(*inpvop, parentContext, shouldRotate);
								pluginDesc.add(Attrs::PluginAttr(attrName, transform.matrix));
								break;
							}
							case Parm::eTransform: {
								pluginDesc.add(Attrs::PluginAttr(attrName, exportTransformVop(*inpvop, parentContext)));
								break;
							}
							default:
								break;
						}
					}
				}
			}
		}

		if (conPlugin.isNotEmpty()) {
			// Autoconvert socket types.
			ConnectedPluginInfo conPluginInfo(conPlugin);

			const Parm::SocketDesc *fromSocketInfo = getConnectedOutputType(vopNode, attrName);
			if (fromSocketInfo) {
				autoconvertSocket(conPluginInfo, curSockInfo, *fromSocketInfo, pluginDesc);
			}

			// Set "scene_name" for Cryptomatte.
			if (SL("MtlSingleBRDF") == conPlugin.getType()) {
				conPlugin.setValue("scene_name", getSceneName(*vopNode));
			}

			setPluginValueFromConnectedPluginInfo(pluginDesc, attrName, conPluginInfo);
		}
	}
}


void VRayExporter::setAttrsFromOpNodePrms(Attrs::PluginDesc &pluginDesc, OP_Node *opNode, const QString &prefix, bool remapInterp)
{
	const Parm::VRayPluginInfo *pluginInfo = Parm::getVRayPluginInfo(pluginDesc.pluginID);
	if (!pluginInfo) {
		Log::getLog().error("Node \"%s\": Plugin \"%s\" description is not found!",
							opNode->getName().buffer(), pluginDesc.pluginID);
	}
	else {
		FOR_CONST_IT (Parm::AttributeDescs, aIt, pluginInfo->attributes) {
			const QString attrName = aIt.key();
			const Parm::AttrDesc &attrDesc = aIt.value();

			if (!(pluginDesc.contains(attrName) || attrDesc.flags & Parm::attrFlagCustomHandling)) {
				const QString &parmName = prefix % attrDesc.attr;

				const PRM_Parm *parm = Parm::getParm(*opNode, parmName);
				if (parm) {
					if (attrDesc.flags & Parm::attrFlagEnabledOnly) {
						if (!parm->getEnableState() || !parm->getVisibleState()) {
							continue;
						}
					}
				}

				const bool isTextureAttr = attrDesc.value.type >= Parm::eTextureColor &&
				                           attrDesc.value.type <= Parm::eTextureTransform;

				if (isTextureAttr && parm && parm->getType().isStringType()) {
					const UT_String &opPath = getOpPathFromAttr(*opNode, parm->getToken());

					const VRay::Plugin opPlugin = exportNodeFromPath(opPath);
					if (opPlugin.isNotEmpty()) {
						pluginDesc.add(Attrs::PluginAttr(attrName, opPlugin));
					}
				}
				else if (!(attrDesc.flags & Parm::attrFlagLinkedOnly)) {
					if (attrDesc.value.type == Parm::eRamp) {
						static StringSet rampColorAsPluginList;
						if (rampColorAsPluginList.empty()) {
							// TODO: Move to attribute description
							rampColorAsPluginList.insert(SL("PhxShaderSim"));
						}

						const bool asColorList = rampColorAsPluginList.contains(pluginDesc.pluginID);

						Texture::exportRampAttribute(*this, pluginDesc, opNode,
													 /* Houdini ramp attr */ parmName,
													 /* V-Ray attr: colors */ attrDesc.value.colorRampInfo.colors,
													 /* V-Ray attr: pos    */ attrDesc.value.colorRampInfo.positions,
													 /* V-Ray attr: interp */ attrDesc.value.colorRampInfo.interpolations,
													 /* As color list not plugin */ asColorList,
													 /* Remap to vray interpolations*/ remapInterp);

						pluginDesc.add(Attrs::PluginAttr(attrName, Attrs::PluginAttr::AttrTypeIgnore));
					}
					else if (attrDesc.value.type == Parm::eCurve) {
						VRay::IntList    interpolations;
						VRay::FloatList  positions;
						VRay::FloatList  values;
						VRay::FloatList *valuesPtr = attrDesc.value.curveRampInfo.values.isEmpty() ? nullptr : &values;

						Texture::getCurveData(*this, opNode,
											  /* Houdini curve attr */ parmName,
											  /* V-Ray attr: interp */ interpolations,
											  /* V-Ray attr: x      */ positions,
											  /* V-Ray attr: y      */ valuesPtr,
											  /* Don't need handles */ false,
											  /* Remap to vray interpolations*/ remapInterp);

						pluginDesc.add(Attrs::PluginAttr(attrDesc.value.curveRampInfo.interpolations, interpolations));
						pluginDesc.add(Attrs::PluginAttr(attrDesc.value.curveRampInfo.positions,      positions));
						if (valuesPtr) {
							pluginDesc.add(Attrs::PluginAttr(attrDesc.value.curveRampInfo.values,     values));
						}
					}
					else {
						setAttrValueFromOpNodePrm(pluginDesc, attrDesc, *opNode, parmName);
					}
				}
			}
		}
	}
}


bool VRayExporter::setAttrsFromUTOptions(Attrs::PluginDesc &pluginDesc, const UT_Options &options) const
{
	const Parm::VRayPluginInfo *pluginInfo = Parm::getVRayPluginInfo(pluginDesc.pluginID);
	if (!pluginInfo) 
		return false;

	FOR_CONST_IT (Parm::AttributeDescs, aIt, pluginInfo->attributes) {
		const QString attrName = aIt.key();
		const char *attrNameChar = _toChar(attrName);

		if (!options.hasOption(attrNameChar) || pluginDesc.contains(attrName)) {
			continue;
		}

		const Parm::AttrDesc &attrDesc = aIt.value();

		Attrs::PluginAttr attr;
		attr.paramName = attrDesc.attr;

		if (attrDesc.value.type == Parm::eBool ||
		    attrDesc.value.type == Parm::eInt ||
		    attrDesc.value.type == Parm::eTextureInt)
		{
			attr.paramType = Attrs::PluginAttr::AttrTypeInt;
			attr.paramValue.valInt = options.getOptionI(attrNameChar);
		}
		else if (attrDesc.value.type == Parm::eEnum)
		{
			attr.paramType = Attrs::PluginAttr::AttrTypeInt;
			attr.paramValue.valInt = options.getOptionI(attrNameChar);
		}
		else if (attrDesc.value.type == Parm::eFloat ||
		         attrDesc.value.type == Parm::eTextureFloat)
		{
			attr.paramType = Attrs::PluginAttr::AttrTypeFloat;
			attr.paramValue.valFloat = options.getOptionF(attrNameChar);

			if (attrDesc.flags & Parm::attrFlagToRadians) {
				attr.paramValue.valFloat *= RAD_TO_DEG;
			}
		}
		else if (attrDesc.value.type == Parm::eColor)
		{
			attr.paramType = Attrs::PluginAttr::AttrTypeColor;
			attr.paramValue.valVector[0] = options.getOptionV3(attrNameChar)(0);
			attr.paramValue.valVector[1] = options.getOptionV3(attrNameChar)(1);
			attr.paramValue.valVector[2] = options.getOptionV3(attrNameChar)(2);
		}
		else if (attrDesc.value.type == Parm::eAColor ||
		         attrDesc.value.type == Parm::eTextureColor)
		{
			attr.paramType = Attrs::PluginAttr::AttrTypeColor;
			attr.paramValue.valVector[0] = options.getOptionV4(attrNameChar)(0);
			attr.paramValue.valVector[1] = options.getOptionV4(attrNameChar)(1);
			attr.paramValue.valVector[2] = options.getOptionV4(attrNameChar)(2);
			attr.paramValue.valVector[3] = options.getOptionV4(attrNameChar)(3);
		}
		else if (attrDesc.value.type == Parm::eString) {
			attr.paramType = Attrs::PluginAttr::AttrTypeString;
			attr.paramValue.valString = options.getOptionS(attrNameChar);
		}

		if (attr.paramType != Attrs::PluginAttr::AttrTypeUnknown) {
			pluginDesc.add(attr);
		}
	}

	return true;
}


VRayExporter::VRayExporter(OP_Node *rop)
	: m_rop(rop)
	, m_renderMode(0)
	, m_isAborted(0)
	, m_frames(0)
	, m_error(ROP_CONTINUE_RENDER)
	, m_workMode(ExpRender)
	, sessionType(VfhSessionType::production)
	, m_isGPU(0)
	, m_isAnimation(false)
	, m_isMotionBlur(0)
	, m_isVelocityOn(0)
	, m_timeStart(0)
	, m_timeEnd(0)
	, objectExporter(*this)
{
	Log::getLog().debug("VRayExporter()");
}

VRayExporter::~VRayExporter()
{
	Log::getLog().debug("~VRayExporter()");

	resetOpCallbacks();
}

enum ImageFormat {
	imageFormatPNG = 0,
	imageFormatJPEG,
	imageFormatTIFF,
	imageFormatTGA,
	imageFormatSGI,
	imageFormatOpenEXR,
	imageFormatVRayImage,
	imageFormatLast
};

static const char* const imgFormatExt[imageFormatLast] = {
	".png",
	".jpg",
	".tiff",
	".tga",
	".sgi",
	".exr",
	".vrimg"
};

static ImageFormat getImgFormat(const UT_String& filePath)
{
	for (int imgFormat = 0; imgFormat < static_cast<int>(imageFormatLast); ++imgFormat) {
		if (filePath.endsWith(imgFormatExt[imgFormat], false)) {
			return static_cast<ImageFormat>(imgFormat);
		}
	}
	
	return imageFormatLast;
}

static void fillSettingsRegionsGenerator(OP_Node &rop, Attrs::PluginDesc &pluginDesc)
{
	const int bucketW = rop.evalInt("SettingsRegionsGenerator_xc", 0, 0.0);
	int bucketH = bucketW;

	const int lockBucketSize = rop.evalInt("SettingsRegionsGenerator_lock_size", 0, 0.0);
	if (!lockBucketSize) {
		bucketH = rop.evalInt("SettingsRegionsGenerator_yc", 0, 0.0);
	}

	pluginDesc.add(Attrs::PluginAttr("xc", bucketW));
	pluginDesc.add(Attrs::PluginAttr("yc", bucketH));
}

static void fillSettingsImageSampler(OP_Node &rop, Attrs::PluginDesc &pluginDesc)
{
	UT_String _renderMaskObjectIDS;
	rop.evalString(_renderMaskObjectIDS, "SettingsImageSampler_render_mask_object_ids", 0, 0.0);

	const QString renderMaskObjectIDS(_renderMaskObjectIDS.buffer());
	if (!renderMaskObjectIDS.isEmpty()) {
		const QStringList renderMaskObjectIDSList = renderMaskObjectIDS.split(' ');

		VRay::VUtils::IntRefList renderMaskObjectIDs(renderMaskObjectIDSList.size());
		for (int i = 0; i < renderMaskObjectIDSList.size(); ++i) {
			const QString &objectID = renderMaskObjectIDSList[i];
			renderMaskObjectIDs[i] = objectID.toInt();
		}
		if (renderMaskObjectIDs.count()) {
			pluginDesc.add(Attrs::PluginAttr("render_mask_object_ids", renderMaskObjectIDs));
		}
	}

	UT_String _renderMaskObjects;
	rop.evalString(_renderMaskObjects, "SettingsImageSampler_render_mask_objects", 0, 0.0);

	const QString renderMaskObjectNames(_renderMaskObjects.buffer());
	if (!renderMaskObjectNames.isEmpty()) {
		const QStringList renderMaskObjectNamesList = renderMaskObjectNames.split(' ');

		VRay::VUtils::ValueRefList renderMaskObjects(renderMaskObjectNamesList.size());
		for (const QString &opName : renderMaskObjectNamesList) {
			// TODO:
			//   [ ] Add object plugins to list
			//   [ ] Add bundles
		}

		if (renderMaskObjects.count()) {
			pluginDesc.add(Attrs::PluginAttr("render_mask_objects", renderMaskObjects));
		}
	}

	const int minSubdivs = rop.evalInt("SettingsImageSampler_dmc_minSubdivs", 0, 0.0);
	int maxSubdivs = minSubdivs;

	const int lockSubdivs = rop.evalInt("SettingsImageSampler_dmc_lockSubdivs", 0, 0.0);
	if (!lockSubdivs) {
		maxSubdivs = rop.evalInt("SettingsImageSampler_dmc_maxSubdivs", 0, 0.0);
	}

	pluginDesc.add(Attrs::PluginAttr("dmc_minSubdivs", minSubdivs));
	pluginDesc.add(Attrs::PluginAttr("dmc_maxSubdivs", maxSubdivs));
}

ReturnValue VRayExporter::fillSettingsOutput(Attrs::PluginDesc &pluginDesc)
{
	const fpreal t = getContext().getTime();
	OBJ_Node *camera = VRayExporter::getCamera(m_rop);

	if (!camera) {
		Log::getLog().error("Camera does not exist! In VrayExporter::fillSettingsOutput");
		return ReturnValue::Error;
	}

	fpreal pixelAspect = camera->evalFloat("aspect", 0, t);

	UT_String resfraction;
	m_rop->evalString(resfraction, "res_fraction", 0, t);
	if (m_rop->evalInt("override_camerares", 0, t) &&
		!resfraction.isFloat())
	{
		pixelAspect = m_rop->evalFloat("aspect_override", 0, t);
	}

	pluginDesc.add(Attrs::PluginAttr("img_pixelAspect", pixelAspect));

	if (sessionType == VfhSessionType::rt ||
		sessionType == VfhSessionType::ipr ||
		!m_rop->evalInt("SettingsOutput_img_save", 0, 0.0))
	{
		pluginDesc.add(Attrs::PluginAttr("img_dir", Attrs::PluginAttr::AttrTypeIgnore));
		pluginDesc.add(Attrs::PluginAttr("img_file", Attrs::PluginAttr::AttrTypeIgnore));
	}
	else {
		UT_String _filePathRaw;
		m_rop->evalStringRaw(_filePathRaw, "SettingsOutput_img_file_path", 0, 0.0);

		// Replace frame number with V-Ray compatible frame pattern.
		QString filePathRaw(_filePathRaw.buffer());
		QRegularExpressionMatch frameMatchRes = frameMatchExpr.match(filePathRaw);
		if (frameMatchRes.hasMatch()) {
			int numPaddedDigits = 1;

			const int hasPadding = frameMatchRes.lastCapturedIndex() == frameNumberMatchedItemFramePadding;
			if (hasPadding) {
				numPaddedDigits = frameMatchRes.captured(frameNumberMatchedItemFramePadding).toInt();
			}

			filePathRaw = filePathRaw.replace(frameMatch, "#");

			Log::getLog().debug("Output path: %s", _toChar(filePathRaw));

			pluginDesc.add(Attrs::PluginAttr("img_file_needFrameNumber", 1));
			pluginDesc.add(Attrs::PluginAttr("anim_frame_padding", numPaddedDigits));
		}

		UT_String reconstructedPath(_toChar(filePathRaw));
		UT_String dirPathRaw;
		UT_String fileNameRaw;
		reconstructedPath.splitPath(dirPathRaw, fileNameRaw);

		// Format dirPathRaw.
		dirPathRaw.append('/');

		UT_String dirPath;
		UT_String fileName;

		// Expand all the other variables.
		CH_Manager *chanMan = OPgetDirector()->getChannelManager();
		chanMan->expandString(fileNameRaw.buffer(), fileName, t);
		chanMan->expandString(dirPathRaw.buffer(), dirPath, t);

		// fileName must be relative path inside dirPath, but if it starts with a variable which when expanded contains
		// leading slash, then fileName will have leading slash which will make it not relative
		// for exmaple ${HIPNAME}/result.exr could expand to /HBATCH/scene_name/result.exr
		makePathRelative(fileName);

		if (sessionType != VfhSessionType::cloud) {
			// Create output directory.
			if (!directoryCreator.mkpath(dirPath.buffer())) {
				Log::getLog().error("Failed to create output directory \"%s\"!", dirPath.buffer());
				return ReturnValue::Error;
			}
		}

		// Append default file type if not set.
		ImageFormat imgFormat = getImgFormat(fileName.buffer());
		if (imgFormat == imageFormatLast) {
			imgFormat = imageFormatOpenEXR;
			fileName.append(imgFormatExt[imageFormatOpenEXR]);

			Log::getLog().warning("Output image file format not supported/recognized! Setting output image format to Open EXR.");
		}

		if (imgFormat == imageFormatOpenEXR ||
			imgFormat == imageFormatVRayImage)
		{
			const int relementsSeparateFiles = m_rop->evalInt("SettingsOutput_relements_separateFiles", 0, t);
			if (!relementsSeparateFiles) {
				pluginDesc.add(Attrs::PluginAttr("img_rawFile", 1));
			}
		}

		pluginDesc.add(Attrs::PluginAttr(SL("img_dir"), dirPath.buffer()));
		pluginDesc.add(Attrs::PluginAttr(SL("img_file"), fileName.buffer()));
	}

	VRay::VUtils::ValueRefList frames(1);

	if (exportFilePerFrame) {
		frames[0].setDouble(getContext().getFloatFrame());
	}
	else {
		animInfo.frameStart = CAST_ROPNODE(m_rop)->FSTART();
		animInfo.frameEnd = CAST_ROPNODE(m_rop)->FEND();

		frames[0].setDouble(animInfo.frameStart);

		if (m_frames > 1) {
			animInfo.frameStep = CAST_ROPNODE(m_rop)->FINC();
			if (animInfo.frameStep > 1) {
				frames = VRay::VUtils::ValueRefList(m_frames);
				for (int i = 0; i < m_frames; ++i) {
					frames[i].setDouble(animInfo.frameStart + i * CAST_ROPNODE(m_rop)->FINC());
				}
			}
			else {
				VRay::VUtils::ValueRefList frameRange(2);
				frameRange[0].setDouble(animInfo.frameStart);
				frameRange[1].setDouble(animInfo.frameEnd);
				frames[0].setList(frameRange);
			}
		}
	}

	pluginDesc.add(Attrs::PluginAttr(SL("frames"), frames));

	return ReturnValue::Success;
}


ReturnValue VRayExporter::exportSettings()
{
	if (RenderSettingsPlugins.empty()) {
		RenderSettingsPlugins.insert(SL("SettingsOptions"));
		RenderSettingsPlugins.insert(SL("SettingsColorMapping"));
		RenderSettingsPlugins.insert(SL("SettingsDMCSampler"));
		RenderSettingsPlugins.insert(SL("SettingsImageSampler"));
		RenderSettingsPlugins.insert(SL("SettingsGI"));
		RenderSettingsPlugins.insert(SL("SettingsIrradianceMap"));
		RenderSettingsPlugins.insert(SL("SettingsLightCache"));
		RenderSettingsPlugins.insert(SL("SettingsDMCGI"));
		RenderSettingsPlugins.insert(SL("SettingsRaycaster"));
		RenderSettingsPlugins.insert(SL("SettingsRegionsGenerator"));
		RenderSettingsPlugins.insert(SL("SettingsOutput"));
		RenderSettingsPlugins.insert(SL("SettingsCaustics"));
		RenderSettingsPlugins.insert(SL("SettingsDefaultDisplacement"));
	}

	for (const QString &sp : RenderSettingsPlugins) {
		const Parm::VRayPluginInfo *pluginInfo = Parm::getVRayPluginInfo(sp);
		if (!pluginInfo) {
			Log::getLog().error("Plugin \"%s\" description is not found!", _toChar(sp));
		}
		else {
			Attrs::PluginDesc pluginDesc(sp, sp);
			if (sp == SL("SettingsOutput")) {
				if (fillSettingsOutput(pluginDesc) == ReturnValue::Error) {
					return ReturnValue::Error;
				}
			}
			else if (sp == SL("SettingsRegionsGenerator")) {
				fillSettingsRegionsGenerator(*m_rop, pluginDesc);
			}
			else if (sp == SL("SettingsImageSampler")) {
				fillSettingsImageSampler(*m_rop, pluginDesc);
			}

			setAttrsFromOpNodePrms(pluginDesc, m_rop, sp % SL("_"));
			exportPlugin(pluginDesc);
		}
	}

	Attrs::PluginDesc pluginDesc(SL("settingsUnitsInfo"), SL("SettingsUnitsInfo"));
	pluginDesc.add(Attrs::PluginAttr(SL("scene_upDir"), VRay::Vector(0.0f, 1.0f, 0.0f)));
	pluginDesc.add(Attrs::PluginAttr(SL("meters_scale"),
	                                 OPgetDirector()->getChannelManager()->getUnitLength()));

	exportPlugin(pluginDesc);

	return ReturnValue::Success;
}


void VRayExporter::exportEnvironment(OP_Node *op_node)
{
	exportVop(CAST_VOPNODE(op_node));
}


void VRayExporter::exportEffects(OP_Node *op_net)
{
	// Test simulation export
	// Add simulations from ROP
	OP_Node *sim_node = FindChildNodeByType(op_net, SL("VRayNodePhxShaderSimVol"));
	if (sim_node) {
		exportVop(CAST_VOPNODE(sim_node));
	}
}


void VRayExporter::phxAddSimumation(VRay::Plugin sim)
{
	m_phxSimulations.insert(sim);
}


void VRayExporter::exportRenderChannels(OP_Node *op_node)
{
	exportVop(CAST_VOPNODE(op_node));
}


OP_Input* VRayExporter::getConnectedInput(OP_Node *op_node, const QString &inputName)
{
	const unsigned input_idx = op_node->getInputFromName(_toChar(inputName));
	return op_node->getInputReferenceConst(input_idx);
}


OP_Node* VRayExporter::getConnectedNode(OP_Node *op_node, const QString &inputName)
{
	OP_Input *input = getConnectedInput(op_node, inputName);
	if (input) {
		return input->getNode();
	}
	return nullptr;
}


const Parm::SocketDesc* VRayExporter::getConnectedOutputType(OP_Node *op_node, const QString &inputName)
{
	OP_Node *connNode = getConnectedNode(op_node, inputName);
	if (connNode) {
		const UT_String &opType = connNode->getOperator()->getName();
		if (opType.startsWith("VRayNode")) {
			OP_Input *fromOutput = getConnectedInput(op_node, inputName);
			if (fromOutput) {
				VOP::NodeBase *vrayNode = static_cast<VOP::NodeBase*>(connNode);

				const Parm::VRayPluginInfo *pluginInfo = vrayNode->getVRayPluginInfo();

				const int &fromOutputIdx = fromOutput->getNodeOutputIndex();

				if (fromOutputIdx < pluginInfo->outputs.count()) {
					return &pluginInfo->outputs[fromOutputIdx];
				}
			}
		}
	}

	return nullptr;
}


VRay::Plugin VRayExporter::exportConnectedVop(VOP_Node *vop_node, int inpidx, ExportContext *parentContext)
{
	if (NOT(vop_node)) {
		return VRay::Plugin();
	}

	VOP_Node *inpvop = vop_node->findSimpleInput(inpidx);
	if (NOT(inpvop)) {
		return VRay::Plugin();
	}

	return exportVop(inpvop, parentContext);
}


VRay::Plugin VRayExporter::exportConnectedVop(VOP_Node *vop_node, const UT_String &inputName, ExportContext *parentContext)
{
	if (NOT(vop_node)) {
		return VRay::Plugin();
	}

	const unsigned inpidx = vop_node->getInputFromName(inputName);
	return exportConnectedVop(vop_node, inpidx, parentContext);
}


void VRayExporter::RtCallbackVop(OP_Node *caller, void *callee, OP_EventType type, void *data)
{
	if (!csect.tryEnter())
		return;

	VRayExporter &exporter = *reinterpret_cast<VRayExporter*>(callee);

	Log::getLog().debug("RtCallbackVop: %s from \"%s\"",
					   OPeventToString(type), caller->getName().buffer());

	switch (type) {
		case OP_PARM_CHANGED: {
			if (Parm::isParmSwitcher(*caller, reinterpret_cast<intptr_t>(data))) {
				break;
			}
		}
		case OP_INPUT_CHANGED:
		case OP_INPUT_REWIRED: {
			exporter.exportVop(CAST_VOPNODE(caller), nullptr);
			break;
		}
		case OP_NODE_PREDELETE: {
			exporter.delOpCallback(caller, VRayExporter::RtCallbackVop);
			break;
		}
		default:
			break;
	}

	csect.leave();
}


VRay::Plugin VRayExporter::exportVop(OP_Node *opNode, ExportContext *parentContext)
{
	VOP_Node *vop_node = CAST_VOPNODE(opNode);
	if (!vop_node) {
		return VRay::Plugin();
	}

	const UT_String &opType = vop_node->getOperator()->getName();

	Log::getLog().debug("Exporting node \"%s\" [%s]...",
					   vop_node->getName().buffer(),
					   opType.buffer());

	if (opType == "switch") {
		const fpreal t = m_context.getTime();
		const int switcher = vop_node->evalInt("switcher", 0, t);
		return exportConnectedVop(vop_node, switcher+1, parentContext);
	}

	if (opType == "null") {
		return exportConnectedVop(vop_node, 0, parentContext);
	}

	if (opType.startsWith("principledshader")) {
		return exportPrincipledShader(*opNode, parentContext);
	}

	if (opType == "parameter") {
		return exportConnectedVop(vop_node, 0, parentContext);
	}

	if (opType.equal(vfhNodeMaterialOutput)) {
		return exportVop(getVRayNodeFromOp(*opNode, vfhSocketMaterialOutputMaterial), parentContext);
	}

	if (opType.startsWith("VRayNode")) {
		VOP::NodeBase *vrayNode = static_cast<VOP::NodeBase*>(vop_node);

		addOpCallback(vop_node, RtCallbackVop);

		Attrs::PluginDesc pluginDesc;
		//TODO: need consistent naming for surface/displacement/other vops and their overrides
		pluginDesc.pluginName = getPluginName(*vop_node);
		pluginDesc.pluginID   = vrayNode->getVRayPluginID();

		if (opType.equal("VRayNodeTexSky")) {
			fillNodeTexSky(*opNode, pluginDesc);
		}

		//TODO: need consistent naming for surface/displacement/other vops and their overrides
		OP::VRayNode::PluginResult res = vrayNode->asPluginDesc(pluginDesc, *this, parentContext);
		if (res == OP::VRayNode::PluginResultError) {
			Log::getLog().error("Error creating plugin descripion for node: \"%s\" [%s]",
								vop_node->getName().buffer(),
								opType.buffer());
		}
		else if (res == OP::VRayNode::PluginResultNA ||
				 res == OP::VRayNode::PluginResultContinue)
		{
			// NOTE: first handle all connected inputs on a VOP
			//       then consider any material overrides
			//       lastly take attr values from VOP params
			setAttrsFromOpNodeConnectedInputs(pluginDesc, vop_node, parentContext);

			// handle VOP overrides if any
			setAttrsFromSHOPOverrides(pluginDesc, *vop_node);

			setAttrsFromOpNodePrms(pluginDesc, vop_node);

			if (vrayNode->getVRayPluginType() == VRayPluginType::RENDERCHANNEL) {
				Attrs::PluginAttr *attr_chan_name = pluginDesc.get(SL("name"));
				if (!attr_chan_name ||
				    attr_chan_name->paramValue.valString.isEmpty())
				{
					const QString channelName = vop_node->getName().buffer();
					if (!attr_chan_name) {
						pluginDesc.add(Attrs::PluginAttr(SL("name"), channelName));
					}
					else {
						attr_chan_name->paramValue.valString = channelName;
					}
				}
			}

			// TODO: this is not needed?
			if (pluginDesc.pluginID == "PhxShaderSimVol") {
				// "phoenix_sim" attribute is a List()
				//
				Attrs::PluginAttr *attr_phoenix_sim = pluginDesc.get(QString("phoenix_sim"));
				if (attr_phoenix_sim) {
					attr_phoenix_sim->paramType = Attrs::PluginAttr::AttrTypeListValue;
					attr_phoenix_sim->paramValue.valListValue.push_back(VRay::Value(attr_phoenix_sim->paramValue.valPlugin));
				}
			}

			if (   pluginDesc.pluginID == "UVWGenEnvironment"
				&& NOT(pluginDesc.contains(QString("uvw_matrix"))))
			{
				pluginDesc.add(Attrs::PluginAttr("uvw_matrix", envMatrix));
			}

			return exportPlugin(pluginDesc);
		}
	}

	Log::getLog().error("Unsupported VOP node: %s", opType.buffer());

	return VRay::Plugin();
}


void VRayExporter::RtCallbackDisplacementObj(OP_Node *caller, void *callee, OP_EventType type, void *data)
{
	if (!csect.tryEnter())
		return;

	VRayExporter &exporter = *reinterpret_cast<VRayExporter*>(callee);

	Log::getLog().debug("RtCallbackDisplacementObj: %s from \"%s\"",
					   OPeventToString(type), caller->getName().buffer());

	switch (type) {
		case OP_PARM_CHANGED: {
			if (Parm::isParmSwitcher(*caller, reinterpret_cast<intptr_t>(data))) {
				break;
			}

			const PRM_Parm *parm = Parm::getParm(*caller, reinterpret_cast<intptr_t>(data));
			if (parm) {
				OBJ_Node *obj_node = caller->castToOBJNode();
				if (obj_node) {
					exporter.exportObject(obj_node);
				}
			}
			break;
		}
		case OP_NODE_PREDELETE: {
			exporter.delOpCallback(caller, VRayExporter::RtCallbackDisplacementObj);
			break;
		}
		default:
			break;
	}

	csect.leave();
}


void VRayExporter::RtCallbackDisplacementShop(OP_Node *caller, void *callee, OP_EventType type, void *data)
{
	if (!csect.tryEnter())
		return;

	VRayExporter &exporter = *reinterpret_cast<VRayExporter*>(callee);

	Log::getLog().debug("RtCallbackDisplacementShop: %s from \"%s\"",
					   OPeventToString(type), caller->getName().buffer());

	if (type == OP_INPUT_REWIRED) {
		UT_String inputName;
		const int idx = reinterpret_cast<intptr_t>(data);
		caller->getInputName(inputName, idx);

		if (caller->error() < UT_ERROR_ABORT && inputName.equal("Geometry")) {
			SHOP_Node *shop_node = caller->getParent()->castToSHOPNode();
			if (shop_node) {
				UT_String shopPath;
				shop_node->getFullPath(shopPath);

				OP_NodeList refs;
				shop_node->getExistingOpDependents(refs, true);
				for (OP_Node *node : refs) {
					UT_String nodePath;
					node->getFullPath(nodePath);

					OBJ_Node *obj_node = node->castToOBJNode();
					if (obj_node) {
						exporter.exportObject(obj_node);
					}
				}
			}
		}
	}
	else if (type == OP_NODE_PREDELETE) {
		exporter.delOpCallback(caller, VRayExporter::RtCallbackDisplacementShop);
	}

	csect.leave();
}


void VRayExporter::RtCallbackDisplacementVop(OP_Node *caller, void *callee, OP_EventType type, void *data)
{
	if (!csect.tryEnter())
		return;

	VRayExporter &exporter = *reinterpret_cast<VRayExporter*>(callee);

	Log::getLog().debug("RtCallbackDisplacementVop: %s from \"%s\"",
					   OPeventToString(type), caller->getName().buffer());

	switch (type) {
		case OP_PARM_CHANGED: {
			if (Parm::isParmSwitcher(*caller, reinterpret_cast<intptr_t>(data))) {
				break;
			}
		}
		case OP_INPUT_REWIRED: {
			const int idx = reinterpret_cast<intptr_t>(data);

			OP_Node *matNode = caller->getParent();
			if (idx >= 0 && matNode) {
				OP_NodeList refs;
				matNode->getExistingOpDependents(refs, true);

				for (OP_Node *node : refs) {
					OBJ_Node *objNode = node->castToOBJNode();
					if (objNode) {
						exporter.exportObject(objNode);
					}
				}
			}
			break;
		}
		case OP_NODE_PREDELETE: {
			exporter.delOpCallback(caller, VRayExporter::RtCallbackDisplacementVop);
			break;
		}
		default:
			break;
	}

	csect.leave();
}

int VRayExporter::exportDisplacementTexture(OP_Node &opNode, Attrs::PluginDesc &pluginDesc, const QString &parmNamePrefix)
{
	const fpreal t = getContext().getTime();
	const QString &attrName = parmNamePrefix % SL("displacement_texture");

	const PRM_Parm *parm = Parm::getParm(opNode, _toChar(attrName));
	if (parm) {
		const UT_String &texPath = getOpPathFromAttr(opNode, attrName, t);
		if (texPath.isstring()) {
			VRay::Plugin texture = exportNodeFromPathWithDefaultMapping(texPath,
			                                                            defaultMappingChannelName,
			                                                            bitmapBufferColorSpaceLinear);
			if (texture.isEmpty()) {
				return false;
			}

			// Check if plugin has "out_intensity" output
			bool hasOutIntensity = false;

			const Parm::VRayPluginInfo *texPluginInfo = Parm::getVRayPluginInfo(texture.getType());
			if (!texPluginInfo) {
				Log::getLog().error("Node \"%s\": Plugin \"%s\" description is not found!",
									opNode.getName().buffer(), texture.getType());
				return false;
			}

			for (const Parm::SocketDesc &sock : texPluginInfo->outputs) {
				if (sock.attrName == SL("out_intensity")) {
					hasOutIntensity = true;
					break;
				}
			}

			// Wrap texture with TexOutput
			if (!hasOutIntensity) {
				Attrs::PluginDesc texOutputDesc(SL("Out@") % texture.getName(),
												SL("TexOutput"));
				texOutputDesc.add(Attrs::PluginAttr("texmap", texture));

				texture = exportPlugin(texOutputDesc);
			}

			pluginDesc.add(Attrs::PluginAttr(SL("displacement_tex_color"), texture));
			pluginDesc.add(Attrs::PluginAttr(SL("displacement_tex_float"), texture, SL("out_intensity")));

			return true;
		}
	}

	if (CAST_VOPNODE(&opNode)) {
		const int idxTexCol = opNode.getInputFromName("displacement_tex_color");
		OP_Node *texCol = opNode.getInput(idxTexCol);

		const int idxTexFloat = opNode.getInputFromName("displacement_tex_float");
		OP_Node *texFloat = opNode.getInput(idxTexFloat);

		if (texCol) {
			VRay::Plugin texture = exportVop(texCol);
			if (texture.isNotEmpty()) {
				const Parm::SocketDesc *fromSocketInfo = getConnectedOutputType(&opNode, SL("displacement_tex_color"));
				if (fromSocketInfo &&
				    fromSocketInfo->attrType >= Parm::ParmType::eOutputColor &&
				    fromSocketInfo->attrType < Parm::ParmType::eUnknown)
				{
					pluginDesc.add(Attrs::PluginAttr(SL("displacement_tex_color"), texture, fromSocketInfo->attrName));
				}
				else {
					pluginDesc.add(Attrs::PluginAttr(SL("displacement_tex_color"), texture));
				}

				if (!texFloat) {
					// Check if plugin has "out_intensity" output
					bool hasOutIntensity = false;
					const Parm::VRayPluginInfo *texPluginInfo = Parm::getVRayPluginInfo(texture.getType());
					if (NOT(texPluginInfo)) {
						Log::getLog().error("Node \"%s\": Plugin \"%s\" description is not found!",
						                    opNode.getName().buffer(), texture.getType());
						return OP::VRayNode::PluginResultError;
					}

					for (const Parm::SocketDesc &sock : texPluginInfo->outputs) {
						if (sock.attrName == SL("out_intensity")) {
							hasOutIntensity = true;
							break;
						}
					}

					// Wrap texture with TexOutput
					if (!hasOutIntensity) {
						Attrs::PluginDesc texOutputDesc(getPluginName(*texCol, SL("Out@")),
						                                SL("TexOutput"));
						texOutputDesc.add(Attrs::PluginAttr(SL("texmap"), texture));

						texture = exportPlugin(texOutputDesc);

						pluginDesc.add(Attrs::PluginAttr(SL("displacement_tex_float"), texture, SL("out_intensity")));
					}
				}
			}
		}

		if (texFloat) {
			VRay::Plugin texture = exportVop(texFloat);
			if (texture.isNotEmpty()) {
				const Parm::SocketDesc *fromSocketInfo = getConnectedOutputType(&opNode, SL("displacement_tex_float"));
				if (fromSocketInfo &&
				    fromSocketInfo->attrType >= Parm::ParmType::eOutputColor &&
				    fromSocketInfo->attrType < Parm::ParmType::eUnknown)
				{
					pluginDesc.add(Attrs::PluginAttr(SL("displacement_tex_float"), texture, fromSocketInfo->attrName));
				}
				else {
					pluginDesc.add(Attrs::PluginAttr(SL("displacement_tex_float"), texture));
				}

				pluginDesc.add(Attrs::PluginAttr(SL("displacement_tex_color"), texture));
			}
		}
	}

	return true;
}

static void setGeomDisplacedMeshType(OP_Node &opNode, const QString &parmTypeName, Attrs::PluginDesc &pluginDesc)
{
	UT_String dispTypeMenu;
	opNode.evalString(dispTypeMenu, _toChar(parmTypeName), 0, 0.0);

	vassert(dispTypeMenu.isInteger());

	enum VRayDisplacementType {
		displ_type_2d = 0,
		displ_type_3d = 1,
		displ_type_vector = 2,
		displ_type_vector_signed = 3,
		displ_type_vector_object = 4,
	};

	const VRayDisplacementType displaceType =
		static_cast<VRayDisplacementType>(dispTypeMenu.toInt());

	if (displaceType == displ_type_2d) {
		pluginDesc.add(Attrs::PluginAttr(SL("displace_2d"), true));
		pluginDesc.add(Attrs::PluginAttr(SL("vector_displacement"), 0));
	}
	else if (displaceType == displ_type_vector) {
		pluginDesc.add(Attrs::PluginAttr(SL("displace_2d"), false));
		pluginDesc.add(Attrs::PluginAttr(SL("vector_displacement"), 1));
	}
	else if (displaceType == displ_type_vector_signed) {
		pluginDesc.add(Attrs::PluginAttr(SL("displace_2d"), false));
		pluginDesc.add(Attrs::PluginAttr(SL("vector_displacement"), 2));
	}
	else if (displaceType == displ_type_vector_object) {
		pluginDesc.add(Attrs::PluginAttr(SL("displace_2d"), false));
		pluginDesc.add(Attrs::PluginAttr(SL("vector_displacement"), 3));
	}
}

int VRayExporter::exportDisplacementFromSubdivInfo(const SubdivInfo &subdivInfo, struct Attrs::PluginDesc &pluginDesc)
{
	const QString &parmNamePrefix = subdivInfo.needParmNamePrefix() ? pluginDesc.pluginID % SL("_") : SL("");

	exportDisplacementTexture(*subdivInfo.parmHolder, pluginDesc, parmNamePrefix);

	if (subdivInfo.type == SubdivisionType::displacement) {
		setGeomDisplacedMeshType(*subdivInfo.parmHolder, parmNamePrefix + SL("type"), pluginDesc);
	}

	setAttrsFromOpNodePrms(pluginDesc, subdivInfo.parmHolder, parmNamePrefix);

	return true;
}

static QString subdivisionPluginFromType(SubdivisionType subdivType)
{
	switch (subdivType) {
		case SubdivisionType::displacement: return SL("GeomDisplacedMesh");
		case SubdivisionType::subdivision:  return SL("GeomStaticSmoothedMesh");
		default: {
			vassert(false);
			return SL("");
		}
	}
}

VRay::Plugin VRayExporter::exportDisplacement(OBJ_Node &objNode, const VRay::Plugin &geomPlugin, const SubdivInfo &subdivInfo)
{
	if (!subdivInfo.hasSubdiv())
		return geomPlugin; 

	Attrs::PluginDesc pluginDesc;
	pluginDesc.pluginName = SL("Subdiv@") % geomPlugin.getName();
	pluginDesc.pluginID = subdivisionPluginFromType(subdivInfo.type);

	pluginDesc.add(Attrs::PluginAttr(SL("mesh"), geomPlugin));

	if (!exportDisplacementFromSubdivInfo(subdivInfo, pluginDesc))
		return geomPlugin; 

	addOpCallback(&objNode, RtCallbackDisplacementObj);

	return exportPlugin(pluginDesc);
}


#ifdef CGR_HAS_VRAYSCENE

VRay::Plugin VRayExporter::exportVRayScene(OBJ_Node *obj_node, SOP_Node *geom_node)
{
	SOP::VRayScene *vraySceneNode = static_cast<SOP::VRayScene*>(geom_node);

	ExportContext ctx(CT_OBJ, *this, *static_cast<OP_Node*>(obj_node));

	Attrs::PluginDesc pluginDesc;

	const OP::VRayNode::PluginResult res = vraySceneNode->asPluginDesc(pluginDesc, *this, &ctx);
	if (res == OP::VRayNode::PluginResultSuccess) {
		return exportPlugin(pluginDesc);
	}

	return VRay::Plugin();
}

#endif // CGR_HAS_VRAYSCENE


static QString ObjectTypeToString(const OBJ_OBJECT_TYPE &ob_type)
{
	QString object_type;

	if (ob_type & OBJ_WORLD) {
		object_type += " | OBJ_WORLD";
	}
	if (ob_type & OBJ_GEOMETRY) {
		object_type += " | OBJ_GEOMETRY";
	}
	if (ob_type & OBJ_CAMERA) {
		object_type += " | OBJ_CAMERA";
	}
	if (ob_type & OBJ_LIGHT) {
		object_type += " | OBJ_LIGHT";
	}
	if (ob_type & OBJ_RENDERER) {
		object_type += " | OBJ_RENDERER";
	}
	if (ob_type & OBJ_FOG) {
		object_type += " | OBJ_FOG";
	}
	if (ob_type & OBJ_BONE) {
		object_type += " | OBJ_BONE";
	}
	if (ob_type & OBJ_HANDLE) {
		object_type += " | OBJ_HANDLE";
	}
	if (ob_type & OBJ_BLEND) {
		object_type += " | OBJ_BLEND";
	}
	if (ob_type & OBJ_FORCE) {
		object_type += " | OBJ_FORCE";
	}
	if (ob_type & OBJ_CAMSWITCH) {
		object_type += " | OBJ_CAMSWITCH";
	}
	if (ob_type & OBJ_SOUND) {
		object_type += " | OBJ_SOUND";
	}
	if (ob_type & OBJ_MICROPHONE) {
		object_type += " | OBJ_MICROPHONE";
	}
	if (ob_type & OBJ_SUBNET) {
		object_type += " | OBJ_SUBNET";
	}
	if (ob_type & OBJ_FETCH) {
		object_type += " | OBJ_FETCH";
	}
	if (ob_type & OBJ_NULL) {
		object_type += " | OBJ_NULL";
	}
	if (ob_type & OBJ_STICKY) {
		object_type += " | OBJ_STICKY";
	}
	if (ob_type & OBJ_DOPNET) {
		object_type += " | OBJ_DOPNET";
	}
	if (ob_type & OBJ_RIVET) {
		object_type += " | OBJ_RIVET";
	}
	if (ob_type & OBJ_MUSCLE) {
		object_type += " | OBJ_MUSCLE";
	}

	return object_type;
}


void VRayExporter::resetOpCallbacks()
{
	for (auto const &item : m_opRegCallbacks) {
		if (item.op_node->hasOpInterest(this, item.cb)) {
			item.op_node->removeOpInterest(this, item.cb);
		}
	}

	m_opRegCallbacks.clear();
}


void VRayExporter::addOpCallback(OP_Node *op_node, OP_EventMethod cb)
{
	if (sessionType == VfhSessionType::production)
		return;
	if (op_node->hasOpInterest(this, cb))
		return;

	Log::getLog().debug("addOpInterest(%s)",
						op_node->getName().buffer());

	op_node->addOpInterest(this, cb);

	// Store registered callback for faster removal
	m_opRegCallbacks.push_back(OpInterestItem(op_node, cb, this));
}


void VRayExporter::delOpCallback(OP_Node *op_node, OP_EventMethod cb)
{
	if (sessionType == VfhSessionType::production)
		return;
	if (!op_node->hasOpInterest(this, cb))
		return;

	Log::getLog().debug("removeOpInterest(%s)",
						op_node->getName().buffer());

	op_node->removeOpInterest(this, cb);
}


void VRayExporter::delOpCallbacks(OP_Node *op_node)
{
	m_opRegCallbacks.erase(std::remove_if(m_opRegCallbacks.begin(), m_opRegCallbacks.end(),
										  [op_node](OpInterestItem &item) { return item.op_node == op_node; }), m_opRegCallbacks.end());
}

/// Callback function for the event when V-Ray logs a text message.
static void onDumpMessage(VRay::VRayRenderer& /*renderer*/, const char *msg, int level, void *data)
{
	const QString message(QString(msg).simplified());

	if (level <= VRay::MessageError) {
		Log::getLog().error("V-Ray: %s", _toChar(message));
	}
	else if (level > VRay::MessageError && level <= VRay::MessageWarning) {
		Log::getLog().warning("V-Ray: %s", _toChar(message));
	}
	else if (level > VRay::MessageWarning && level <= VRay::MessageInfo) {
		Log::getLog().info("V-Ray: %s", _toChar(message));
	}
}

/// Callback function for the event when V-Ray updates its current computation task and the number of workunits done.
static void onProgress(VRay::VRayRenderer& /*renderer*/, const char *msg, int elementNumber, int elementsCount, void *data)
{
	const QString message(QString(msg).simplified());

	const float percentage = 100.0f * elementNumber / elementsCount;

	Log::getLog().progress("V-Ray: %s %.1f%% %s",
						   _toChar(message),
						   percentage,
						   (elementNumber >= elementsCount) ? "\n" : "\r");
}

/// Callback function for the event when rendering has finished, successfully or not.
static void onImageReady(VRay::VRayRenderer &renderer, void *data)
{
	Log::getLog().debug("onImageReady");

	VRayExporter &self = *reinterpret_cast<VRayExporter*>(data);

	// Check abort from "Stop" button or Esc key.
	if (renderer.isAborted()) {
		self.setAbort();
	}

	switch (self.getSessionType()) {
		case VfhSessionType::production: {
			// ROP_Node will call "VRayExporter::exportEnd()" and we'll free stuff there.
			break;
		}
		case VfhSessionType::rt: {
			self.exportEnd();
			break;
		}
		case VfhSessionType::ipr: {
			// Handled separately for the IPR session.
			break;
		}
		default:
			break;
	}
}
/// Callback function for the "Render Last" button in the VFB.
static void onRenderLast(VRay::VRayRenderer& /*renderer*/, bool /*isRendering*/, void *data)
{
	Log::getLog().debug("onRenderLast");

	VRayExporter &self = *reinterpret_cast<VRayExporter*>(data);
	self.renderLast();
}

/// Callback function when VFB closes.
static void onVfbClosed(VRay::VRayRenderer& /*renderer*/, void *data)
{
	Log::getLog().debug("onVfbClosed");

	VRayExporter &self = *reinterpret_cast<VRayExporter*>(data);

	switch (self.getSessionType()) {
		case VfhSessionType::production: {
			self.saveVfbState();
			break;
		}
		case VfhSessionType::rt: {
			self.saveVfbState();

			// Could be closed with out stopping the renderer.
			if (self.getRenderer().isRendering()) {
				self.exportEnd();
			}
			break;
		}
		case VfhSessionType::ipr: {
			// No VFB for the IPR session.
			break;
		}
		default:
			break;
	}
}

static void onRendererClosed(VRay::VRayRenderer& /*renderer*/, void *data)
{
	Log::getLog().debug("onRendererClosed");
}

void VRayExporter::exportScene()
{
	Log::getLog().debug("VRayExporter::exportScene()");

	if (sessionType != VfhSessionType::ipr) {
		exportView();
	}

	if (sessionType == VfhSessionType::rt) {
		// Add callback to OP Director so new nodes can be exported during RT Sessions
		OPgetDirector()->addOpInterest(this, RtCallbackOPDirector);
	}

	bundleMap.init();

	// Clear plugin caches.
	objectExporter.clearOpPluginCache();
	objectExporter.clearOpDepPluginCache();
	objectExporter.clearPrimPluginCache();

	// export geometry nodes
	OP_Bundle *activeGeo = getActiveGeometryBundle(*m_rop, m_context.getTime());
	if (activeGeo) {
		for (int i = 0; i < activeGeo->entries(); ++i) {
			OP_Node *node = activeGeo->getNode(i);
			if (node) {
				exportObject(node);
			}
		}
	}

	OP_Bundle *activeLights = getActiveLightsBundle(*m_rop, m_context.getTime());
	if (!activeLights || activeLights->entries() <= 0) {
		exportDefaultHeadlight();
	}
	else if (activeLights) {
		for (int i = 0; i < activeLights->entries(); ++i) {
			OBJ_Node *objNode = CAST_OBJNODE(activeLights->getNode(i));
			if (objNode) {
				exportObject(objNode);
			}
		}
	}

<<<<<<< HEAD
	exportLightLinker();

	UT_String env_network_path;
	m_rop->evalString(env_network_path, "render_network_environment", 0, 0.0f);
	if (NOT(env_network_path.equal(""))) {
		OP_Node *env_network = getOpNodeFromPath(env_network_path);
		if (env_network) {
			OP_Node *env_node = VRayExporter::FindChildNodeByType(env_network, "VRayNodeSettingsEnvironment");
			if (NOT(env_node)) {
				Log::getLog().error("Node of type \"VRay SettingsEnvironment\" is not found!");
			}
			else {
				exportEnvironment(env_node);
				exportEffects(env_network);
			}
=======
	OP_Node *env_network = getOpNodeFromAttr(*m_rop, "render_network_environment");
	if (env_network) {
		OP_Node *env_node = FindChildNodeByType(env_network, SL("VRayNodeSettingsEnvironment"));
		if (!env_node) {
			Log::getLog().error("Node of type \"VRay SettingsEnvironment\" is not found!");
		}
		else {
			exportEnvironment(env_node);
			exportEffects(env_network);
>>>>>>> c430605f
		}
	}

	OP_Node *channels_network = getOpNodeFromAttr(*m_rop, "render_network_render_channels");
	if (channels_network) { 
		OP_Node *chan_node = FindChildNodeByType(channels_network, SL("VRayNodeRenderChannelsContainer"));
		if (!chan_node) {
			Log::getLog().error("Node of type \"VRay RenderChannelsContainer\" is not found!");
		}
		else {
			exportRenderChannels(chan_node);
		}
	}

	if (sessionType == VfhSessionType::ipr) {
		Attrs::PluginDesc texOpId("userAttrOpId", "TexUserColor");
		texOpId.add(Attrs::PluginAttr("user_attribute", "Op_Id"));
		texOpId.add(Attrs::PluginAttr("attribute_priority", 1));

		Attrs::PluginDesc rcOpId("rcUserAttrOpId", "RenderChannelExtraTex");
		rcOpId.add(Attrs::PluginAttr("name", "Op_Id"));
		rcOpId.add(Attrs::PluginAttr("consider_for_aa", false));
		rcOpId.add(Attrs::PluginAttr("filtering", false));
		rcOpId.add(Attrs::PluginAttr("affect_matte_objects", false));
		rcOpId.add(Attrs::PluginAttr("enableDeepOutput", false));
		rcOpId.add(Attrs::PluginAttr("texmap", exportPlugin(texOpId)));
		exportPlugin(rcOpId);
	}

	// Add simulations from OBJ
	if (!m_phxSimulations.empty()) {
		Attrs::PluginDesc phxSims("VRayNodePhxShaderSimVol", "PhxShaderSimVol");
		VRay::ValueList sims(m_phxSimulations.size());
		std::transform(m_phxSimulations.begin(), m_phxSimulations.end(), sims.begin(), [](const VRay::Plugin &plugin) {
			return VRay::Value(plugin);
		});
		phxSims.add(Attrs::PluginAttr("phoenix_sim", sims));

		exportPlugin(phxSims);
	}

	bundleMap.freeMem();
}


void VRayExporter::fillMotionBlurParams(MotionBlurParams &mbParams)
{
	OBJ_Node *camera = getCamera(m_rop);

	if (camera && usePhysicalCamera(*camera) != PhysicalCameraMode::modeNone) {
		const PhysicalCameraType cameraType = static_cast<PhysicalCameraType>(Parm::getParmInt(*camera, "CameraPhysical_type"));
		const fpreal frameDuration = OPgetDirector()->getChannelManager()->getSecsPerSample();

		switch (cameraType) {
			case PhysicalCameraType::still: {
				mbParams.mb_duration        = 1.0f / (Parm::getParmFloat(*camera, "CameraPhysical_shutter_speed") * frameDuration);
				mbParams.mb_interval_center = mbParams.mb_duration * 0.5f;
				break;
			}
			case PhysicalCameraType::cinematic: {
				mbParams.mb_duration        = Parm::getParmFloat(*camera, "CameraPhysical_shutter_angle") / 360.0f;
				mbParams.mb_interval_center = Parm::getParmFloat(*camera, "CameraPhysical_shutter_offset") / 360.0f + mbParams.mb_duration * 0.5f;
				break;
			}
			case PhysicalCameraType::video: {
				mbParams.mb_duration        = 1.0f + Parm::getParmFloat(*camera, "CameraPhysical_latency") / frameDuration;
				mbParams.mb_interval_center = -mbParams.mb_duration * 0.5f;
				break;
			}
			default: {
				vassert(false);
				break;
			}
		}
	}
	else {
		mbParams.mb_duration        = m_rop->evalFloat("SettingsMotionBlur_duration", 0, 0.0);
		mbParams.mb_interval_center = m_rop->evalFloat("SettingsMotionBlur_interval_center", 0, 0.0);
		mbParams.mb_geom_samples    = m_rop->evalInt("SettingsMotionBlur_geom_samples", 0, 0.0);
	}
}


VRay::Plugin VRayExporter::exportPlugin(const Attrs::PluginDesc &pluginDesc)
{
	return m_renderer.exportPlugin(pluginDesc);
}


void VRayExporter::exportPluginProperties(VRay::Plugin &plugin, const Attrs::PluginDesc &pluginDesc)
{
	return m_renderer.exportPluginProperties(plugin, pluginDesc);
}


void VRayExporter::removePlugin(OBJ_Node *node)
{
	if (!node)
		return;

	m_renderer.removePlugin(getPluginName(*node));
}


void VRayExporter::removePlugin(const QString &pluginName)
{
	m_renderer.removePlugin(pluginName);
}


void VRayExporter::removePlugin(VRay::Plugin plugin)
{
	m_renderer.removePlugin(plugin);
}


void VRayExporter::setSessionType(VfhSessionType value)
{
	sessionType = value;
}


void VRayExporter::setDRSettings()
{
	VRay::VRayRenderer &vray = m_renderer.getVRay();
	// clean up all previously set hosts
	vray.removeHosts(vray.getAllHosts());

	const int nDRHosts = Parm::getParmInt(*m_rop, "drhost_cnt");
	const bool drEnabled = Parm::getParmInt(*m_rop, "dr_enabled") && (nDRHosts > 0);

	VRay::RendererOptions options = vray.getOptions();
	options.noDR = NOT(drEnabled);
	vray.setOptions(options);

	if (drEnabled) {
		UT_String defaultHostPort;
		m_rop->evalString(defaultHostPort, "drhost_port", 0, 0.0f);

		UT_String drhosts;
		for (int i = 1; i <= nDRHosts; ++i) {
			const int hostEnabled = m_rop->evalIntInst("drhost#_enabled", &i, 0, 0.0f);
			if (NOT(hostEnabled)) {
				continue;
			}

			UT_String hostAddress;
			m_rop->evalStringInst("drhost#_address", &i, hostAddress, 0, 0.0f);
			// if address not set use default
			if (NOT(hostAddress.isstring())) {
				hostAddress = "localhost";
			}

			UT_String hostPort;
			const int useDefaultPort = m_rop->evalIntInst("drhost#_usedefaultport", &i, 0, 0.0f);
			if (NOT(useDefaultPort)) {
				m_rop->evalStringInst("drhost#_port", &i, hostPort, 0, 0.0f);
			}

			// if port not set use default
			if (NOT(hostPort.isstring())) {
				hostPort = defaultHostPort;
			}

			// skip empty parameter port
			if (NOT(hostPort.isstring())) {
				continue;
			}

			drhosts.append(hostAddress.buffer());
			drhosts.append(':');
			drhosts.append(hostPort.buffer());
			drhosts.append(';');
		}

		vray.addHosts(drhosts);
	}
}


void VRayExporter::setRenderMode(VRay::RendererOptions::RenderMode mode)
{
	SettingsRTEngine settingsRTEngine;
	setSettingsRTEngineFromRopNode(settingsRTEngine, *m_rop, mode);
	setSettingsRTEnginetOptimizedGpuSettings(settingsRTEngine, *m_rop, mode);

	m_renderer.setRendererMode(settingsRTEngine, mode);

	m_isGPU = mode >= VRay::RendererOptions::RENDER_MODE_RT_GPU_OPENCL;
}


void VRayExporter::setExportMode(VRayExporter::ExpWorkMode mode)
{
	m_workMode = mode;
}


void VRayExporter::setContext(const VRayOpContext &ctx)
{
	m_context = ctx;
}


void VRayExporter::setAbort()
{
	m_isAborted = true;
}


void VRayExporter::setRenderSize(int w, int h)
{
	Log::getLog().info("VRayExporter::setRenderSize(%i, %i)",
					   w, h);
	m_renderer.setImageSize(w, h);
}


int VRayExporter::isStereoView() const
{
	return Parm::getParmInt(*m_rop, "VRayStereoscopicSettings_use");
}


int VRayExporter::renderFrame(int locked)
{
	Log::getLog().debug("VRayExporter::renderFrame(%.3f)", m_context.getFloatFrame());

	if (m_workMode == ExpExport || m_workMode == ExpExportRender) {
		const fpreal t = getContext().getTime();

		UT_String exportFilepath;
		m_rop->evalString(exportFilepath, "render_export_filepath", 0, t);

		if (!exportFilepath.isstring()) {
			Log::getLog().error("Export mode is selected, but no filepath specified!");
		}
		else {
			VRay::VRayExportSettings expSettings;
			expSettings.useHexFormat = m_rop->evalInt("exp_hexdata", 0, t);
			expSettings.compressed = m_rop->evalInt("exp_compressed", 0, t);

			exportVrscene(exportFilepath.buffer(), expSettings);
		}
	}

	if (m_workMode == ExpRender || m_workMode == ExpExportRender) {
		m_renderer.startRender(locked);
	}

	return 0;
}


int VRayExporter::renderSequence(int start, int end, int step, int locked)
{
	return m_renderer.startSequence(start, end, step, locked);
}


int VRayExporter::exportVrscene(const QString &filepath, VRay::VRayExportSettings &settings)
{
	// Create export directory.
	QFileInfo filePathInfo(filepath);
	if (!directoryCreator.mkpath(filePathInfo.absoluteDir().path())) {
		Log::getLog().error("Failed to create export directory: %s!",
							_toChar(filePathInfo.absoluteDir().path()));
		return false;
	}

	return m_renderer.exportScene(filepath, settings);
}


void VRayExporter::clearKeyFrames(double toTime)
{
	const int clearAll = SYSalmostEqual(toTime, SYS_FP64_MAX);

	// XXX: A bit hacky.
	// Clear key-frames only if we are exporting to separate files or just rendering without export.
	if (!clearAll && !exportFilePerFrame)
		return;

	if (clearAll) {
		Log::getLog().debug("VRayExporter::clearKeyFrames(ALL)");
	}
	else {
		Log::getLog().debug("VRayExporter::clearKeyFrames(toTime = %.3f)", toTime);
	}

	m_renderer.clearFrames(toTime);
}


void VRayExporter::setAnimation(bool on)
{
	Log::getLog().debug("VRayExporter::setAnimation(%i)", on);
	m_renderer.setAnimation(on);
}

int VRayExporter::initRenderer(int hasUI, int reInit)
{
	return m_renderer.initRenderer(hasUI, reInit);
}

static int sessionSupportsAnimation(const VfhSessionType sessionType)
{
	return sessionType == VfhSessionType::production || sessionType == VfhSessionType::cloud;
}

static int sessionNeedsUI(const VfhSessionType sessionType)
{
	return sessionType == VfhSessionType::production || sessionType == VfhSessionType::rt;
}

void VRayExporter::initExporter(int hasUI, int nframes, fpreal tstart, fpreal tend)
{
	const int logLevel = m_rop->evalInt("exporter_log_level", 0, 0.0);
	Log::getLog().setLogLevel(logLevel == 0 ? Log::LogLevelError : Log::LogLevelDebug);

	OBJ_Node *camera = VRayExporter::getCamera(m_rop);
	if (!camera) {
		Log::getLog().error("Camera is not set!");
		m_error = ROP_ABORT_RENDER;
		return;
	}

	resetOpCallbacks();

	m_viewParams = ViewParams();
	m_viewParams.firstExport = true;

	m_exportedFrames.clear();
	m_phxSimulations.clear();
	m_frames    = nframes;
	m_timeStart = tstart;
	m_timeEnd   = tend;
	m_isAborted = false;
	m_isAnimation = nframes > 1;
	m_isMotionBlur = hasMotionBlur(*m_rop, *camera);
	m_isVelocityOn = hasVelocityOn(*m_rop);

	// Reset time before exporting settings.
	setTime(0.0);
	setAnimation(sessionSupportsAnimation(sessionType) &&
		(m_isAnimation || m_isMotionBlur || m_isVelocityOn));

	if (hasUI) {
		if (!sessionNeedsUI(sessionType)) {
			getRenderer().showVFB(false);
		}
		else {
			if (!getRenderer().getVRay().vfb.isShown()) {
				restoreVfbState();
			}
			getRenderer().getVfbSettings(vfbSettings);
			getRenderer().showVFB(m_workMode != ExpExport, m_rop->getFullPath());
		}
	}

	m_renderer.getVRay().setOnProgress(onProgress, this);
	m_renderer.getVRay().setOnDumpMessage(onDumpMessage, this);
	m_renderer.getVRay().setOnImageReady(onImageReady, this);
	m_renderer.getVRay().setOnVFBClosed(onVfbClosed, this);
	m_renderer.getVRay().setOnRendererClose(onRendererClosed, this);
	m_renderer.getVRay().setOnRenderLast(onRenderLast, this);

	const int isExportMode =
		m_workMode == ExpExport ||
		m_workMode == ExpExportRender;

	if (sessionType == VfhSessionType::cloud) {
		exportFilePerFrame = false;
	}
	else {
		exportFilePerFrame =
			isExportMode &&
			isAnimation() &&
			isExportFramesToSeparateFiles(*m_rop);
	}

	m_error = ROP_CONTINUE_RENDER;
}


int VRayExporter::hasVelocityOn(OP_Node &rop) const
{
	const fpreal t = m_context.getTime();

	OP_Node *rcNode = getOpNodeFromAttr(rop, "render_network_render_channels", t);
	if (!rcNode) {
		return false;
	}

	OP_Network *rcNetwork = UTverify_cast<OP_Network*>(rcNode);
	if (!rcNetwork) {
		return false;
	}

	OP_NodeList rcOutputList;
	if (!rcNetwork->getOpsByName("VRayNodeRenderChannelsContainer", rcOutputList)) {
		return false;
	}

	OP_NodeList velVOPList;
	if (!rcNetwork->getOpsByName("VRayNodeRenderChannelVelocity", velVOPList)) {
		return false;
	}

	OP_Node *rcOutput = rcOutputList(0);
	for (OP_Node *velVOP : velVOPList) {
		if (rcOutput->isInputAncestor(velVOP)) {
			return true;
		}
	}

	return false;
}


int VRayExporter::hasMotionBlur(OP_Node &rop, OBJ_Node &camera) const
{
	int hasMoBlur;

	if (usePhysicalCamera(camera) == PhysicalCameraMode::modeUser) {
		hasMoBlur = camera.evalInt("CameraPhysical_use_moblur", 0, 0.0);
	}
	else {
		hasMoBlur = rop.evalInt("SettingsMotionBlur_on", 0, 0.0);
	}

	return hasMoBlur;
}


void VRayExporter::showVFB()
{
	if (getRenderer().isVRayInit()) {
		getRenderer().showVFB();
	}
	else {
		Log::getLog().warning("Can't show VFB - no render or no UI.");
	}
}


void MotionBlurParams::calcParams(fpreal currFrame)
{
	mb_start = currFrame - (mb_duration * (0.5 - mb_interval_center));
	mb_end   = mb_start + mb_duration;
	mb_frame_inc = mb_duration / VUtils::Max(mb_geom_samples - 1, 1);

	Log::getLog().info("  MB time: %.3f", currFrame);
	Log::getLog().info("  MB duration: %.3f", mb_duration);
	Log::getLog().info("  MB interval center: %.3f", mb_interval_center);
	Log::getLog().info("  MB geom samples: %i", mb_geom_samples);
	Log::getLog().info("  MB start: %.3f", mb_start);
	Log::getLog().info("  MB end:   %.3f", mb_end);
	Log::getLog().info("  MB inc:   %.3f", mb_frame_inc);
}

void VRayExporter::setTime(fpreal time)
{
	m_context.setTime(time);
	getRenderer().getVRay().setCurrentTime(m_context.getFloatFrame());

	Log::getLog().debug("Time:  %g", m_context.getTime());
	Log::getLog().debug("Frame: %g", m_context.getFloatFrame());
	Log::getLog().debug("V-Ray time:  %g", getRenderer().getVRay().getCurrentTime());
	Log::getLog().debug("V-Ray frame: %i", getRenderer().getVRay().getCurrentFrame());
}

void VRayExporter::applyTake(const char *takeName)
{
	// Houdini handles this automatically for production rendering,
	// since we've inherited from ROP_Node.
	if (sessionType == VfhSessionType::production)
		return;

	UT_String toTakeName(takeName);

	if (m_rop && CAST_ROPNODE(m_rop)) {
		VRayRendererNode &vrayROP = *static_cast<VRayRendererNode*>(m_rop);
		if (!toTakeName.isstring())
			vrayROP.evalString(toTakeName, "take", 0, 0.0f);
	}

	if (!toTakeName.isstring())
		return;

	OP_Take *takeMan = OPgetDirector()->getTakeManager();
	if (takeMan) {
		if (!currentTake) {
			currentTake = takeMan->getCurrentTake();
		}
		TAKE_Take *toTake = takeMan->findTake(toTakeName.buffer());
		if (toTake) {
			takeMan->switchToTake(toTake);
		}
	}
}

void VRayExporter::restoreCurrentTake()
{
	// Houdini handles this automatically for production rendering,
	// since we've inherited from ROP_Node.
	if (sessionType == VfhSessionType::production)
		return;
	if (!currentTake)
		return;

	OP_Take *takeMan = OPgetDirector()->getTakeManager();
	if (takeMan) {
		takeMan->takeRestoreCurrent(currentTake);
	}

	currentTake = nullptr;
}

void VRayExporter::exportFrame(fpreal time)
{
	Log::getLog().debug("VRayExporter::exportFrame(time = %.3f)", time);

	if (isAborted()) {
		Log::getLog().info("Operation is aborted by the user!");
		m_error = ROP_ABORT_RENDER;
		return;
	}

	applyTake();

	// Must go before setTime() for correct SettingsOutput parameters.
	exportSettings();

	setTime(time);

	m_context.hasMotionBlur = m_isMotionBlur || m_isVelocityOn;

	if (!m_context.hasMotionBlur) {
		clearKeyFrames(getContext().getFloatFrame());
		exportScene();
	}
	else {
		MotionBlurParams &mbParams = m_context.mbParams;
		fillMotionBlurParams(mbParams);
		mbParams.calcParams(m_context.getFloatFrame());

		// We don't need this data anymore
		clearKeyFrames(mbParams.mb_start);

		for (FloatSet::iterator tIt = m_exportedFrames.begin(); tIt != m_exportedFrames.end();) {
			if (*tIt < mbParams.mb_start) {
				m_exportedFrames.erase(tIt++);
			}
			else {
				++tIt;
			}
		}

		// Export motion blur data
		fpreal subframe = mbParams.mb_start;
		while (!isAborted() && subframe <= mbParams.mb_end) {
			const fpreal mbFrame = subframe >= 0.0 ? subframe : 0.0;

			if (!m_exportedFrames.contains(mbFrame)) {
				m_exportedFrames.insert(mbFrame);

				OP_Context mbTime;
				mbTime.setFrame(mbFrame);

				setTime(mbTime.getTime());

				exportScene();
			}

			subframe += mbParams.mb_frame_inc;
		}

		// Set time back to original time for rendering
		setTime(time);
	}

	if (isAborted()) {
		Log::getLog().info("Operation is aborted by the user!");
		m_error = ROP_ABORT_RENDER;
	}
	else if (sessionType != VfhSessionType::cloud) {
		renderFrame(!isInteractive());
	}
}

static void fillJobSettingsFromROP(OP_Node &rop, Cloud::Job &job)
{
	UT_String projectName;
	rop.evalString(projectName, "cloud_project_name", 0, 0.0);

	UT_String jobName;
	rop.evalString(jobName, "cloud_job_name", 0, 0.0);

	job.setProject(projectName.buffer());
	job.setName(jobName.buffer());
}

void VRayExporter::exportEnd()
{
	Log::getLog().debug("VRayExporter::exportEnd()");

	if (sessionType == VfhSessionType::cloud) {
		if (m_error != ROP_ABORT_RENDER) {
			const QString &jobSceneFilePath = JobFilePath::createFilePath();
			if (!jobSceneFilePath.isEmpty()) {
				VRay::VRayExportSettings expSettings;
				expSettings.useHexFormat = true;
				expSettings.compressed = true;

				if (exportVrscene(jobSceneFilePath, expSettings)) {
					JobFilePath::removeFilePath(jobSceneFilePath);
				}
				else {
					Cloud::Job job(jobSceneFilePath);

					fillJobSettingsFromROP(*m_rop, job);

					job.width = m_viewParams.renderSize.w;
					job.height = m_viewParams.renderSize.h;
					job.animation = m_isAnimation;
					job.frameRange = Cloud::Job::FrameRange(animInfo.frameStart, animInfo.frameEnd);
					job.frameStep = animInfo.frameStep;

					Cloud::submitJob(job);
				}
			}
		}
	}

	clearKeyFrames(SYS_FP64_MAX);
	reset();

	m_error = ROP_CONTINUE_RENDER;
}

const char* VRayForHoudini::getVRayPluginIDName(VRayPluginID pluginID)
{
	static const char* pluginIDNames[static_cast<std::underlying_type<VRayPluginID>::type>(VRayPluginID::MAX_PLUGINID)] = {
		"SunLight",
		"LightDirect",
		"LightAmbient",
		"LightOmni",
		"LightSphere",
		"LightSpot",
		"LightRectangle",
		"LightMesh",
		"LightIES",
		"LightDome",
		"VRayClipper"
	};

	return (pluginID < VRayPluginID::MAX_PLUGINID) ? pluginIDNames[static_cast<std::underlying_type<VRayPluginID>::type>(pluginID)] : nullptr;
}

enum class VfhRenderModeMenu {
	cpu = 0,
	cuda,
	opencl,
};

VRay::RendererOptions::RenderMode VRayForHoudini::getRendererMode(const OP_Node &rop)
{
	const VfhRenderModeMenu renderMode =
		static_cast<VfhRenderModeMenu>(rop.evalInt("render_render_mode", 0, 0.0));

	switch (renderMode) {
		case VfhRenderModeMenu::cpu:    return VRay::RendererOptions::RENDER_MODE_PRODUCTION;
		case VfhRenderModeMenu::cuda:   return VRay::RendererOptions::RENDER_MODE_PRODUCTION_CUDA;
		case VfhRenderModeMenu::opencl: return VRay::RendererOptions::RENDER_MODE_PRODUCTION_OPENCL;
	}

	vassert(false && "VRayForHoudini::getRendererMode(): Incorrect \"render_render_mode\" value!");

	return VRay::RendererOptions::RENDER_MODE_PRODUCTION;
}

VRay::RendererOptions::RenderMode VRayForHoudini::getRendererIprMode(const OP_Node &rop)
{
	const VfhRenderModeMenu renderMode =
		static_cast<VfhRenderModeMenu>(rop.evalInt("render_rt_mode", 0, 0.0));

	switch (renderMode) {
		case VfhRenderModeMenu::cpu:    return VRay::RendererOptions::RENDER_MODE_RT_CPU;
		case VfhRenderModeMenu::cuda:   return VRay::RendererOptions::RENDER_MODE_RT_GPU_CUDA;
		case VfhRenderModeMenu::opencl: return VRay::RendererOptions::RENDER_MODE_RT_GPU_OPENCL;
	}

	vassert(false && "VRayForHoudini::getRendererIprMode(): Incorrect \"render_rt_mode\" value!");

	return VRay::RendererOptions::RENDER_MODE_PRODUCTION;
}

VRayExporter::ExpWorkMode VRayForHoudini::getExportMode(const OP_Node &rop)
{
	return static_cast<VRayExporter::ExpWorkMode>(rop.evalInt("render_export_mode", 0, 0.0));
}

int VRayForHoudini::isBackground()
{
	return !HOU::isUIAvailable();
}

int VRayForHoudini::getFrameBufferType(OP_Node &rop)
{
	return isBackground() ? 0 : 1;
}

void VRayExporter::saveVfbState()
{
	if (!m_rop)
		return;

	QString buf;
	getRenderer().saveVfbState(buf);

	PRM_Parm *vfbSettingsParm = m_rop->getParmPtr("_vfb_settings");
	if (vfbSettingsParm) {
		vfbSettingsParm->setValue(0.0, _toChar(buf), CH_STRING_LITERAL);
	}
}

void VRayExporter::restoreVfbState()
{
	if (!m_rop)
		return;

	PRM_Parm *vfbSettingsParm = m_rop->getParmPtr("_vfb_settings");
	if (!vfbSettingsParm)
		return;

	UT_String vfbState;
	m_rop->evalString(vfbState, "_vfb_settings", 0, 0.0);

	if (vfbState.isstring()) {
		getRenderer().restoreVfbState(vfbState.buffer());
	}
}

void VRayExporter::renderLast()
{
	if (!m_rop)
		return;

	initExporter(true, m_frames, m_timeStart, m_timeEnd);
	exportFrame(m_context.getTime());
}

void VRayExporter::VfhBundleMap::MyBundle::freeMem()
{
	for (int i = 0; i < opNamesCount; ++i) {
		FreePtrArr(opNames[i]);
	}
	FreePtrArr(opNames);
}

VRayExporter::VfhBundleMap::~VfhBundleMap()
{
	freeMem();
}

void VRayExporter::VfhBundleMap::init()
{
	freeMem();

	OP_BundleList *opBundles = OPgetDirector()->getBundles();
	if (!opBundles)
		return;

	for (int bundleIdx = 0; bundleIdx < opBundles->entries(); ++bundleIdx) {
		OP_Bundle &opBundle = *opBundles->getBundle(bundleIdx);

		UT_ValArray<OP_Node*> opList;
		opBundle.getMembers(opList);

		const int numBundleOps = opList.entries();
		if (numBundleOps) {
			MyBundle bundle;
			bundle.name = opBundle.getName();
			bundle.opNamesCount = numBundleOps;
			bundle.opNames = new char * [numBundleOps];

			for (int opIdx = 0; opIdx < numBundleOps; ++opIdx) {
				const OP_Node &bundleNode = *opList(opIdx);

				const int pathLen = bundleNode.getFullPath().length()+1;
				bundle.opNames[opIdx] = new char[pathLen];

				vutils_strcpy_n(bundle.opNames[opIdx], bundleNode.getFullPath().buffer(), pathLen);
			}

			bundles.append(bundle);
		}
	}

	for (const MyBundle &bundle : bundles) {
		bundleMap.add(bundle.name, bundle.opNames, bundle.opNamesCount);
	}
}

void VRayExporter::VfhBundleMap::freeMem()
{
	bundleMap = GSTY_BundleMap();

	for (MyBundle &bundle : bundles) {
		bundle.freeMem();
	}

	bundles.clear();
}

void VRayExporter::exportLightLinker()
{
	ObjectExporter::ObjNodePluginSetMap *exportedLightsPtr = objectExporter.getExportedLights();
	ObjectExporter::ObjNodePluginSetMap *litObjectsPtr = objectExporter.getLitObjects();
	if (!exportedLightsPtr || !litObjectsPtr)
		return;

	PluginTables lightTables;
	PluginTables shadowTables;
	const ObjectExporter::ObjNodePluginSetMap &exportedLights = *exportedLightsPtr;
	const ObjectExporter::ObjNodePluginSetMap &litObjects = *litObjectsPtr;

	for (ObjectExporter::ObjNodePluginSetMap::const_iterator::DereferenceType &lightSet : exportedLights) {
		const PluginSet &pluginSet = lightSet.data();
		PluginTable lightTable;
		// Add empty plugin as place holder for the light plugin at the start
		lightTable += VRay::Plugin();

		ObjectExporter::ObjNodePluginSetMap::const_iterator it = litObjects.find(lightSet.key());
		if (it != litObjects.end()) {
			const PluginSet &geomSet = it.data();
			for (const VRay::Plugin &geom : geomSet) {
				if (geom)
					lightTable += geom;
			}
		}

		for (const VRay::Plugin &light : pluginSet) {
			PluginTable *lightPluginTable = new PluginTable();
			lightPluginTable->copy(lightTable);
			(*lightPluginTable)[0] = light;
			lightTables += lightPluginTable;
		}

		PluginTable shadowTable;
		// Add empty plugin as place holder for the light plugin at the start
		shadowTable += VRay::Plugin();

		OBJ_Light *lightNode = lightSet.key()->castToOBJLight();
		if (lightNode) {
			OP_Bundle *bundle = lightNode->getShadowMaskBundle(getContext().getTime());
			OP_NodeList list;
			bundle->getMembers(list);
			for (OP_Node *node : list) {
				OBJ_Node *objNodeShadow = node->castToOBJNode();
				ObjectExporter::GeomNodeCache const * cache = objectExporter.getExportedNodes(*objNodeShadow);
				if (cache) {
					for (ObjectExporter::GeomNodeCache::const_iterator::DereferenceType it : *cache) {
						const VRay::Plugin &plugin = it.data();
						if (plugin)
							shadowTable += plugin;
					}
				}
			}
		}

		for (const VRay::Plugin &light : pluginSet) {
			PluginTable *shadowPluginTable = new PluginTable();
			shadowPluginTable->copy(shadowTable);
			(*shadowPluginTable)[0] = light;
			shadowTables += shadowPluginTable;
		}
	}

	const int lightTablesSize = lightTables.count();
	VRay::VUtils::ValueRefList lightLists(lightTablesSize);

	for (int i = 0; i < lightTablesSize; i++) {
		const PluginTable *pluginList = lightTables[i];
		VRay::VUtils::ValueRefList lightList(pluginList->count());
		int listAt = 0;
		for (const VRay::Plugin &plugin : *pluginList) {
			lightList[listAt++] = VRay::VUtils::Value(plugin);
		}
		delete pluginList;
		lightLists[i].setList(lightList);
	}

	VRay::VUtils::IntRefList lightInclusivityList(lightTablesSize);
	for (int i = 0; i < lightTablesSize; i++) {
		lightInclusivityList[i] = 1;
	}

	const int shadowTablesSize = shadowTables.count();

	VRay::VUtils::IntRefList shadowInclusivityList(shadowTablesSize);
	for (int i = 0; i < shadowTablesSize; i++) {
		shadowInclusivityList[i] = 1;
	}

	VRay::VUtils::ValueRefList shadowLists(shadowTablesSize);
	for (int i = 0; i < shadowTablesSize; i++) {
		const PluginTable *shadowPluginsList = shadowTables[i];
		VRay::VUtils::ValueRefList shadowList(shadowPluginsList->count());
		int listAt = 0;
		for (const VRay::Plugin &plugin : *shadowPluginsList) {
			shadowList[listAt++] = VRay::VUtils::Value(plugin);
		}
		delete shadowPluginsList;
		shadowLists[i].setList(shadowList);
	}

	Attrs::PluginDesc lightLinkerDesc("settings_lightlinker", "SettingsLightLinker");

	lightLinkerDesc.addAttribute(Attrs::PluginAttr("ignored_lights", lightLists));
	lightLinkerDesc.addAttribute(Attrs::PluginAttr("ignored_shadow_lights", shadowLists));
	lightLinkerDesc.addAttribute(Attrs::PluginAttr("include_exclude_light_flags", lightInclusivityList));
	lightLinkerDesc.addAttribute(Attrs::PluginAttr("include_exclude_shadow_flags", shadowInclusivityList));

	exportPlugin(lightLinkerDesc);
}<|MERGE_RESOLUTION|>--- conflicted
+++ resolved
@@ -1967,23 +1967,8 @@
 		}
 	}
 
-<<<<<<< HEAD
 	exportLightLinker();
 
-	UT_String env_network_path;
-	m_rop->evalString(env_network_path, "render_network_environment", 0, 0.0f);
-	if (NOT(env_network_path.equal(""))) {
-		OP_Node *env_network = getOpNodeFromPath(env_network_path);
-		if (env_network) {
-			OP_Node *env_node = VRayExporter::FindChildNodeByType(env_network, "VRayNodeSettingsEnvironment");
-			if (NOT(env_node)) {
-				Log::getLog().error("Node of type \"VRay SettingsEnvironment\" is not found!");
-			}
-			else {
-				exportEnvironment(env_node);
-				exportEffects(env_network);
-			}
-=======
 	OP_Node *env_network = getOpNodeFromAttr(*m_rop, "render_network_environment");
 	if (env_network) {
 		OP_Node *env_node = FindChildNodeByType(env_network, SL("VRayNodeSettingsEnvironment"));
@@ -1993,7 +1978,6 @@
 		else {
 			exportEnvironment(env_node);
 			exportEffects(env_network);
->>>>>>> c430605f
 		}
 	}
 
