--- conflicted
+++ resolved
@@ -358,66 +358,35 @@
 
 void VRayExporter::setAttrsFromOpNodeConnectedInputs(Attrs::PluginDesc &pluginDesc, VOP_Node *vopNode, ExportContext *parentContext)
 {
-<<<<<<< HEAD
 	const Parm::VRayPluginInfo *pluginInfo = Parm::getVRayPluginInfo(pluginDesc.pluginID.c_str());
-	
-	if (NOT(pluginInfo)) {
-=======
-	const Parm::VRayPluginInfo *pluginInfo = Parm::GetVRayPluginInfo( pluginDesc.pluginID );
 	if (!pluginInfo) {
->>>>>>> 2856edb6
 		Log::getLog().error("Node \"%s\": Plugin \"%s\" description is not found!",
 							vopNode->getName().buffer(), pluginDesc.pluginID.c_str());
 		return;
 	}
 
-<<<<<<< HEAD
 	OP::VRayNode *vrayNode = dynamic_cast<OP::VRayNode*>(vopNode);
 	vassert(vrayNode);
 
-	// handle connected VOP inputs
-	for (int i = 0; i < pluginInfo->inputs.count(); ++i) {
-		const Parm::SocketDesc &inSockInfo = pluginInfo->inputs[i];
-
-		const std::string attrName = inSockInfo.attrName.ptr();
-
-		if (!pluginInfo->hasAttribute(attrName.c_str()) ||
-			pluginDesc.contains(attrName) )
-=======
 	for (const Parm::SocketDesc &curSockInfo : pluginInfo->inputs) {
 		const std::string attrName = curSockInfo.name.getToken();
 
 		if (!pluginInfo->attributes.count(attrName) ||
 			pluginDesc.contains(attrName))
->>>>>>> 2856edb6
 		{
 			continue;
 		}
 
-<<<<<<< HEAD
 		const Parm::AttrDesc &attrDesc = pluginInfo->getAttribute(attrName.c_str());
 		if (attrDesc.flags & Parm::attrFlagCustomHandling) {
 			continue;
 		}
 
-		VRay::Plugin plugin_value = exportConnectedVop(vopNode, attrName.c_str(), parentContext);
-
-		if (NOT(plugin_value)) {
-			if (!(attrDesc.flags & Parm::attrFlagLinkedOnly) &&
-				vrayNode->getVRayPluginType() == VRayPluginType::TEXTURE &&
-				attrName == "uvwgen" )
-=======
-		const Parm::AttrDesc &attrDesc = pluginInfo->attributes.at(attrName);
-		if (attrDesc.custom_handling) {
-			continue;
-		}
-
 		VRay::Plugin conPlugin = exportConnectedVop(vopNode, attrName.c_str(), parentContext);
 		if (!conPlugin) {
-			if (!attrDesc.linked_only &&
+			if (!(attrDesc.flags & Parm::attrFlagLinkedOnly) &&
 				pluginInfo->pluginType == Parm::PluginTypeTexture &&
 				attrName == "uvwgen")
->>>>>>> 2856edb6
 			{
 				const Attrs::PluginDesc uvwGen(getPluginName(vopNode, "Uvw"), "UVWGenObject");
 				conPlugin = exportPlugin(uvwGen);
@@ -427,11 +396,7 @@
 				VOP_Node *inpvop = vopNode->findSimpleInput(inpidx);
 				if (inpvop) {
 					if (inpvop->getOperator()->getName() == "makexform") {
-<<<<<<< HEAD
-						switch (inSockInfo.attrType) {
-=======
 						switch (curSockInfo.type) {
->>>>>>> 2856edb6
 							case Parm::eMatrix: {
 								pluginDesc.addAttribute(Attrs::PluginAttr(attrName, exportTransformVop(*inpvop, parentContext).matrix));
 								break;
@@ -448,19 +413,6 @@
 			}
 		}
 
-<<<<<<< HEAD
-		if (plugin_value) {
-			OP::VRayNode *conVRayNode = dynamic_cast<OP::VRayNode*>(getConnectedNode(vopNode, attrName));
-			if (conVRayNode) {
-				// If we're connecting BRDF to the material socket we need to wrap it into MtlSingleBRDF.
-				if (inSockInfo.socketType == VOP_SURFACE_SHADER && 
-					conVRayNode->getVRayPluginType() == VRayPluginType::BRDF)
-				{
-					Attrs::PluginDesc mtlPluginDesc(VRayExporter::getPluginName(vopNode, "Mtl"), "MtlSingleBRDF");
-					mtlPluginDesc.addAttribute(Attrs::PluginAttr("brdf", plugin_value));
-					plugin_value = exportPlugin(mtlPluginDesc);
-				}
-=======
 		if (conPlugin) {
 			ConnectedPluginInfo conPluginInfo(conPlugin);
 			const Parm::VRayPluginInfo &conPluginDescInfo = *Parm::GetVRayPluginInfo(conPlugin.getType());
@@ -478,7 +430,6 @@
 
 				conPluginInfo.plugin = exportPlugin(brdfToMtl);
 				conPluginInfo.output.clear();
->>>>>>> 2856edb6
 			}
 
 			// Set "scene_name" for Cryptomatte.
@@ -497,18 +448,6 @@
 					conPluginInfo.output = fromSocketInfo->name.getToken();
 				}
 
-<<<<<<< HEAD
-			if (fromSocketInfo &&
-				fromSocketInfo->attrType >= Parm::ParmType::eOutputColor &&
-				fromSocketInfo->attrType  < Parm::ParmType::eUnknown)
-			{
-				pluginDesc.addAttribute(Attrs::PluginAttr(attrName, plugin_value, fromSocketInfo->attrName.ptr()));
-			}
-			else {
-				pluginDesc.addAttribute(Attrs::PluginAttr(attrName, plugin_value));
-			}
-
-=======
 				// Check if we need to auto-convert color / float.
 				std::string floatColorConverterType;
 
@@ -540,7 +479,6 @@
 			}
 
 			setPluginValueFromConnectedPluginInfo(pluginDesc, attrName, conPluginInfo);
->>>>>>> 2856edb6
 		}
 	}
 }
