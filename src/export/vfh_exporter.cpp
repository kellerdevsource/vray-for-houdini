//
// Copyright (c) 2015-2017, Chaos Software Ltd
//
// V-Ray For Houdini
//
// ACCESSIBLE SOURCE CODE WITHOUT DISTRIBUTION OF MODIFICATION LICENSE
//
// Full license text: https://github.com/ChaosGroup/vray-for-houdini/blob/master/LICENSE
//

#include <QDir>
#include <QRegExp>

#include "vfh_defines.h"
#include "vfh_exporter.h"
#include "vfh_prm_globals.h"
#include "vfh_prm_templates.h"
#include "vfh_tex_utils.h"
#include "vfh_hou_utils.h"
#include "vfh_attr_utils.h"
#include "vfh_log.h"

#include "obj/obj_node_base.h"
#include "vop/vop_node_base.h"
#include "vop/material/vop_mtl_def.h"
#include "vop/material/vop_PhoenixSim.h"
#include "sop/sop_vrayproxy.h"
#include "sop/sop_vrayscene.h"
#include "rop/vfh_rop.h"

#include <OP/OP_Options.h>
#include <OP/OP_Node.h>
#include <OP/OP_Bundle.h>
#include <OP/OP_Take.h>
#include <ROP/ROP_Node.h>
#include <SHOP/SHOP_Node.h>
#include <SOP/SOP_Node.h>
#include <VOP/VOP_Node.h>

#include <PRM/PRM_ParmOwner.h>

#include <OBJ/OBJ_Camera.h>
#include <OBJ/OBJ_Geometry.h>
#include <OBJ/OBJ_Node.h>
#include <OBJ/OBJ_Light.h>
#include <OBJ/OBJ_SubNet.h>
#include <OP/OP_Director.h>

#include <boost/bind.hpp>
#include <boost/format.hpp>
#include <boost/algorithm/string.hpp>

#include "vfh_export_geom.h"
#include "vfh_op_utils.h"

using namespace VRayForHoudini;

/// Directory hierarchy creator.
/// Using static variable, because QDir::mkpath is not static.
static QDir directoryCreator;

static boost::format FmtPluginNameWithPrefix("%s@%s");

/// Type converter name template: "TexColorToFloat@<CurrentPluginName>|<ParameterName>"
static boost::format fmtPluginTypeConverterName("%s@%s|%s");

/// Type converter name template: "<CurrentPluginName>|<ParameterName>"
static boost::format fmtPluginTypeConverterName2("%s|%s");

static StringSet RenderSettingsPlugins;

static UT_DMatrix4 yAxisUpRotationMatrix(1.0, 0.0, 0.0, 0.0,
                                         0.0, 0.0, 1.0, 0.0,
                                         0.0, -1.0, 0.0, 0.0,
                                         0.0, 0.0, 0.0, 0.0);

static const VRay::Transform envMatrix(VRay::Matrix(VRay::Vector(1.f, 0.f, 0.f),
                                                    VRay::Vector(0.f, 0.f, 1.f),
                                                    VRay::Vector(0.f, -1.f, 0.f)),
                                       VRay::Vector(0.f));

static QRegExp frameMatch("\\$[.\\d]*F");

/// Checks if we're exporting frames into separate *.vrscene files.
static int isExportFramesToSeparateFiles(OP_Node &rop)
{
	UT_String exportFilepath;
	rop.evalStringRaw(exportFilepath, "render_export_filepath", 0, 0.0);

	return frameMatch.indexIn(exportFilepath.buffer()) != -1;
}

/// Fills SettingsRTEngine settings from the ROP node.
/// @param self SettingsRTEngine instance.
/// @param ropNode ROP node.
/// @param isStereoView Stereo settings flag.
static void setSettingsRTEngineFromRopNode(SettingsRTEngine &self, const OP_Node &ropNode, int isStereoView = false)
{
	self.coherent_tracing = Parm::getParmInt(ropNode, "SettingsRTEngine_coherent_tracing");
	self.cpu_bundle_size = Parm::getParmInt(ropNode, "SettingsRTEngine_cpu_bundle_size");
	self.cpu_samples_per_pixel = Parm::getParmInt(ropNode, "SettingsRTEngine_cpu_samples_per_pixel");
	self.disable_render_elements = Parm::getParmInt(ropNode, "SettingsRTEngine_disable_render_elements");
	self.enable_cpu_interop = Parm::getParmInt(ropNode, "SettingsRTEngine_enable_cpu_interop");
	self.enable_mask = Parm::getParmInt(ropNode, "SettingsRTEngine_enable_mask");
	self.gi_depth = Parm::getParmInt(ropNode, "SettingsRTEngine_gi_depth");
	self.gpu_bundle_size = Parm::getParmInt(ropNode, "SettingsRTEngine_gpu_bundle_size");
	self.gpu_samples_per_pixel = Parm::getParmInt(ropNode, "SettingsRTEngine_gpu_samples_per_pixel");
	self.interactive = Parm::getParmInt(ropNode, "SettingsRTEngine_interactive");
	self.low_gpu_thread_priority = Parm::getParmInt(ropNode, "SettingsRTEngine_low_gpu_thread_priority");
	self.max_draw_interval = Parm::getParmInt(ropNode, "SettingsRTEngine_max_draw_interval");
	self.max_render_time = Parm::getParmInt(ropNode, "SettingsRTEngine_max_render_time");
	self.max_sample_level = Parm::getParmInt(ropNode, "SettingsRTEngine_max_sample_level");
	self.min_draw_interval = Parm::getParmInt(ropNode, "SettingsRTEngine_min_draw_interval");
	self.noise_threshold = Parm::getParmInt(ropNode, "SettingsRTEngine_noise_threshold");
	self.opencl_resizeTextures = Parm::getParmInt(ropNode, "SettingsRTEngine_opencl_resizeTextures");
	self.opencl_texsize = Parm::getParmInt(ropNode, "SettingsRTEngine_opencl_texsize");
	self.opencl_textureFormat = Parm::getParmInt(ropNode, "SettingsRTEngine_opencl_textureFormat");
	self.progressive_samples_per_pixel = Parm::getParmInt(ropNode, "SettingsRTEngine_progressive_samples_per_pixel");
	self.stereo_eye_distance = isStereoView ? Parm::getParmFloat(ropNode, "VRayStereoscopicSettings_eye_distance") : 0;
	self.stereo_focus = isStereoView ? Parm::getParmInt(ropNode, "VRayStereoscopicSettings_focus_method") : 0;
	self.stereo_mode = isStereoView ? Parm::getParmInt(ropNode, "VRayStereoscopicSettings_use") : 0;
	self.trace_depth = Parm::getParmInt(ropNode, "SettingsRTEngine_trace_depth");
	self.undersampling = Parm::getParmInt(ropNode, "SettingsRTEngine_undersampling");
}

/// Sets optimized settings for GPU.
/// @param self SettingsRTEngine instance.
/// @param ropNode ROP node.
/// @param mode Render mode.
static void setSettingsRTEnginetOptimizedGpuSettings(SettingsRTEngine &self, const OP_Node &ropNode, VRay::RendererOptions::RenderMode mode)
{
	if (!Parm::getParmInt(ropNode, "SettingsRTEngine_auto"))
		return;

	// CPU/GPU RT/IPR.
	if (mode >= VRay::RendererOptions::RENDER_MODE_RT_CPU &&
        mode <= VRay::RendererOptions::RENDER_MODE_RT_GPU)
    {
		self.cpu_samples_per_pixel = 1;
		self.cpu_bundle_size = 64;
		self.gpu_samples_per_pixel = 1;
		self.gpu_bundle_size = 128;
		self.undersampling = 0;
		self.progressive_samples_per_pixel = 0;
    }
	// GPU Production.
	else if (mode >= VRay::RendererOptions::RENDER_MODE_PRODUCTION_OPENCL &&
			 mode <= VRay::RendererOptions::RENDER_MODE_PRODUCTION_CUDA)
	{
		self.gpu_samples_per_pixel = 16;
		self.gpu_bundle_size = 256;
		self.undersampling = 0;
		self.progressive_samples_per_pixel = 0;
	}
}

void VRayExporter::reset()
{
	objectExporter.clearPrimPluginCache();
	objectExporter.clearOpDepPluginCache();
	objectExporter.clearOpPluginCache();

	resetOpCallbacks();
	restoreCurrentTake();

	m_renderer.reset();
}

std::string VRayExporter::getPluginName(const OP_Node &opNode, const char *prefix)
{
	std::string pluginName = boost::str(FmtPluginNameWithPrefix % prefix % opNode.getFullPath().buffer());

	// AppSDK doesn't like "/" for some reason.
	boost::replace_all(pluginName, "/", "|");
	if (boost::ends_with(pluginName, "|")) {
		pluginName.pop_back();
	}

	return pluginName;
}


std::string VRayExporter::getPluginName(OP_Node *op_node, const std::string &prefix, const std::string &suffix)
{
	static boost::format FmtPlugin("%s@%s|%s");

	const std::string &pluginName = boost::str(FmtPlugin
											   % prefix
											   % op_node->getFullPath().buffer()
											   % suffix);

	return pluginName;
}


std::string VRayExporter::getPluginName(OBJ_Node *obj_node)
{
	std::string pluginName;

	const OBJ_OBJECT_TYPE ob_type = obj_node->getObjectType();
	if (ob_type & OBJ_LIGHT) {
		static boost::format FmtLight("Light@%s");
		pluginName = boost::str(FmtLight
								% obj_node->getFullPath().buffer());
	}
	else if (ob_type & OBJ_CAMERA) {
		static boost::format FmtCamera("Camera@%s");
		pluginName = boost::str(FmtCamera
								% obj_node->getFullPath().buffer());
	}
	else if (ob_type == OBJ_GEOMETRY) {
		static boost::format FmtObject("Node@%s");
		pluginName = boost::str(FmtObject
								% obj_node->getFullPath().buffer());
	}

	return pluginName;
}


std::string VRayExporter::getPluginName(OBJ_Node &objNode)
{
	return VRayExporter::getPluginName(&objNode);
}

VRay::Transform VRayExporter::Matrix4ToTransform(const UT_Matrix4D &m, bool flip)
{
	VRay::Transform tm;
	for (int i = 0; i < 3; ++i) {
		for (int j = 0; j < 3; ++j) {
			tm.matrix[i][j] = m[i][j];
		}
		tm.offset[i] = m[3][i];
	}

	if (flip) {
		VUtils::swap(tm.matrix[1], tm.matrix[2]);
	}

	return tm;
}


VRay::Transform VRayExporter::getObjTransform(OBJ_Node *obj_node, OP_Context &context, bool flip)
{
	UT_Matrix4D matrix;
	obj_node->getLocalToWorldTransform(context, matrix);

	return VRayExporter::Matrix4ToTransform(matrix, flip);
}


void VRayExporter::getObjTransform(OBJ_Node *obj_node, OP_Context &context, float tm[4][4])
{
	UT_Matrix4D matrix;
	obj_node->getLocalToWorldTransform(context, matrix);

	for (int i = 0; i < 4; ++i) {
		for (int j = 0; j < 4; ++j) {
			tm[i][j] = matrix[i][j];
		}
	}
}


void VRayExporter::TransformToMatrix4(const VUtils::TraceTransform &tm, UT_Matrix4 &m)
{
	for (int i = 0; i < 3; ++i) {
		for (int j = 0; j < 3; ++j) {
			m(i,j) = tm.m[i][j];
		}
		m(3,i) = tm.offs[i];
	}
}


OBJ_Node *VRayExporter::getCamera(const OP_Node *rop)
{
	OBJ_Node *camera = nullptr;

	UT_String camera_path;
	rop->evalString(camera_path, "render_camera", 0, 0.0);
	if (NOT(camera_path.equal(""))) {
		OP_Node *node = getOpNodeFromPath(camera_path);
		if (node) {
			camera = node->castToOBJNode();
		}
	}

	return camera;
}


OP_Node* VRayExporter::FindChildNodeByType(OP_Node *op_node, const std::string &op_type)
{
	OP_NodeList childNodes;
	op_node->getAllChildren(childNodes);

	for (auto childIt : childNodes) {
		const UT_String &opType = childIt->getOperator()->getName();
		if (opType.equal(op_type.c_str())) {
			return childIt;
		}
	}

	return nullptr;
}


void VRayExporter::setAttrValueFromOpNodePrm(Attrs::PluginDesc &pluginDesc, const Parm::AttrDesc &attrDesc, OP_Node &opNode, const std::string &parmName) const
{
	if (Parm::isParmExist(opNode, parmName)) {
		const PRM_Parm *parm = Parm::getParm(opNode, parmName);
		if (parm->getParmOwner()->isPendingOverride()) {
			Log::getLog().debug("Pending override: %s %s",
								opNode.getName().buffer(), parmName.c_str());
		}

		const fpreal t = m_context.getTime();

		Attrs::PluginAttr attr;
		attr.paramName = attrDesc.attr.ptr();

		if (attrDesc.value.type == Parm::eBool ||
			attrDesc.value.type == Parm::eInt  ||
			attrDesc.value.type == Parm::eTextureInt)
		{
			attr.paramType = Attrs::PluginAttr::AttrTypeInt;
			attr.paramValue.valInt = opNode.evalInt(parmName.c_str(), 0, t);
		}
		else if (attrDesc.value.type == Parm::eEnum) {
			UT_String enumValue;
			opNode.evalString(enumValue, parmName.c_str(), 0, t);

			if (enumValue.isInteger()) {
				attr.paramType = Attrs::PluginAttr::AttrTypeInt;
				attr.paramValue.valInt = enumValue.toInt();
			}
			else if (pluginDesc.pluginID == "UVWGenEnvironment") {
				// UVWGenEnvironment is the only plugin with enum with the string keys.
				attr.paramType = Attrs::PluginAttr::AttrTypeString;
				attr.paramValue.valString = enumValue.buffer();
			}
			else {
				Log::getLog().error("Incorrect enum: %s.%s!",
									pluginDesc.pluginID.c_str(),
									attrDesc.attr.ptr());
			}
		}
		else if (attrDesc.value.type == Parm::eFloat ||
				 attrDesc.value.type == Parm::eTextureFloat) {
			attr.paramType = Attrs::PluginAttr::AttrTypeFloat;
			attr.paramValue.valFloat = (float)opNode.evalFloat(parmName.c_str(), 0, t);

			if (attrDesc.flags & Parm::attrFlagToRadians) {
				attr.paramValue.valFloat *= Attrs::RAD_TO_DEG;
			}
		}
		else if (attrDesc.value.type == Parm::eColor  ||
				 attrDesc.value.type == Parm::eAColor ||
				 attrDesc.value.type == Parm::eTextureColor)
		{
			const PRM_Parm *parm = Parm::getParm(opNode, parmName);
			if (parm && parm->getType().isFloatType()) {
				attr.paramType = Attrs::PluginAttr::AttrTypeColor;
				attr.paramValue.valVector[0] = (float)opNode.evalFloat(parmName.c_str(), 0, t);
				attr.paramValue.valVector[1] = (float)opNode.evalFloat(parmName.c_str(), 1, t);
				attr.paramValue.valVector[2] = (float)opNode.evalFloat(parmName.c_str(), 2, t);
				if (attrDesc.value.type != Parm::eColor) {
					attr.paramValue.valVector[3] = (float)opNode.evalFloat(parmName.c_str(), 3, t);
				}
			}
		}
		else if (attrDesc.value.type == Parm::eVector) {
			const PRM_Parm *parm = Parm::getParm(opNode, parmName);
			if (parm && parm->getType().isFloatType()) {
				attr.paramType = Attrs::PluginAttr::AttrTypeVector;
				attr.paramValue.valVector[0] = (float)opNode.evalFloat(parmName.c_str(), 0, t);
				attr.paramValue.valVector[1] = (float)opNode.evalFloat(parmName.c_str(), 1, t);
				attr.paramValue.valVector[2] = (float)opNode.evalFloat(parmName.c_str(), 2, t);
			}
		}
		else if (attrDesc.value.type == Parm::eString) {
			UT_String buf;
			opNode.evalString(buf, parmName.c_str(), 0, t);

			attr.paramType = Attrs::PluginAttr::AttrTypeString;
			attr.paramValue.valString = buf.buffer();
		}
		else if (attrDesc.value.type > Parm::eManualExportStart && attrDesc.value.type < Parm::eManualExportEnd) {
			// These are fake params and must be handled manually
		}
		else if (attrDesc.value.type < Parm::ePlugin) {
			Log::getLog().error("Unhandled param type: %s at %s [%i]",
								parmName.c_str(), opNode.getOperator()->getName().buffer(), attrDesc.value.type);
		}

		pluginDesc.addAttribute(attr);

	}
}


VRay::Transform VRayExporter::exportTransformVop(VOP_Node &vop_node, ExportContext *parentContext, bool rotate)
{
	const fpreal t = getContext().getTime();

	OP_Options options;
	for (int i = 0; i < vop_node.getParmList()->getEntries(); ++i) {
		const PRM_Parm &prm = vop_node.getParm(i);
		options.setOptionFromTemplate(&vop_node, prm, *prm.getTemplatePtr(), t);
	}

	UT_DMatrix4 m4;
	OP_Node::buildXform(options.getOptionI("trs"),
						options.getOptionI("xyz"),
						options.getOptionV3("trans").x(), options.getOptionV3("trans").y(), options.getOptionV3("trans").z(),
						options.getOptionV3("rot").x(), options.getOptionV3("rot").y(), options.getOptionV3("rot").z(),
						options.getOptionV3("scale").x(), options.getOptionV3("scale").y(), options.getOptionV3("scale").z(),
						options.getOptionV3("pivot").x(), options.getOptionV3("pivot").y(), options.getOptionV3("pivot").z(),
						m4);
	if (rotate) {
		m4 = m4 * yAxisUpRotationMatrix;
	}

	return Matrix4ToTransform(m4);
}

struct ConnectedPluginInfo {
	explicit ConnectedPluginInfo(VRay::Plugin plugin=VRay::Plugin(), const std::string &output="")
		: plugin(plugin)
		, output(output)
	{}

	/// Connected plugin.
	VRay::Plugin plugin;

	/// Connected output. May be empty.
	std::string output;
};

/// Sets attribute plugin value to a specific output based on ConnectedPluginInfo.
/// @param pluginDesc Plugin description to add parameter on.
/// @param attrName Attribute name.
/// @param conPluginInfo Connected plugin info.
static void setPluginValueFromConnectedPluginInfo(Attrs::PluginDesc &pluginDesc, const char *attrName, const ConnectedPluginInfo &conPluginInfo)
{
	if (!conPluginInfo.plugin)
		return;

	if (!conPluginInfo.output.empty()) {
		pluginDesc.addAttribute(Attrs::PluginAttr(attrName, conPluginInfo.plugin, conPluginInfo.output));
	}
	else {
		pluginDesc.addAttribute(Attrs::PluginAttr(attrName, conPluginInfo.plugin));
	}
}

static int isConnectedToTexTriplanar(VOP_Node &vopNode)
{
	OP_NodeList outputs;
	vopNode.getOutputNodes(outputs);

	for (OP_Node *opNode : outputs) {
		if (isOpType(*opNode, "VRayNodeTexTriPlanar")) {
			return true;
		}
	}

	return false;
}

void VRayExporter::setAttrsFromOpNodeConnectedInputs(Attrs::PluginDesc &pluginDesc, VOP_Node *vopNode, ExportContext *parentContext)
{
	const Parm::VRayPluginInfo *pluginInfo = Parm::getVRayPluginInfo(pluginDesc.pluginID.c_str());
	if (!pluginInfo) {
		Log::getLog().error("Node \"%s\": Plugin \"%s\" description is not found!",
							vopNode->getName().buffer(), pluginDesc.pluginID.c_str());
		return;
	}

	OP::VRayNode *vrayNode = dynamic_cast<OP::VRayNode*>(vopNode);
	vassert(vrayNode);

	for (int i = 0; i < pluginInfo->inputs.count(); ++i) {
		const Parm::SocketDesc &curSockInfo = pluginInfo->inputs[i];

		const VUtils::CharString &attrName = curSockInfo.attrName.ptr();

		if (!pluginInfo->hasAttribute(attrName.ptr()) ||
			pluginDesc.contains(attrName.ptr()))
		{
			continue;
		}

		const Parm::AttrDesc &attrDesc = pluginInfo->getAttribute(attrName.ptr());
		if (attrDesc.flags & Parm::attrFlagCustomHandling) {
			continue;
		}

		VRay::Plugin conPlugin = exportConnectedVop(vopNode, attrName.ptr(), parentContext);
		if (!conPlugin) {
			if (!(attrDesc.flags & Parm::attrFlagLinkedOnly) &&
				vrayNode->getVRayPluginType() == VRayPluginType::TEXTURE  &&
				attrName == "uvwgen")
			{
				if (!isConnectedToTexTriplanar(*vopNode)) {
					Attrs::PluginDesc defaultUVWGen(getPluginName(vopNode, "DefaultUVWGen"),
					                                "UVWGenProjection");
					defaultUVWGen.add(Attrs::PluginAttr("type", 6));
					defaultUVWGen.add(Attrs::PluginAttr("object_space", true));

					conPlugin = exportPlugin(defaultUVWGen);
				}
			}
			else {
				const unsigned inpidx = vopNode->getInputFromName(attrName.ptr());
				VOP_Node *inpvop = vopNode->findSimpleInput(inpidx);
				if (inpvop) {
					if (inpvop->getOperator()->getName() == "makexform") {
						switch (curSockInfo.attrType) {
							case Parm::eMatrix: {
<<<<<<< HEAD
								bool shouldRotate = pluginInfo->pluginType == Parm::PluginTypeUvwgen;
								if (shouldRotate) {
									shouldRotate = pluginDesc.pluginID == "UVWGenPlanar" ||
									               pluginDesc.pluginID == "UVWGenProjection" ||
									               pluginDesc.pluginID == "UVWGenObject" ||
									               pluginDesc.pluginID == "UVWGenEnvironment";
								}
								const VRay::Transform &transform = exportTransformVop(*inpvop, parentContext, shouldRotate);
								pluginDesc.addAttribute(Attrs::PluginAttr(attrName, transform.matrix));
=======
								pluginDesc.addAttribute(Attrs::PluginAttr(attrName.ptr(), exportTransformVop(*inpvop, parentContext).matrix));
>>>>>>> ad58e8c6
								break;
							}
							case Parm::eTransform: {
								pluginDesc.addAttribute(Attrs::PluginAttr(attrName.ptr(), exportTransformVop(*inpvop, parentContext)));
								break;
							}
							default:
								break;
						}
					}
				}
			}
		}

		if (conPlugin) {
			ConnectedPluginInfo conPluginInfo(conPlugin);

			const Parm::SocketDesc *fromSocketInfo = getConnectedOutputType(vopNode, attrName.ptr());
			if (fromSocketInfo) {
				// Check if we need to auto-convert color / float.
				std::string floatColorConverterType;

				// Check if some specific output was connected.
				conPluginInfo.output = fromSocketInfo->attrName.ptr();

				// If connected plugin type is BRDF, but we expect a Material, wrap it into "MtlSingleBRDF".
				if (fromSocketInfo->socketType == VOP_TYPE_BSDF &&
					curSockInfo.socketType     == VOP_SURFACE_SHADER)
				{
					const std::string &convName = str(fmtPluginTypeConverterName2
													  % pluginDesc.pluginName
													  % attrName.ptr());

					Attrs::PluginDesc brdfToMtl(convName, "MtlSingleBRDF");
					brdfToMtl.addAttribute(Attrs::PluginAttr("brdf", conPluginInfo.plugin));

					conPluginInfo.plugin = exportPlugin(brdfToMtl);
					conPluginInfo.output.clear();
				}
				else if (fromSocketInfo->socketType == VOP_TYPE_COLOR &&
						 curSockInfo.socketType     == VOP_TYPE_FLOAT)
				{
					floatColorConverterType = "TexColorToFloat";
				}
				else if (fromSocketInfo->socketType == VOP_TYPE_FLOAT &&
						 curSockInfo.socketType     == VOP_TYPE_COLOR)
				{
					floatColorConverterType = "TexFloatToColor";
				}

				if (!floatColorConverterType.empty()) {
					const std::string &convName = str(fmtPluginTypeConverterName
														% pluginDesc.pluginName
														% floatColorConverterType
														% attrName.ptr());

					Attrs::PluginDesc convDesc(convName, floatColorConverterType);
					setPluginValueFromConnectedPluginInfo(convDesc, "input", conPluginInfo);

					conPluginInfo.plugin = exportPlugin(convDesc);

					// We've stored the original connected output in the "input" of the converter.
					conPluginInfo.output.clear();
				}
			}

			// Set "scene_name" for Cryptomatte.
			if (vutils_strcmp(conPlugin.getType(), "MtlSingleBRDF") == 0) {
				VRay::ValueList sceneName(1);
				sceneName[0] = VRay::Value(vopNode->getName().buffer());
				conPlugin.setValue("scene_name", sceneName);
			}

			setPluginValueFromConnectedPluginInfo(pluginDesc, attrName.ptr(), conPluginInfo);
		}
	}
}


void VRayExporter::setAttrsFromOpNodePrms(Attrs::PluginDesc &pluginDesc, OP_Node *opNode, const std::string &prefix, bool remapInterp)
{
	const Parm::VRayPluginInfo *pluginInfo = Parm::getVRayPluginInfo(pluginDesc.pluginID.c_str());
	if (NOT(pluginInfo)) {
		Log::getLog().error("Node \"%s\": Plugin \"%s\" description is not found!",
							opNode->getName().buffer(), pluginDesc.pluginID.c_str());
	}
	else {
		FOR_CONST_IT (Parm::AttributeDescs, aIt, pluginInfo->attributes) {
			const std::string    &attrName = aIt.key();
			const Parm::AttrDesc &attrDesc = aIt.data();

			if (!(pluginDesc.contains(attrName) || attrDesc.flags & Parm::attrFlagCustomHandling)) {
				const std::string &parmName = prefix.empty()
											  ? attrDesc.attr.ptr()
											  : boost::str(Parm::FmtPrefixManual % prefix % attrDesc.attr.ptr());

				const PRM_Parm *parm = Parm::getParm(*opNode, parmName);

				// check for properties that are marked for custom handling on hou side
				if (parm) {
					auto spareData = parm->getSparePtr();
					if (spareData && spareData->getValue("vray_custom_handling")) {
						continue;
					}
				}

				const bool isTextureAttr = attrDesc.value.type >= Parm::eTextureColor &&
				                           attrDesc.value.type <= Parm::eTextureTransform;

				if ( isTextureAttr
					&& parm
					&& parm->getType().isStringType())
				{
					UT_String opPath;
					opNode->evalString(opPath, parm->getToken(), 0, 0.0f);

					const VRay::Plugin opPlugin = exportNodeFromPath(opPath);
					if (opPlugin) {
						pluginDesc.addAttribute(Attrs::PluginAttr(attrName, opPlugin));
					}
				}
				else if (!(attrDesc.flags & Parm::attrFlagLinkedOnly)) {
					if (attrDesc.value.type == Parm::eRamp) {
						static StringSet rampColorAsPluginList;
						if (rampColorAsPluginList.empty()) {
							rampColorAsPluginList.insert("PhxShaderSim");
						}

						// TODO: Move to attribute description
						const bool asColorList = rampColorAsPluginList.count(pluginDesc.pluginID);

						Texture::exportRampAttribute(*this, pluginDesc, opNode,
													 /* Houdini ramp attr */ parmName,
													 /* V-Ray attr: colors */ attrDesc.value.colorRampInfo.colors,
													 /* V-Ray attr: pos    */ attrDesc.value.colorRampInfo.positions,
													 /* V-Ray attr: interp */ attrDesc.value.colorRampInfo.interpolations,
													 /* As color list not plugin */ asColorList,
													 /* Remap to vray interpolations*/ remapInterp);

						pluginDesc.addAttribute(Attrs::PluginAttr(attrName, Attrs::PluginAttr::AttrTypeIgnore));
					}
					else if (attrDesc.value.type == Parm::eCurve) {

						VRay::IntList    interpolations;
						VRay::FloatList  positions;
						VRay::FloatList  values;
						VRay::FloatList *valuesPtr = attrDesc.value.curveRampInfo.values.empty()
													 ? nullptr
													 : &values;

						Texture::getCurveData(*this, opNode,
											  /* Houdini curve attr */ parmName,
											  /* V-Ray attr: interp */ interpolations,
											  /* V-Ray attr: x      */ positions,
											  /* V-Ray attr: y      */ valuesPtr,
											  /* Don't need handles */ false,
											  /* Remap to vray interpolations*/ remapInterp);

						pluginDesc.addAttribute(Attrs::PluginAttr(attrDesc.value.curveRampInfo.interpolations, interpolations));
						pluginDesc.addAttribute(Attrs::PluginAttr(attrDesc.value.curveRampInfo.positions,      positions));
						if (valuesPtr) {
							pluginDesc.addAttribute(Attrs::PluginAttr(attrDesc.value.curveRampInfo.values,     values));
						}
					}
					else {
						setAttrValueFromOpNodePrm(pluginDesc, attrDesc, *opNode, parmName);
					}
				}
			}
		}
	}
}


bool VRayExporter::setAttrsFromUTOptions(Attrs::PluginDesc &pluginDesc, const UT_Options &options) const
{
	bool res = false;

	const Parm::VRayPluginInfo *pluginInfo = Parm::getVRayPluginInfo(pluginDesc.pluginID.c_str());
	if (NOT(pluginInfo)) {
		return res;
	}

	FOR_CONST_IT (Parm::AttributeDescs, aIt, pluginInfo->attributes) {
		const std::string    &attrName = aIt.key();
		const Parm::AttrDesc &attrDesc = aIt.data();

		if (!options.hasOption(attrName) ||
			pluginDesc.contains(attrName))
		{
			continue;
		}

		Attrs::PluginAttr attr;
		attr.paramName = attrDesc.attr.ptr();

		if (   attrDesc.value.type == Parm::eBool
			|| attrDesc.value.type == Parm::eInt
			|| attrDesc.value.type == Parm::eTextureInt)
		{
			attr.paramType = Attrs::PluginAttr::AttrTypeInt;
			attr.paramValue.valInt = options.getOptionI(attrName);
		}
		else if (attrDesc.value.type == Parm::eEnum) {
			attr.paramType = Attrs::PluginAttr::AttrTypeInt;
			attr.paramValue.valInt = options.getOptionI(attrName);
		}
		else if (   attrDesc.value.type == Parm::eFloat
				 || attrDesc.value.type == Parm::eTextureFloat)
		{
			attr.paramType = Attrs::PluginAttr::AttrTypeFloat;
			attr.paramValue.valFloat = options.getOptionF(attrName);

			if (attrDesc.flags & Parm::attrFlagToRadians) {
				attr.paramValue.valFloat *= Attrs::RAD_TO_DEG;
			}
		}
		else if (attrDesc.value.type == Parm::eColor)
		{
			attr.paramType = Attrs::PluginAttr::AttrTypeColor;
			attr.paramValue.valVector[0] = options.getOptionV3(attrName)(0);
			attr.paramValue.valVector[1] = options.getOptionV3(attrName)(1);
			attr.paramValue.valVector[2] = options.getOptionV3(attrName)(2);
		}
		else if (   attrDesc.value.type == Parm::eAColor
				 || attrDesc.value.type == Parm::eTextureColor)
		{
			attr.paramType = Attrs::PluginAttr::AttrTypeColor;
			attr.paramValue.valVector[0] = options.getOptionV4(attrName)(0);
			attr.paramValue.valVector[1] = options.getOptionV4(attrName)(1);
			attr.paramValue.valVector[2] = options.getOptionV4(attrName)(2);
			attr.paramValue.valVector[3] = options.getOptionV4(attrName)(3);
		}
		else if (attrDesc.value.type == Parm::eString)
		{
			attr.paramType = Attrs::PluginAttr::AttrTypeString;
			attr.paramValue.valString = options.getOptionS(attrName);
		}

		if (attr.paramType != Attrs::PluginAttr::AttrTypeUnknown) {
			pluginDesc.addAttribute(attr);
			res = true;
		}
	}

	return res;
}


VRayExporter::VRayExporter(OP_Node *rop)
	: m_rop(rop)
	, m_renderMode(0)
	, m_isAborted(0)
	, m_frames(0)
	, m_error(ROP_CONTINUE_RENDER)
	, m_workMode(ExpRender)
	, sessionType(VfhSessionType::production)
	, m_isGPU(0)
	, m_isAnimation(false)
	, m_isMotionBlur(0)
	, m_isVelocityOn(0)
	, m_timeStart(0)
	, m_timeEnd(0)
	, objectExporter(*this)
{
	Log::getLog().debug("VRayExporter()");
}

VRayExporter::~VRayExporter()
{
	Log::getLog().debug("~VRayExporter()");

	resetOpCallbacks();
}


ReturnValue VRayExporter::fillSettingsOutput(Attrs::PluginDesc &pluginDesc)
{
	if (sessionType != VfhSessionType::production)
		return ReturnValue::Success;

	const fpreal t = getContext().getTime();
	OBJ_Node *camera = VRayExporter::getCamera(m_rop);

	if (!camera) {
		Log::getLog().error("Camera does not exist! In VrayExporter::fillSettingsOutput");
		return ReturnValue::Error;
	}

	fpreal pixelAspect = camera->evalFloat("aspect", 0, t);

	UT_String resfraction;
	m_rop->evalString(resfraction, "res_fraction", 0, t);
	if (   m_rop->evalInt("override_camerares", 0, t)
		&& NOT(resfraction.isFloat()) )
	{
		pixelAspect = m_rop->evalFloat("aspect_override", 0, t);
	}

	pluginDesc.addAttribute(Attrs::PluginAttr("img_pixelAspect", pixelAspect));

	if (!m_rop->evalInt("SettingsOutput_img_save", 0, 0.0)) {
		pluginDesc.addAttribute(Attrs::PluginAttr("img_dir", Attrs::PluginAttr::AttrTypeIgnore));
		pluginDesc.addAttribute(Attrs::PluginAttr("img_file", Attrs::PluginAttr::AttrTypeIgnore));
	}
	else {
		enum ImageFormat {
			imageFormatPNG = 0,
			imageFormatJPEG,
			imageFormatTIFF,
			imageFormatTGA,
			imageFormatSGI,
			imageFormatOpenEXR,
			imageFormatVRayImage,
		};

		const ImageFormat imgFormat =
			static_cast<ImageFormat>(m_rop->evalInt("SettingsOutput_img_format", 0, t));

		UT_String fileName;
		m_rop->evalString(fileName, "SettingsOutput_img_file", 0, t);

		if (m_rop->evalInt("SettingsOutput_img_file_needFrameNumber", 0, 0.0)) {
			// NOTE: Remove after AppSDK update.
			fileName.append(".");
		}

		fileName.append(".");

		switch (imgFormat) {
			case imageFormatPNG: fileName.append("png"); break;
			case imageFormatJPEG: fileName.append("jpg"); break;
			case imageFormatTIFF: fileName.append("tiff"); break;
			case imageFormatTGA: fileName.append("tga"); break;
			case imageFormatSGI: fileName.append("sgi"); break;
			case imageFormatOpenEXR: fileName.append("exr"); break;
			case imageFormatVRayImage: fileName.append("vrimg"); break;
			default: fileName.append("tmp"); break;
		}

		UT_String dirPath;
		m_rop->evalString(dirPath, "SettingsOutput_img_dir", 0, t);

		// Ensure slash at the end.
		if (!dirPath.endsWith("/")) {
			dirPath.append("/");
		}

		// Create output directory.
		directoryCreator.mkpath(dirPath.buffer());

		if (imgFormat == imageFormatOpenEXR ||
			imgFormat == imageFormatVRayImage)
		{
			const int relementsSeparateFiles = m_rop->evalInt("SettingsOutput_relements_separateFiles", 0, t);
			if (relementsSeparateFiles == 0) {
				pluginDesc.addAttribute(Attrs::PluginAttr("img_rawFile", 1));
			}
		}

		pluginDesc.addAttribute(Attrs::PluginAttr("img_dir", dirPath.toStdString()));
		pluginDesc.addAttribute(Attrs::PluginAttr("img_file", fileName.toStdString()));
	}

	VRay::VUtils::ValueRefList frames(1);

	if (exportFilePerFrame) {
		frames[0].setDouble(getContext().getFloatFrame());
	}
	else {
		const fpreal frameStart = CAST_ROPNODE(m_rop)->FSTART();
		frames[0].setDouble(frameStart);

		if (m_frames > 1) {
			const fpreal frameEnd = CAST_ROPNODE(m_rop)->FEND();

			if (CAST_ROPNODE(m_rop)->FINC() > 1) {
				frames = VRay::VUtils::ValueRefList(m_frames);
				for (int i = 0; i < m_frames; ++i) {
					frames[i].setDouble(frameStart + i * CAST_ROPNODE(m_rop)->FINC());
				}
			}
			else {
				VRay::VUtils::ValueRefList frameRange(2);
				frameRange[0].setDouble(frameStart);
				frameRange[1].setDouble(frameEnd);
				frames[0].setList(frameRange);
			}
		}
	}

	pluginDesc.addAttribute(Attrs::PluginAttr("frames", frames));

	return ReturnValue::Success;
}


ReturnValue VRayExporter::exportSettings()
{
	if (RenderSettingsPlugins.empty()) {
		RenderSettingsPlugins.insert("SettingsOptions");
		RenderSettingsPlugins.insert("SettingsColorMapping");
		RenderSettingsPlugins.insert("SettingsDMCSampler");
		RenderSettingsPlugins.insert("SettingsImageSampler");
		RenderSettingsPlugins.insert("SettingsGI");
		RenderSettingsPlugins.insert("SettingsIrradianceMap");
		RenderSettingsPlugins.insert("SettingsLightCache");
		RenderSettingsPlugins.insert("SettingsDMCGI");
		RenderSettingsPlugins.insert("SettingsRaycaster");
		RenderSettingsPlugins.insert("SettingsRegionsGenerator");
		RenderSettingsPlugins.insert("SettingsOutput");
		RenderSettingsPlugins.insert("SettingsCaustics");
		RenderSettingsPlugins.insert("SettingsDefaultDisplacement");
	}

	for (const auto &sp : RenderSettingsPlugins) {
		const Parm::VRayPluginInfo *pluginInfo = Parm::getVRayPluginInfo(sp.c_str());
		if (!pluginInfo) {
			Log::getLog().error("Plugin \"%s\" description is not found!",
								sp.c_str());
		}
		else {
			if (sessionType != VfhSessionType::production) {
				if (sp == "SettingsOutput")
					continue;
			}

			Attrs::PluginDesc pluginDesc(sp, sp);
			if (sp == "SettingsOutput") {
				if (fillSettingsOutput(pluginDesc) == ReturnValue::Error) {
					return ReturnValue::Error;
				}
			}

			setAttrsFromOpNodePrms(pluginDesc, m_rop, boost::str(Parm::FmtPrefix % sp));
			exportPlugin(pluginDesc);
		}
	}

	Attrs::PluginDesc pluginDesc("settingsUnitsInfo", "SettingsUnitsInfo");
	pluginDesc.addAttribute(Attrs::PluginAttr("scene_upDir", VRay::Vector(0.0f, 1.0f, 0.0f)));
	pluginDesc.addAttribute(Attrs::PluginAttr("meters_scale",
											  OPgetDirector()->getChannelManager()->getUnitLength()));

	exportPlugin(pluginDesc);

	return ReturnValue::Success;
}


void VRayExporter::exportEnvironment(OP_Node *op_node)
{
	exportVop(CAST_VOPNODE(op_node));
}


void VRayExporter::exportEffects(OP_Node *op_net)
{
	// Test simulation export
	// Add simulations from ROP
	OP_Node *sim_node = VRayExporter::FindChildNodeByType(op_net, "VRayNodePhxShaderSimVol");
	if (sim_node) {
		exportVop(CAST_VOPNODE(sim_node));
	}
}


void VRayExporter::phxAddSimumation(VRay::Plugin sim)
{
	m_phxSimulations.insert(sim);
}


void VRayExporter::exportRenderChannels(OP_Node *op_node)
{
	exportVop(CAST_VOPNODE(op_node));
}


OP_Input* VRayExporter::getConnectedInput(OP_Node *op_node, const std::string &inputName)
{
	const unsigned input_idx = op_node->getInputFromName(inputName.c_str());
	return op_node->getInputReferenceConst(input_idx);
}


OP_Node* VRayExporter::getConnectedNode(OP_Node *op_node, const std::string &inputName)
{
	OP_Input *input = getConnectedInput(op_node, inputName);
	if (input) {
		return input->getNode();
	}
	return nullptr;
}


const Parm::SocketDesc* VRayExporter::getConnectedOutputType(OP_Node *op_node, const std::string &inputName)
{
	OP_Node *connNode = getConnectedNode(op_node, inputName);
	if (connNode) {
		const UT_String &opType = connNode->getOperator()->getName();
		if (opType.startsWith("VRayNode")) {
			OP_Input *fromOutput = getConnectedInput(op_node, inputName);
			if (fromOutput) {
				VOP::NodeBase *vrayNode = static_cast<VOP::NodeBase*>(connNode);

				const Parm::VRayPluginInfo *pluginInfo = vrayNode->getVRayPluginInfo();

				const int &fromOutputIdx = fromOutput->getNodeOutputIndex();

				if (fromOutputIdx < pluginInfo->outputs.count()) {
					return &pluginInfo->outputs[fromOutputIdx];
				}
			}
		}
	}

	return nullptr;
}


VRay::Plugin VRayExporter::exportConnectedVop(VOP_Node *vop_node, int inpidx, ExportContext *parentContext)
{
	if (NOT(vop_node)) {
		return VRay::Plugin();
	}

	VOP_Node *inpvop = vop_node->findSimpleInput(inpidx);
	if (NOT(inpvop)) {
		return VRay::Plugin();
	}

	return exportVop(inpvop, parentContext);
}


VRay::Plugin VRayExporter::exportConnectedVop(VOP_Node *vop_node, const UT_String &inputName, ExportContext *parentContext)
{
	if (NOT(vop_node)) {
		return VRay::Plugin();
	}

	const unsigned inpidx = vop_node->getInputFromName(inputName);
	return exportConnectedVop(vop_node, inpidx, parentContext);
}


void VRayExporter::RtCallbackVop(OP_Node *caller, void *callee, OP_EventType type, void *data)
{
	if (!csect.tryEnter())
		return;

	VRayExporter &exporter = *reinterpret_cast<VRayExporter*>(callee);

	Log::getLog().debug("RtCallbackVop: %s from \"%s\"",
					   OPeventToString(type), caller->getName().buffer());

	switch (type) {
		case OP_PARM_CHANGED: {
			if (Parm::isParmSwitcher(*caller, reinterpret_cast<intptr_t>(data))) {
				break;
			}
		}
		case OP_INPUT_CHANGED:
		case OP_INPUT_REWIRED: {
			exporter.exportVop(CAST_VOPNODE(caller), nullptr);
			break;
		}
		case OP_NODE_PREDELETE: {
			exporter.delOpCallback(caller, VRayExporter::RtCallbackVop);
			break;
		}
		default:
			break;
	}

	csect.leave();
}


VRay::Plugin VRayExporter::exportVop(OP_Node *opNode, ExportContext *parentContext)
{
	VOP_Node *vop_node = CAST_VOPNODE(opNode);
	if (!vop_node) {
		return VRay::Plugin();
	}

	const UT_String &opType = vop_node->getOperator()->getName();

	Log::getLog().debug("Exporting node \"%s\" [%s]...",
					   vop_node->getName().buffer(),
					   opType.buffer());

	if (opType == "switch") {
		const fpreal t = m_context.getTime();
		const int switcher = vop_node->evalInt("switcher", 0, t);
		return exportConnectedVop(vop_node, switcher+1, parentContext);
	}

	if (opType == "null") {
		return exportConnectedVop(vop_node, 0, parentContext);
	}

	if (opType.startsWith("principledshader")) {
		return exportPrincipledShader(*opNode, parentContext);
	}

	if (opType == "parameter") {
		return exportConnectedVop(vop_node, 0, parentContext);
	}

	if (opType.equal(vfhNodeMaterialOutput)) {
		return exportVop(getVRayNodeFromOp(*opNode, vfhSocketMaterialOutputMaterial), parentContext);
	}

	if (opType.startsWith("VRayNode")) {
		VOP::NodeBase *vrayNode = static_cast<VOP::NodeBase*>(vop_node);

		addOpCallback(vop_node, VRayExporter::RtCallbackVop);

		Attrs::PluginDesc pluginDesc;
		//TODO: need consistent naming for surface/displacement/other vops and their overrides
		pluginDesc.pluginName = VRayExporter::getPluginName(vop_node);
		pluginDesc.pluginID   = vrayNode->getVRayPluginID();

		//TODO: need consistent naming for surface/displacement/other vops and their overrides
		OP::VRayNode::PluginResult res = vrayNode->asPluginDesc(pluginDesc, *this, parentContext);
		if (res == OP::VRayNode::PluginResultError) {
			Log::getLog().error("Error creating plugin descripion for node: \"%s\" [%s]",
								vop_node->getName().buffer(),
								opType.buffer());
		}
		else if (res == OP::VRayNode::PluginResultNA ||
				 res == OP::VRayNode::PluginResultContinue)
		{
			// NOTE: first handle all connected inputs on a VOP
			//       then consider any material overrides
			//       lastly take attr values from VOP params

			setAttrsFromOpNodeConnectedInputs(pluginDesc, vop_node, parentContext);

			// handle VOP overrides if any
			setAttrsFromSHOPOverrides(pluginDesc, *vop_node);

			setAttrsFromOpNodePrms(pluginDesc, vop_node);

			if (vrayNode->getVRayPluginType() == VRayPluginType::RENDERCHANNEL) {
				Attrs::PluginAttr *attr_chan_name = pluginDesc.get("name");
				if (NOT(attr_chan_name) || attr_chan_name->paramValue.valString.empty()) {
					const std::string channelName = vop_node->getName().buffer();
					if (NOT(attr_chan_name)) {
						pluginDesc.addAttribute(Attrs::PluginAttr("name", channelName));
					}
					else {
						attr_chan_name->paramValue.valString = channelName;
					}
				}
			}

			// TODO: this is not needed?
			if (pluginDesc.pluginID == "PhxShaderSimVol") {
				// "phoenix_sim" attribute is a List()
				//
				Attrs::PluginAttr *attr_phoenix_sim = pluginDesc.get("phoenix_sim");
				if (attr_phoenix_sim) {
					attr_phoenix_sim->paramType = Attrs::PluginAttr::AttrTypeListValue;
					attr_phoenix_sim->paramValue.valListValue.push_back(VRay::Value(attr_phoenix_sim->paramValue.valPlugin));
				}
			}

			if (   pluginDesc.pluginID == "UVWGenEnvironment"
				&& NOT(pluginDesc.contains("uvw_matrix")))
			{
				pluginDesc.addAttribute(Attrs::PluginAttr("uvw_matrix", envMatrix));
			}

			return exportPlugin(pluginDesc);
		}
	}

	Log::getLog().error("Unsupported VOP node: %s", opType.buffer());

	return VRay::Plugin();
}


void VRayExporter::RtCallbackDisplacementObj(OP_Node *caller, void *callee, OP_EventType type, void *data)
{
	if (!csect.tryEnter())
		return;

	VRayExporter &exporter = *reinterpret_cast<VRayExporter*>(callee);

	Log::getLog().debug("RtCallbackDisplacementObj: %s from \"%s\"",
					   OPeventToString(type), caller->getName().buffer());

	switch (type) {
		case OP_PARM_CHANGED: {
			if (Parm::isParmSwitcher(*caller, reinterpret_cast<intptr_t>(data))) {
				break;
			}

			const PRM_Parm *parm = Parm::getParm(*caller, reinterpret_cast<intptr_t>(data));
			if (parm) {
				OBJ_Node *obj_node = caller->castToOBJNode();
				if (obj_node) {
					exporter.exportObject(obj_node);
				}
			}
			break;
		}
		case OP_NODE_PREDELETE: {
			exporter.delOpCallback(caller, VRayExporter::RtCallbackDisplacementObj);
			break;
		}
		default:
			break;
	}

	csect.leave();
}


void VRayExporter::RtCallbackDisplacementShop(OP_Node *caller, void *callee, OP_EventType type, void *data)
{
	if (!csect.tryEnter())
		return;

	VRayExporter &exporter = *reinterpret_cast<VRayExporter*>(callee);

	Log::getLog().debug("RtCallbackDisplacementShop: %s from \"%s\"",
					   OPeventToString(type), caller->getName().buffer());

	if (type == OP_INPUT_REWIRED) {
		UT_String inputName;
		const int idx = reinterpret_cast<intptr_t>(data);
		caller->getInputName(inputName, idx);

		if (caller->error() < UT_ERROR_ABORT && inputName.equal("Geometry")) {
			SHOP_Node *shop_node = caller->getParent()->castToSHOPNode();
			if (shop_node) {
				UT_String shopPath;
				shop_node->getFullPath(shopPath);

				OP_NodeList refs;
				shop_node->getExistingOpDependents(refs, true);
				for (OP_Node *node : refs) {
					UT_String nodePath;
					node->getFullPath(nodePath);

					OBJ_Node *obj_node = node->castToOBJNode();
					if (obj_node) {
						exporter.exportObject(obj_node);
					}
				}
			}
		}
	}
	else if (type == OP_NODE_PREDELETE) {
		exporter.delOpCallback(caller, VRayExporter::RtCallbackDisplacementShop);
	}

	csect.leave();
}


void VRayExporter::RtCallbackDisplacementVop(OP_Node *caller, void *callee, OP_EventType type, void *data)
{
	if (!csect.tryEnter())
		return;

	VRayExporter &exporter = *reinterpret_cast<VRayExporter*>(callee);

	Log::getLog().debug("RtCallbackDisplacementVop: %s from \"%s\"",
					   OPeventToString(type), caller->getName().buffer());

	switch (type) {
		case OP_PARM_CHANGED: {
			if (Parm::isParmSwitcher(*caller, reinterpret_cast<intptr_t>(data))) {
				break;
			}
		}
		case OP_INPUT_REWIRED: {
			const int idx = reinterpret_cast<intptr_t>(data);

			OP_Node *matNode = caller->getParent();
			if (idx >= 0 && matNode) {
				OP_NodeList refs;
				matNode->getExistingOpDependents(refs, true);

				for (OP_Node *node : refs) {
					OBJ_Node *objNode = node->castToOBJNode();
					if (objNode) {
						exporter.exportObject(objNode);
					}
				}
			}
			break;
		}
		case OP_NODE_PREDELETE: {
			exporter.delOpCallback(caller, VRayExporter::RtCallbackDisplacementVop);
			break;
		}
		default:
			break;
	}

	csect.leave();
}

int VRayExporter::exportDisplacementTexture(OP_Node &opNode, Attrs::PluginDesc &pluginDesc, const std::string &parmNamePrefix)
{
	const fpreal t = getContext().getTime();

	const PRM_Parm *parm = Parm::getParm(opNode, str(Parm::FmtPrefixManual % parmNamePrefix % "displacement_texture"));
	if (parm) {
		UT_String texPath;
		opNode.evalString(texPath, parm, 0, t);
		if (texPath.isstring()) {
			VRay::Plugin texture = exportNodeFromPathWithDefaultMapping(texPath, defaultMappingChannelName);
			if (!texture) {
				return false;
			}

<<<<<<< HEAD
			// Check if plugin has "out_intensity" output
			bool hasOutIntensity = false;

			const Parm::VRayPluginInfo *texPluginInfo = Parm::GetVRayPluginInfo(texture.getType());
			if (!texPluginInfo) {
				Log::getLog().error("Node \"%s\": Plugin \"%s\" description is not found!",
									opNode.getName().buffer(), texture.getType());
				return false;
			}
=======
	const Parm::VRayPluginInfo *texPluginInfo = Parm::getVRayPluginInfo(texture.getType());
	if (!texPluginInfo) {
		Log::getLog().error("Node \"%s\": Plugin \"%s\" description is not found!",
							opNode.getName().buffer(), texture.getType());
		return false;
	}

	for (int i = 0; i < texPluginInfo->outputs.count(); ++i) {
		const Parm::SocketDesc &sock = texPluginInfo->outputs[i];
		if (VUtils::isEqual(sock.attrName, "out_intensity")) {
			hasOutIntensity = true;
			break;
		}
	}
>>>>>>> ad58e8c6

			if (texPluginInfo->outputs.size()) {
				for (const auto &sock : texPluginInfo->outputs) {
					if (StrEq(sock.name.getToken(), "out_intensity")) {
						hasOutIntensity = true;
						break;
					}
				}
			}

			// Wrap texture with TexOutput
			if (!hasOutIntensity) {
				Attrs::PluginDesc texOutputDesc(str(FmtPluginNameWithPrefix % "Out" % texture.getName()),
												"TexOutput");
				texOutputDesc.add(Attrs::PluginAttr("texmap", texture));

				texture = exportPlugin(texOutputDesc);
			}

			pluginDesc.add(Attrs::PluginAttr("displacement_tex_color", texture));
			pluginDesc.add(Attrs::PluginAttr("displacement_tex_float", texture, "out_intensity"));

			return true;
		}
	}

	if (CAST_VOPNODE(&opNode)) {
		const int idxTexCol = opNode.getInputFromName("displacement_tex_color");
		OP_Node *texCol = opNode.getInput(idxTexCol);
		const int idxTexFloat = opNode.getInputFromName("displacement_tex_float");
		OP_Node *texFloat = opNode.getInput(idxTexFloat);
		if (texCol) {
			VRay::Plugin texture = exportVop(texCol);
			if (texture) {
				const Parm::SocketDesc *fromSocketInfo = getConnectedOutputType(&opNode, "displacement_tex_color");
				if (fromSocketInfo
				    && fromSocketInfo->type >= Parm::ParmType::eOutputColor
				    && fromSocketInfo->type < Parm::ParmType::eUnknown) {
					pluginDesc.addAttribute(Attrs::PluginAttr("displacement_tex_color", texture, fromSocketInfo->name.getToken()));
				}
				else {
					pluginDesc.addAttribute(Attrs::PluginAttr("displacement_tex_color", texture));
				}
				if (NOT(texFloat)) {
					// Check if plugin has "out_intensity" output
					bool hasOutIntensity = false;
					const Parm::VRayPluginInfo *texPluginInfo = Parm::GetVRayPluginInfo(texture.getType());
					if (NOT(texPluginInfo)) {
						Log::getLog().error("Node \"%s\": Plugin \"%s\" description is not found!",
						                    opNode.getName().buffer(), texture.getType());
						return OP::VRayNode::PluginResultError;
					}
					if (texPluginInfo->outputs.size()) {
						for (const auto &sock : texPluginInfo->outputs) {
							if (StrEq(sock.name.getToken(), "out_intensity")) {
								hasOutIntensity = true;
								break;
							}
						}
					}
					// Wrap texture with TexOutput
					if (NOT(hasOutIntensity)) {
						Attrs::PluginDesc texOutputDesc(VRayExporter::getPluginName(texCol, "Out@"), "TexOutput");
						texOutputDesc.add(Attrs::PluginAttr("texmap", texture));
						texture = exportPlugin(texOutputDesc);
						pluginDesc.add(Attrs::PluginAttr("displacement_tex_float", texture, "out_intensity"));
					}
				}
			}
		}
		if (texFloat) {
			VRay::Plugin texture = exportVop(texFloat);
			if (texture) {
				const Parm::SocketDesc *fromSocketInfo = getConnectedOutputType(&opNode, "displacement_tex_float");
				if (fromSocketInfo
				    && fromSocketInfo->type >= Parm::ParmType::eOutputColor
				    && fromSocketInfo->type < Parm::ParmType::eUnknown) {
					pluginDesc.addAttribute(Attrs::PluginAttr("displacement_tex_float", texture, fromSocketInfo->name.getToken()));
				}
				else {
					pluginDesc.addAttribute(Attrs::PluginAttr("displacement_tex_float", texture));
				}
				pluginDesc.add(Attrs::PluginAttr("displacement_tex_color", texture));
			}
		}
	}

	return true;
}

static void setGeomDisplacedMeshType(OP_Node &opNode, const std::string &parmTypeName, Attrs::PluginDesc &pluginDesc)
{
	UT_String dispTypeMenu;
	opNode.evalString(dispTypeMenu, parmTypeName.c_str(), 0, 0.0);

	vassert(dispTypeMenu.isInteger());

	enum VRayDisplacementType {
		displ_type_2d = 0,
		displ_type_3d = 1,
		displ_type_vector = 2,
		displ_type_vector_signed = 3,
		displ_type_vector_object = 4,
	};

	const VRayDisplacementType displaceType =
		static_cast<VRayDisplacementType>(dispTypeMenu.toInt());

	if (displaceType == displ_type_2d) {
		pluginDesc.add(Attrs::PluginAttr("displace_2d", true));
		pluginDesc.add(Attrs::PluginAttr("vector_displacement", 0));
	}
	else if (displaceType == displ_type_vector) {
		pluginDesc.add(Attrs::PluginAttr("displace_2d", false));
		pluginDesc.add(Attrs::PluginAttr("vector_displacement", 1));
	}
	else if (displaceType == displ_type_vector_signed) {
		pluginDesc.add(Attrs::PluginAttr("displace_2d", false));
		pluginDesc.add(Attrs::PluginAttr("vector_displacement", 2));
	}
	else if (displaceType == displ_type_vector_object) {
		pluginDesc.add(Attrs::PluginAttr("displace_2d", false));
		pluginDesc.add(Attrs::PluginAttr("vector_displacement", 3));
	}
}

int VRayExporter::exportDisplacementFromSubdivInfo(const SubdivInfo &subdivInfo, struct Attrs::PluginDesc &pluginDesc)
{
	const std::string parmNamePrefix = subdivInfo.needParmNamePrefix() ? str(Parm::FmtPrefix % pluginDesc.pluginID) : "";

	exportDisplacementTexture(*subdivInfo.parmHolder, pluginDesc, parmNamePrefix);

	if (subdivInfo.type == SubdivisionType::displacement) {
		setGeomDisplacedMeshType(*subdivInfo.parmHolder, parmNamePrefix + "type", pluginDesc);
	}

	setAttrsFromOpNodePrms(pluginDesc, subdivInfo.parmHolder, parmNamePrefix);

	return true;
}

static const char *subdivisionPluginFromType(SubdivisionType subdivType)
{
	switch (subdivType) {
		case SubdivisionType::displacement: return "GeomDisplacedMesh";
		case SubdivisionType::subdivision:  return "GeomStaticSmoothedMesh";
		default:
			vassert(false);
	}

	return nullptr;
}

VRay::Plugin VRayExporter::exportDisplacement(OBJ_Node &objNode, const VRay::Plugin &geomPlugin, const SubdivInfo &subdivInfo)
{
	if (!subdivInfo.hasSubdiv())
		return geomPlugin; 

	Attrs::PluginDesc pluginDesc;
	pluginDesc.pluginName = str(FmtPluginNameWithPrefix % "Subdiv" % geomPlugin.getName());
	pluginDesc.pluginID = subdivisionPluginFromType(subdivInfo.type);

	pluginDesc.addAttribute(Attrs::PluginAttr("mesh", geomPlugin));

	if (!exportDisplacementFromSubdivInfo(subdivInfo, pluginDesc))
		return geomPlugin; 

	addOpCallback(&objNode, RtCallbackDisplacementObj);

	return exportPlugin(pluginDesc);
}


#ifdef CGR_HAS_VRAYSCENE

VRay::Plugin VRayExporter::exportVRayScene(OBJ_Node *obj_node, SOP_Node *geom_node)
{
	SOP::VRayScene *vraySceneNode = static_cast<SOP::VRayScene*>(geom_node);

	ExportContext ctx(CT_OBJ, *this, *static_cast<OP_Node*>(obj_node));

	Attrs::PluginDesc pluginDesc;
	OP::VRayNode::PluginResult res = vraySceneNode->asPluginDesc(pluginDesc, *this, &ctx);
	if (res == OP::VRayNode::PluginResultSuccess) {
		return exportPlugin(pluginDesc);
	}

	return VRay::Plugin();
}

#endif // CGR_HAS_VRAYSCENE


static std::string ObjectTypeToString(const OBJ_OBJECT_TYPE &ob_type)
{
	std::string object_type;

	if (ob_type & OBJ_WORLD) {
		object_type += " | OBJ_WORLD";
	}
	if (ob_type & OBJ_GEOMETRY) {
		object_type += " | OBJ_GEOMETRY";
	}
	if (ob_type & OBJ_CAMERA) {
		object_type += " | OBJ_CAMERA";
	}
	if (ob_type & OBJ_LIGHT) {
		object_type += " | OBJ_LIGHT";
	}
	if (ob_type & OBJ_RENDERER) {
		object_type += " | OBJ_RENDERER";
	}
	if (ob_type & OBJ_FOG) {
		object_type += " | OBJ_FOG";
	}
	if (ob_type & OBJ_BONE) {
		object_type += " | OBJ_BONE";
	}
	if (ob_type & OBJ_HANDLE) {
		object_type += " | OBJ_HANDLE";
	}
	if (ob_type & OBJ_BLEND) {
		object_type += " | OBJ_BLEND";
	}
	if (ob_type & OBJ_FORCE) {
		object_type += " | OBJ_FORCE";
	}
	if (ob_type & OBJ_CAMSWITCH) {
		object_type += " | OBJ_CAMSWITCH";
	}
	if (ob_type & OBJ_SOUND) {
		object_type += " | OBJ_SOUND";
	}
	if (ob_type & OBJ_MICROPHONE) {
		object_type += " | OBJ_MICROPHONE";
	}
	if (ob_type & OBJ_SUBNET) {
		object_type += " | OBJ_SUBNET";
	}
	if (ob_type & OBJ_FETCH) {
		object_type += " | OBJ_FETCH";
	}
	if (ob_type & OBJ_NULL) {
		object_type += " | OBJ_NULL";
	}
	if (ob_type & OBJ_STICKY) {
		object_type += " | OBJ_STICKY";
	}
	if (ob_type & OBJ_DOPNET) {
		object_type += " | OBJ_DOPNET";
	}
	if (ob_type & OBJ_RIVET) {
		object_type += " | OBJ_RIVET";
	}
	if (ob_type & OBJ_MUSCLE) {
		object_type += " | OBJ_MUSCLE";
	}

	return object_type;
}


void VRayExporter::resetOpCallbacks()
{
	for (auto const &item : m_opRegCallbacks) {
		if (item.op_node->hasOpInterest(this, item.cb)) {
			item.op_node->removeOpInterest(this, item.cb);
		}
	}

	m_opRegCallbacks.clear();
}


void VRayExporter::addOpCallback(OP_Node *op_node, OP_EventMethod cb)
{
	if (sessionType == VfhSessionType::production)
		return;
	if (op_node->hasOpInterest(this, cb))
		return;

	Log::getLog().debug("addOpInterest(%s)",
						op_node->getName().buffer());

	op_node->addOpInterest(this, cb);

	// Store registered callback for faster removal
	m_opRegCallbacks.push_back(OpInterestItem(op_node, cb, this));
}


void VRayExporter::delOpCallback(OP_Node *op_node, OP_EventMethod cb)
{
	if (sessionType == VfhSessionType::production)
		return;
	if (!op_node->hasOpInterest(this, cb))
		return;

	Log::getLog().debug("removeOpInterest(%s)",
						op_node->getName().buffer());

	op_node->removeOpInterest(this, cb);
}


void VRayExporter::delOpCallbacks(OP_Node *op_node)
{
	m_opRegCallbacks.erase(std::remove_if(m_opRegCallbacks.begin(), m_opRegCallbacks.end(),
										  [op_node](OpInterestItem &item) { return item.op_node == op_node; }), m_opRegCallbacks.end());
}

/// Callback function for the event when V-Ray logs a text message.
static void onDumpMessage(VRay::VRayRenderer& /*renderer*/, const char *msg, int level, void *data)
{
	const QString message(QString(msg).simplified());

	if (level <= VRay::MessageError) {
		Log::getLog().error("V-Ray: %s", message.toLocal8Bit().constData());
	}
	else if (level > VRay::MessageError && level <= VRay::MessageWarning) {
		Log::getLog().warning("V-Ray: %s", message.toLocal8Bit().constData());
	}
	else if (level > VRay::MessageWarning && level <= VRay::MessageInfo) {
		Log::getLog().info("V-Ray: %s", message.toLocal8Bit().constData());
	}
}

/// Callback function for the event when V-Ray updates its current computation task and the number of workunits done.
static void onProgress(VRay::VRayRenderer& /*renderer*/, const char *msg, int elementNumber, int elementsCount, void *data)
{
	const QString message(QString(msg).simplified());

	const float percentage = 100.0f * elementNumber / elementsCount;

	Log::getLog().progress("V-Ray: %s %.1f%% %s",
						   message.toLocal8Bit().constData(),
						   percentage,
						   (elementNumber >= elementsCount) ? "\n" : "\r");
}

/// Callback function for the event when rendering has finished, successfully or not.
static void onImageReady(VRay::VRayRenderer &renderer, void *data)
{
	Log::getLog().debug("onImageReady");

	VRayExporter &self = *reinterpret_cast<VRayExporter*>(data);

	// Check abort from "Stop" button or Esc key.
	if (renderer.isAborted()) {
		self.setAbort();
	}

	switch (self.getSessionType()) {
		case VfhSessionType::production: {
			// ROP_Node will call "VRayExporter::exportEnd()" and we'll free stuff there.
			break;
		}
		case VfhSessionType::rt: {
			self.exportEnd();
			break;
		}
		case VfhSessionType::ipr: {
			// Handled separately for the IPR session.
			break;
		}
	}
}
/// Callback function for the "Render Last" button in the VFB.
static void onRenderLast(VRay::VRayRenderer& /*renderer*/, bool /*isRendering*/, void *data)
{
	Log::getLog().debug("onRenderLast");

	VRayExporter &self = *reinterpret_cast<VRayExporter*>(data);
	self.renderLast();
}

/// Callback function when VFB closes.
static void onVfbClosed(VRay::VRayRenderer& /*renderer*/, void *data)
{
	Log::getLog().debug("onVfbClosed");

	VRayExporter &self = *reinterpret_cast<VRayExporter*>(data);

	switch (self.getSessionType()) {
		case VfhSessionType::production: {
			self.saveVfbState();
			break;
		}
		case VfhSessionType::rt: {
			self.saveVfbState();

			// Could be closed with out stopping the renderer.
			if (self.getRenderer().isRendering()) {
				self.exportEnd();
			}
			break;
		}
		case VfhSessionType::ipr: {
			// No VFB for the IPR session.
			break;
		}
	}
}

static void onRendererClosed(VRay::VRayRenderer& /*renderer*/, void *data)
{
	Log::getLog().debug("onRendererClosed");
}

void VRayExporter::exportScene()
{
	Log::getLog().debug("VRayExporter::exportScene()");

	if (sessionType != VfhSessionType::ipr) {
		exportView();
	}

	// Clear plugin caches.
	objectExporter.clearOpPluginCache();
	objectExporter.clearOpDepPluginCache();
	objectExporter.clearPrimPluginCache();

	// export geometry nodes
	OP_Bundle *activeGeo = getActiveGeometryBundle(*m_rop, m_context.getTime());
	if (activeGeo) {
		for (int i = 0; i < activeGeo->entries(); ++i) {
			OP_Node *node = activeGeo->getNode(i);
			if (node) {
				exportObject(node);
			}
		}
	}

	OP_Bundle *activeLights = getActiveLightsBundle(*m_rop, m_context.getTime());
	if (!activeLights || activeLights->entries() <= 0) {
		exportDefaultHeadlight();
	}
	else if (activeLights) {
		for (int i = 0; i < activeLights->entries(); ++i) {
			OBJ_Node *objNode = CAST_OBJNODE(activeLights->getNode(i));
			if (objNode) {
				exportObject(objNode);
			}
		}
	}

	UT_String env_network_path;
	m_rop->evalString(env_network_path, "render_network_environment", 0, 0.0f);
	if (NOT(env_network_path.equal(""))) {
		OP_Node *env_network = getOpNodeFromPath(env_network_path);
		if (env_network) {
			OP_Node *env_node = VRayExporter::FindChildNodeByType(env_network, "VRayNodeSettingsEnvironment");
			if (NOT(env_node)) {
				Log::getLog().error("Node of type \"VRay SettingsEnvironment\" is not found!");
			}
			else {
				exportEnvironment(env_node);
				exportEffects(env_network);
			}
		}
	}

	UT_String channels_network_path;
	m_rop->evalString(channels_network_path, "render_network_render_channels", 0, 0.0f);
	if (NOT(channels_network_path.equal(""))) {
		OP_Node *channels_network = getOpNodeFromPath(channels_network_path);
		if (channels_network) {
			OP_Node *chan_node = VRayExporter::FindChildNodeByType(channels_network, "VRayNodeRenderChannelsContainer");
			if (NOT(chan_node)) {
				Log::getLog().error("Node of type \"VRay RenderChannelsContainer\" is not found!");
			}
			else {
				exportRenderChannels(chan_node);
			}
		}
	}

	// Add simulations from OBJ
	if (!m_phxSimulations.empty()) {
		Attrs::PluginDesc phxSims("VRayNodePhxShaderSimVol", "PhxShaderSimVol");
		VRay::ValueList sims(m_phxSimulations.size());
		std::transform(m_phxSimulations.begin(), m_phxSimulations.end(), sims.begin(), [](const VRay::Plugin &plugin) {
			return VRay::Value(plugin);
		});
		phxSims.addAttribute(Attrs::PluginAttr("phoenix_sim", sims));

		exportPlugin(phxSims);
	}
}


void VRayExporter::fillMotionBlurParams(MotionBlurParams &mbParams)
{
	OBJ_Node *camera = getCamera(m_rop);

	if (camera && usePhysicalCamera(*camera) != PhysicalCameraMode::modeNone) {
		const PhysicalCameraType cameraType = static_cast<PhysicalCameraType>(Parm::getParmInt(*camera, "CameraPhysical_type"));
		const fpreal frameDuration = OPgetDirector()->getChannelManager()->getSecsPerSample();

		switch (cameraType) {
			case PhysicalCameraType::still: {
				mbParams.mb_duration        = 1.0f / (Parm::getParmFloat(*camera, "CameraPhysical_shutter_speed") * frameDuration);
				mbParams.mb_interval_center = mbParams.mb_duration * 0.5f;
				break;
			}
			case PhysicalCameraType::cinematic: {
				mbParams.mb_duration        = Parm::getParmFloat(*camera, "CameraPhysical_shutter_angle") / 360.0f;
				mbParams.mb_interval_center = Parm::getParmFloat(*camera, "CameraPhysical_shutter_offset") / 360.0f + mbParams.mb_duration * 0.5f;
				break;
			}
			case PhysicalCameraType::video: {
				mbParams.mb_duration        = 1.0f + Parm::getParmFloat(*camera, "CameraPhysical_latency") / frameDuration;
				mbParams.mb_interval_center = -mbParams.mb_duration * 0.5f;
				break;
			}
			default: {
				vassert(false);
				break;
			}
		}
	}
	else {
		mbParams.mb_duration        = m_rop->evalFloat("SettingsMotionBlur_duration", 0, 0.0);
		mbParams.mb_interval_center = m_rop->evalFloat("SettingsMotionBlur_interval_center", 0, 0.0);
		mbParams.mb_geom_samples    = m_rop->evalInt("SettingsMotionBlur_geom_samples", 0, 0.0);
	}
}


VRay::Plugin VRayExporter::exportPlugin(const Attrs::PluginDesc &pluginDesc)
{
	return m_renderer.exportPlugin(pluginDesc);
}


void VRayExporter::exportPluginProperties(VRay::Plugin &plugin, const Attrs::PluginDesc &pluginDesc)
{
	return m_renderer.exportPluginProperties(plugin, pluginDesc);
}


void VRayExporter::removePlugin(OBJ_Node *node, int checkExisting)
{
	removePlugin(Attrs::PluginDesc(VRayExporter::getPluginName(node), ""), checkExisting);
}


void VRayExporter::removePlugin(const std::string &pluginName, int checkExisting)
{
	removePlugin(Attrs::PluginDesc(pluginName, ""), checkExisting);
}


void VRayExporter::removePlugin(const Attrs::PluginDesc &pluginDesc, int checkExisting)
{
	m_renderer.removePlugin(pluginDesc, checkExisting);
}

void VRayExporter::removePlugin(VRay::Plugin plugin)
{
	m_renderer.removePlugin(plugin);
}

void VRayExporter::setSessionType(VfhSessionType value)
{
	sessionType = value;
}

void VRayExporter::setDRSettings()
{
	VRay::VRayRenderer &vray = m_renderer.getVRay();
	// clean up all previously set hosts
	vray.removeHosts(vray.getAllHosts());

	const int nDRHosts = Parm::getParmInt(*m_rop, "drhost_cnt");
	const bool drEnabled = Parm::getParmInt(*m_rop, "dr_enabled") && (nDRHosts > 0);

	VRay::RendererOptions options = vray.getOptions();
	options.noDR = NOT(drEnabled);
	vray.setOptions(options);

	if (drEnabled) {
		UT_String defaultHostPort;
		m_rop->evalString(defaultHostPort, "drhost_port", 0, 0.0f);

		UT_String drhosts;
		for (int i = 1; i <= nDRHosts; ++i) {
			const int hostEnabled = m_rop->evalIntInst("drhost#_enabled", &i, 0, 0.0f);
			if (NOT(hostEnabled)) {
				continue;
			}

			UT_String hostAddress;
			m_rop->evalStringInst("drhost#_address", &i, hostAddress, 0, 0.0f);
			// if address not set use default
			if (NOT(hostAddress.isstring())) {
				hostAddress = "localhost";
			}

			UT_String hostPort;
			const int useDefaultPort = m_rop->evalIntInst("drhost#_usedefaultport", &i, 0, 0.0f);
			if (NOT(useDefaultPort)) {
				m_rop->evalStringInst("drhost#_port", &i, hostPort, 0, 0.0f);
			}

			// if port not set use default
			if (NOT(hostPort.isstring())) {
				hostPort = defaultHostPort;
			}

			// skip empty parameter port
			if (NOT(hostPort.isstring())) {
				continue;
			}

			drhosts.append(hostAddress.buffer());
			drhosts.append(':');
			drhosts.append(hostPort.buffer());
			drhosts.append(';');
		}

		vray.addHosts(drhosts);
	}
}


void VRayExporter::setRenderMode(VRay::RendererOptions::RenderMode mode)
{
	SettingsRTEngine settingsRTEngine;
	setSettingsRTEngineFromRopNode(settingsRTEngine, *m_rop, mode);
	setSettingsRTEnginetOptimizedGpuSettings(settingsRTEngine, *m_rop, mode);

	m_renderer.setRendererMode(settingsRTEngine, mode);

	m_isGPU = mode >= VRay::RendererOptions::RENDER_MODE_RT_GPU_OPENCL;
}


void VRayExporter::setExportMode(VRayExporter::ExpWorkMode mode)
{
	m_workMode = mode;
}


void VRayExporter::setContext(const VRayOpContext &ctx)
{
	m_context = ctx;
}


void VRayExporter::setAbort()
{
	m_isAborted = true;
}


void VRayExporter::setRenderSize(int w, int h)
{
	Log::getLog().info("VRayExporter::setRenderSize(%i, %i)",
					   w, h);
	m_renderer.setImageSize(w, h);
}


int VRayExporter::isStereoView() const
{
	return Parm::getParmInt(*m_rop, "VRayStereoscopicSettings_use");
}


int VRayExporter::renderFrame(int locked)
{
	Log::getLog().debug("VRayExporter::renderFrame(%.3f)", m_context.getFloatFrame());

	if (m_workMode == ExpExport || m_workMode == ExpExportRender) {
		const fpreal t = getContext().getTime();

		UT_String exportFilepath;
		m_rop->evalString(exportFilepath, "render_export_filepath", 0, t);

		if (!exportFilepath.isstring()) {
			Log::getLog().error("Export mode is selected, but no filepath specified!");
		}
		else {
			VRay::VRayExportSettings expSettings;
			expSettings.useHexFormat = m_rop->evalInt("exp_hexdata", 0, t);
			expSettings.compressed = m_rop->evalInt("exp_compressed", 0, t);

			exportVrscene(exportFilepath.toStdString(), expSettings);
		}
	}

	if (m_workMode == ExpRender || m_workMode == ExpExportRender) {
		m_renderer.startRender(locked);
	}

	return 0;
}


int VRayExporter::renderSequence(int start, int end, int step, int locked)
{
	return m_renderer.startSequence(start, end, step, locked);
}


int VRayExporter::exportVrscene(const std::string &filepath, VRay::VRayExportSettings &settings)
{
	// Create export directory.
	QFileInfo filePathInfo(filepath.c_str());
	directoryCreator.mkpath(filePathInfo.absoluteDir().path());

	return m_renderer.exportScene(filepath, settings);
}


void VRayExporter::clearKeyFrames(double toTime)
{
	const int clearAll = SYSalmostEqual(toTime, SYS_FP64_MAX);

	// XXX: A bit hacky.
	// Clear key-frames only if we are exporting to separate files or just rendering without export.
	if (!clearAll && !exportFilePerFrame)
		return;

	if (clearAll) {
		Log::getLog().debug("VRayExporter::clearKeyFrames(ALL)");
	}
	else {
		Log::getLog().debug("VRayExporter::clearKeyFrames(toTime = %.3f)", toTime);
	}

	m_renderer.clearFrames(toTime);
}


void VRayExporter::setAnimation(bool on)
{
	Log::getLog().debug("VRayExporter::setAnimation(%i)", on);
	m_renderer.setAnimation(on);
}

int VRayExporter::initRenderer(int hasUI, int reInit)
{
	return m_renderer.initRenderer(hasUI, reInit);
}

void VRayExporter::initExporter(int hasUI, int nframes, fpreal tstart, fpreal tend)
{
	const int logLevel = m_rop->evalInt("exporter_log_level", 0, 0.0);
	Log::getLog().setLogLevel(logLevel == 0 ? Log::LogLevelError : Log::LogLevelDebug);

	OBJ_Node *camera = VRayExporter::getCamera(m_rop);
	if (!camera) {
		Log::getLog().error("Camera is not set!");
		m_error = ROP_ABORT_RENDER;
		return;
	}

	resetOpCallbacks();

	m_viewParams = ViewParams();
	m_exportedFrames.clear();
	m_phxSimulations.clear();
	m_frames    = nframes;
	m_timeStart = tstart;
	m_timeEnd   = tend;
	m_isAborted = false;
	m_isAnimation = nframes > 1;
	m_isMotionBlur = hasMotionBlur(*m_rop, *camera);
	m_isVelocityOn = hasVelocityOn(*m_rop);

	// Reset time before exporting settings.
	setTime(0.0);
	setAnimation(sessionType == VfhSessionType::production &&
		(m_isAnimation || m_isMotionBlur || m_isVelocityOn));

	if (hasUI) {
		if (!getRenderer().getVRay().vfb.isShown()) {
			restoreVfbState();
		}
		getRenderer().getVfbSettings(vfbSettings);
		getRenderer().showVFB(m_workMode != ExpExport, m_rop->getFullPath());
	}

	m_renderer.getVRay().setOnProgress(onProgress, this);
	m_renderer.getVRay().setOnDumpMessage(onDumpMessage, this);
	m_renderer.getVRay().setOnImageReady(onImageReady, this);
	m_renderer.getVRay().setOnVFBClosed(onVfbClosed, this);
	m_renderer.getVRay().setOnRendererClose(onRendererClosed, this);
	m_renderer.getVRay().setOnRenderLast(onRenderLast, this);

	const int isExportMode =
		m_workMode == ExpExport ||
		m_workMode == ExpExportRender;

	exportFilePerFrame =
		isExportMode &&
		isAnimation() &&
		isExportFramesToSeparateFiles(*m_rop);

	m_error = ROP_CONTINUE_RENDER;
}


int VRayExporter::hasVelocityOn(OP_Node &rop) const
{
	const fpreal t = m_context.getTime();

	UT_String rcNetworkPath;
	rop.evalString(rcNetworkPath, "render_network_render_channels", 0, t);
	OP_Node *rcNode = getOpNodeFromPath(rcNetworkPath, t);
	if (!rcNode) {
		return false;
	}

	OP_Network *rcNetwork = UTverify_cast<OP_Network*>(rcNode);
	if (!rcNetwork) {
		return false;
	}

	OP_NodeList rcOutputList;
	if (!rcNetwork->getOpsByName("VRayNodeRenderChannelsContainer", rcOutputList)) {
		return false;
	}

	OP_NodeList velVOPList;
	if (!rcNetwork->getOpsByName("VRayNodeRenderChannelVelocity", velVOPList)) {
		return false;
	}

	OP_Node *rcOutput = rcOutputList(0);
	for (OP_Node *velVOP : velVOPList) {
		if (rcOutput->isInputAncestor(velVOP)) {
			return true;
		}
	}

	return false;
}


int VRayExporter::hasMotionBlur(OP_Node &rop, OBJ_Node &camera) const
{
	int hasMoBlur;

	if (usePhysicalCamera(camera) == PhysicalCameraMode::modeUser) {
		hasMoBlur = camera.evalInt("CameraPhysical_use_moblur", 0, 0.0);
	}
	else {
		hasMoBlur = rop.evalInt("SettingsMotionBlur_on", 0, 0.0);
	}

	return hasMoBlur;
}


void VRayExporter::showVFB()
{
	if (getRenderer().isVRayInit()) {
		getRenderer().showVFB();
	}
	else {
		Log::getLog().warning("Can't show VFB - no render or no UI.");
	}
}


void MotionBlurParams::calcParams(fpreal currFrame)
{
	mb_start = currFrame - (mb_duration * (0.5 - mb_interval_center));
	mb_end   = mb_start + mb_duration;
	mb_frame_inc = mb_duration / VUtils::Max(mb_geom_samples - 1, 1);

	Log::getLog().info("  MB time: %.3f", currFrame);
	Log::getLog().info("  MB duration: %.3f", mb_duration);
	Log::getLog().info("  MB interval center: %.3f", mb_interval_center);
	Log::getLog().info("  MB geom samples: %i", mb_geom_samples);
	Log::getLog().info("  MB start: %.3f", mb_start);
	Log::getLog().info("  MB end:   %.3f", mb_end);
	Log::getLog().info("  MB inc:   %.3f", mb_frame_inc);
}

void VRayExporter::setTime(fpreal time)
{
	m_context.setTime(time);
	getRenderer().getVRay().setCurrentTime(m_context.getFloatFrame());

	Log::getLog().debug("Time:  %g", m_context.getTime());
	Log::getLog().debug("Frame: %i", m_context.getFrame());
	Log::getLog().debug("V-Ray time:  %g", getRenderer().getVRay().getCurrentTime());
	Log::getLog().debug("V-Ray frame: %i", getRenderer().getVRay().getCurrentFrame());
}

void VRayExporter::applyTake(const char *takeName)
{
	// Houdini handles this automatically for production rendering,
	// since we've inherited from ROP_Node.
	if (sessionType == VfhSessionType::production)
		return;

	UT_String toTakeName(takeName);

	if (m_rop && CAST_ROPNODE(m_rop)) {
		VRayRendererNode &vrayROP = *static_cast<VRayRendererNode*>(m_rop);
		if (!toTakeName.isstring())
			vrayROP.evalString(toTakeName, "take", 0, 0.0f);
	}

	if (!toTakeName.isstring())
		return;

	OP_Take *takeMan = OPgetDirector()->getTakeManager();
	if (takeMan) {
		if (!currentTake) {
			currentTake = takeMan->getCurrentTake();
		}
		TAKE_Take *toTake = takeMan->findTake(toTakeName.buffer());
		if (toTake) {
			takeMan->switchToTake(toTake);
		}
	}
}

void VRayExporter::restoreCurrentTake()
{
	// Houdini handles this automatically for production rendering,
	// since we've inherited from ROP_Node.
	if (sessionType == VfhSessionType::production)
		return;
	if (!currentTake)
		return;

	OP_Take *takeMan = OPgetDirector()->getTakeManager();
	if (takeMan) {
		takeMan->takeRestoreCurrent(currentTake);
	}

	currentTake = nullptr;
}

void VRayExporter::exportFrame(fpreal time)
{
	Log::getLog().debug("VRayExporter::exportFrame(time=%.3f)", time);

	if (isAborted()) {
		Log::getLog().info("Operation is aborted by the user!");
		m_error = ROP_ABORT_RENDER;
		return;
	}

	applyTake();

	setTime(time);

	exportSettings();

	m_context.hasMotionBlur = m_isMotionBlur || m_isVelocityOn;

	if (!m_context.hasMotionBlur) {
		clearKeyFrames(getContext().getFloatFrame());
		exportScene();
	}
	else {
		MotionBlurParams &mbParams = m_context.mbParams;
		fillMotionBlurParams(mbParams);
		mbParams.calcParams(m_context.getFloatFrame());

		// We don't need this data anymore
		clearKeyFrames(mbParams.mb_start);

		for (FloatSet::iterator tIt = m_exportedFrames.begin(); tIt != m_exportedFrames.end();) {
			if (*tIt < mbParams.mb_start) {
				m_exportedFrames.erase(tIt++);
			}
			else {
				++tIt;
			}
		}

		// Export motion blur data
		fpreal subframe = mbParams.mb_start;
		while (!isAborted() && (subframe <= mbParams.mb_end)) {
			const fpreal mbFrame = subframe >= 0.0 ? subframe : 0.0;

			if (!m_exportedFrames.count(mbFrame)) {
				m_exportedFrames.insert(mbFrame);

				OP_Context mbTime;
				mbTime.setFrame(mbFrame);

				setTime(mbTime.getTime());

				exportScene();
			}

			subframe += mbParams.mb_frame_inc;
		}

		// Set time back to original time for rendering
		setTime(time);
	}

	if (isAborted()) {
		Log::getLog().info("Operation is aborted by the user!");
		m_error = ROP_ABORT_RENDER;
	}
	else {
		renderFrame(!isInteractive());
	}
}


void VRayExporter::exportEnd()
{
	Log::getLog().debug("VRayExporter::exportEnd()");

	clearKeyFrames(SYS_FP64_MAX);
	reset();

	m_error = ROP_CONTINUE_RENDER;
}

const char* VRayForHoudini::getVRayPluginIDName(VRayPluginID pluginID)
{
	static const char* pluginIDNames[static_cast<std::underlying_type<VRayPluginID>::type>(VRayPluginID::MAX_PLUGINID)] = {
		"SunLight",
		"LightDirect",
		"LightAmbient",
		"LightOmni",
		"LightSphere",
		"LightSpot",
		"LightRectangle",
		"LightMesh",
		"LightIES",
		"LightDome",
		"VRayClipper"
	};

	return (pluginID < VRayPluginID::MAX_PLUGINID) ? pluginIDNames[static_cast<std::underlying_type<VRayPluginID>::type>(pluginID)] : nullptr;
}

enum class VfhRenderModeMenu {
	cpu = 0,
	cuda,
	opencl,
};

VRay::RendererOptions::RenderMode VRayForHoudini::getRendererMode(const OP_Node &rop)
{
	const VfhRenderModeMenu renderMode =
		static_cast<VfhRenderModeMenu>(rop.evalInt("render_render_mode", 0, 0.0));

	switch (renderMode) {
		case VfhRenderModeMenu::cpu:    return VRay::RendererOptions::RENDER_MODE_PRODUCTION;
		case VfhRenderModeMenu::cuda:   return VRay::RendererOptions::RENDER_MODE_PRODUCTION_CUDA;
		case VfhRenderModeMenu::opencl: return VRay::RendererOptions::RENDER_MODE_PRODUCTION_OPENCL;
	}

	vassert(false && "VRayForHoudini::getRendererMode(): Incorrect \"render_render_mode\" value!");

	return VRay::RendererOptions::RENDER_MODE_PRODUCTION;
}

VRay::RendererOptions::RenderMode VRayForHoudini::getRendererIprMode(const OP_Node &rop)
{
	const VfhRenderModeMenu renderMode =
		static_cast<VfhRenderModeMenu>(rop.evalInt("render_rt_mode", 0, 0.0));

	switch (renderMode) {
		case VfhRenderModeMenu::cpu:    return VRay::RendererOptions::RENDER_MODE_RT_CPU;
		case VfhRenderModeMenu::cuda:   return VRay::RendererOptions::RENDER_MODE_RT_GPU_CUDA;
		case VfhRenderModeMenu::opencl: return VRay::RendererOptions::RENDER_MODE_RT_GPU_OPENCL;
	}

	vassert(false && "VRayForHoudini::getRendererIprMode(): Incorrect \"render_rt_mode\" value!");

	return VRay::RendererOptions::RENDER_MODE_PRODUCTION;
}

VRayExporter::ExpWorkMode VRayForHoudini::getExportMode(const OP_Node &rop)
{
	return static_cast<VRayExporter::ExpWorkMode>(rop.evalInt("render_export_mode", 0, 0.0));
}

int VRayForHoudini::isBackground()
{
	return !HOU::isUIAvailable();
}

int VRayForHoudini::getFrameBufferType(OP_Node &rop)
{
	return isBackground() ? 0 : 1;
}

void VRayExporter::saveVfbState()
{
	if (!m_rop)
		return;

	QString buf;
	getRenderer().saveVfbState(buf);

	PRM_Parm *vfbSettingsParm = m_rop->getParmPtr("_vfb_settings");
	if (vfbSettingsParm) {
		vfbSettingsParm->setValue(0.0, buf.toLocal8Bit().constData(), CH_STRING_LITERAL);
	}
}

void VRayExporter::restoreVfbState()
{
	if (!m_rop)
		return;

	PRM_Parm *vfbSettingsParm = m_rop->getParmPtr("_vfb_settings");
	if (!vfbSettingsParm)
		return;

	UT_String vfbState;
	m_rop->evalString(vfbState, "_vfb_settings", 0, 0.0);

	if (vfbState.isstring()) {
		getRenderer().restoreVfbState(vfbState.buffer());
	}
}

void VRayExporter::renderLast()
{
	if (!m_rop)
		return;

	initExporter(true, m_frames, m_timeStart, m_timeEnd);
	exportFrame(m_context.getTime());
}<|MERGE_RESOLUTION|>--- conflicted
+++ resolved
@@ -520,19 +520,13 @@
 					if (inpvop->getOperator()->getName() == "makexform") {
 						switch (curSockInfo.attrType) {
 							case Parm::eMatrix: {
-<<<<<<< HEAD
-								bool shouldRotate = pluginInfo->pluginType == Parm::PluginTypeUvwgen;
-								if (shouldRotate) {
-									shouldRotate = pluginDesc.pluginID == "UVWGenPlanar" ||
-									               pluginDesc.pluginID == "UVWGenProjection" ||
-									               pluginDesc.pluginID == "UVWGenObject" ||
-									               pluginDesc.pluginID == "UVWGenEnvironment";
-								}
+								const bool shouldRotate = pluginDesc.pluginID == "UVWGenPlanar" ||
+								                          pluginDesc.pluginID == "UVWGenProjection" ||
+								                          pluginDesc.pluginID == "UVWGenObject" ||
+								                          pluginDesc.pluginID == "UVWGenEnvironment";
+
 								const VRay::Transform &transform = exportTransformVop(*inpvop, parentContext, shouldRotate);
-								pluginDesc.addAttribute(Attrs::PluginAttr(attrName, transform.matrix));
-=======
-								pluginDesc.addAttribute(Attrs::PluginAttr(attrName.ptr(), exportTransformVop(*inpvop, parentContext).matrix));
->>>>>>> ad58e8c6
+								pluginDesc.addAttribute(Attrs::PluginAttr(attrName.ptr(), transform.matrix));
 								break;
 							}
 							case Parm::eTransform: {
@@ -1357,39 +1351,21 @@
 				return false;
 			}
 
-<<<<<<< HEAD
 			// Check if plugin has "out_intensity" output
 			bool hasOutIntensity = false;
 
-			const Parm::VRayPluginInfo *texPluginInfo = Parm::GetVRayPluginInfo(texture.getType());
+			const Parm::VRayPluginInfo *texPluginInfo = Parm::getVRayPluginInfo(texture.getType());
 			if (!texPluginInfo) {
 				Log::getLog().error("Node \"%s\": Plugin \"%s\" description is not found!",
 									opNode.getName().buffer(), texture.getType());
 				return false;
 			}
-=======
-	const Parm::VRayPluginInfo *texPluginInfo = Parm::getVRayPluginInfo(texture.getType());
-	if (!texPluginInfo) {
-		Log::getLog().error("Node \"%s\": Plugin \"%s\" description is not found!",
-							opNode.getName().buffer(), texture.getType());
-		return false;
-	}
-
-	for (int i = 0; i < texPluginInfo->outputs.count(); ++i) {
-		const Parm::SocketDesc &sock = texPluginInfo->outputs[i];
-		if (VUtils::isEqual(sock.attrName, "out_intensity")) {
-			hasOutIntensity = true;
-			break;
-		}
-	}
->>>>>>> ad58e8c6
-
-			if (texPluginInfo->outputs.size()) {
-				for (const auto &sock : texPluginInfo->outputs) {
-					if (StrEq(sock.name.getToken(), "out_intensity")) {
-						hasOutIntensity = true;
-						break;
-					}
+
+			for (int i = 0; i < texPluginInfo->outputs.count(); ++i) {
+				const Parm::SocketDesc &sock = texPluginInfo->outputs[i];
+				if (VUtils::isEqual(sock.attrName, "out_intensity")) {
+					hasOutIntensity = true;
+					break;
 				}
 			}
 
@@ -1419,9 +1395,9 @@
 			if (texture) {
 				const Parm::SocketDesc *fromSocketInfo = getConnectedOutputType(&opNode, "displacement_tex_color");
 				if (fromSocketInfo
-				    && fromSocketInfo->type >= Parm::ParmType::eOutputColor
-				    && fromSocketInfo->type < Parm::ParmType::eUnknown) {
-					pluginDesc.addAttribute(Attrs::PluginAttr("displacement_tex_color", texture, fromSocketInfo->name.getToken()));
+				    && fromSocketInfo->attrType >= Parm::ParmType::eOutputColor
+				    && fromSocketInfo->attrType < Parm::ParmType::eUnknown) {
+					pluginDesc.addAttribute(Attrs::PluginAttr("displacement_tex_color", texture, fromSocketInfo->attrName.ptr()));
 				}
 				else {
 					pluginDesc.addAttribute(Attrs::PluginAttr("displacement_tex_color", texture));
@@ -1429,20 +1405,21 @@
 				if (NOT(texFloat)) {
 					// Check if plugin has "out_intensity" output
 					bool hasOutIntensity = false;
-					const Parm::VRayPluginInfo *texPluginInfo = Parm::GetVRayPluginInfo(texture.getType());
+					const Parm::VRayPluginInfo *texPluginInfo = Parm::getVRayPluginInfo(texture.getType());
 					if (NOT(texPluginInfo)) {
 						Log::getLog().error("Node \"%s\": Plugin \"%s\" description is not found!",
 						                    opNode.getName().buffer(), texture.getType());
 						return OP::VRayNode::PluginResultError;
 					}
-					if (texPluginInfo->outputs.size()) {
-						for (const auto &sock : texPluginInfo->outputs) {
-							if (StrEq(sock.name.getToken(), "out_intensity")) {
-								hasOutIntensity = true;
-								break;
-							}
+
+					for (int i = 0; i < texPluginInfo->outputs.count(); ++i) {
+						const Parm::SocketDesc &sock = texPluginInfo->outputs[i];
+						if (VUtils::isEqual(sock.attrName, "out_intensity")) {
+							hasOutIntensity = true;
+							break;
 						}
 					}
+
 					// Wrap texture with TexOutput
 					if (NOT(hasOutIntensity)) {
 						Attrs::PluginDesc texOutputDesc(VRayExporter::getPluginName(texCol, "Out@"), "TexOutput");
@@ -1458,9 +1435,9 @@
 			if (texture) {
 				const Parm::SocketDesc *fromSocketInfo = getConnectedOutputType(&opNode, "displacement_tex_float");
 				if (fromSocketInfo
-				    && fromSocketInfo->type >= Parm::ParmType::eOutputColor
-				    && fromSocketInfo->type < Parm::ParmType::eUnknown) {
-					pluginDesc.addAttribute(Attrs::PluginAttr("displacement_tex_float", texture, fromSocketInfo->name.getToken()));
+				    && fromSocketInfo->attrType >= Parm::ParmType::eOutputColor
+				    && fromSocketInfo->attrType < Parm::ParmType::eUnknown) {
+					pluginDesc.addAttribute(Attrs::PluginAttr("displacement_tex_float", texture, fromSocketInfo->attrName.ptr()));
 				}
 				else {
 					pluginDesc.addAttribute(Attrs::PluginAttr("displacement_tex_float", texture));
