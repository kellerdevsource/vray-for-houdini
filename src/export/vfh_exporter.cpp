//
// Copyright (c) 2015-2016, Chaos Software Ltd
//
// V-Ray For Houdini
//
// ACCESSIBLE SOURCE CODE WITHOUT DISTRIBUTION OF MODIFICATION LICENSE
//
// Full license text: https://github.com/ChaosGroup/vray-for-houdini/blob/master/LICENSE
//

#include "vfh_defines.h"
#include "vfh_exporter.h"
#include "vfh_prm_globals.h"
#include "vfh_prm_templates.h"
#include "vfh_tex_utils.h"
#include "vfh_hou_utils.h"
#include "vfh_attr_utils.h"

#include "obj/obj_node_base.h"
#include "vop/vop_node_base.h"
#include "vop/material/vop_mtl_def.h"
#include "vop/material/vop_PhoenixSim.h"
#include "sop/sop_vrayproxy.h"
#include "sop/sop_vrayscene.h"
#include "rop/vfh_rop.h"

#include <OP/OP_Options.h>
#include <OP/OP_Node.h>
#include <OP/OP_Bundle.h>
#include <ROP/ROP_Node.h>
#include <SHOP/SHOP_Node.h>
#include <SOP/SOP_Node.h>
#include <VOP/VOP_Node.h>

#include <PRM/PRM_ParmOwner.h>

#include <OBJ/OBJ_Camera.h>
#include <OBJ/OBJ_Geometry.h>
#include <OBJ/OBJ_Node.h>
#include <OBJ/OBJ_Light.h>
#include <OBJ/OBJ_SubNet.h>
#include <OP/OP_Director.h>

#include <boost/bind.hpp>
#include <boost/format.hpp>
#include <boost/algorithm/string.hpp>
#include "vfh_export_geom.h"
#include "vfh_op_utils.h"

using namespace VRayForHoudini;


static boost::format FmtPluginNameWithPrefix("%s@%s");

static StringSet RenderSettingsPlugins;

void VRayExporter::reset()
{
	objectExporter.clearPrimPluginCache();
	objectExporter.clearOpDepPluginCache();
	objectExporter.clearOpPluginCache();

	m_renderer.reset();
}

std::string VRayExporter::getPluginName(const OP_Node &opNode, const char *prefix)
{
	std::string pluginName = boost::str(FmtPluginNameWithPrefix % prefix % opNode.getFullPath().buffer());

	// AppSDK doesn't like "/" for some reason.
	boost::replace_all(pluginName, "/", "|");
	if (boost::ends_with(pluginName, "|")) {
		pluginName.pop_back();
	}

	return pluginName;
}


std::string VRayExporter::getPluginName(OP_Node *op_node, const std::string &prefix, const std::string &suffix)
{
	static boost::format FmtPlugin("%s@%s|%s");

	const std::string &pluginName = boost::str(FmtPlugin
											   % prefix
											   % op_node->getFullPath().buffer()
											   % suffix);

	return pluginName;
}


std::string VRayExporter::getPluginName(OBJ_Node *obj_node)
{
	std::string pluginName;

	const OBJ_OBJECT_TYPE ob_type = obj_node->getObjectType();
	if (ob_type & OBJ_LIGHT) {
		static boost::format FmtLight("Light@%s");
		pluginName = boost::str(FmtLight
								% obj_node->getFullPath().buffer());
	}
	else if (ob_type & OBJ_CAMERA) {
		static boost::format FmtCamera("Camera@%s");
		pluginName = boost::str(FmtCamera
								% obj_node->getFullPath().buffer());
	}
	else if (ob_type == OBJ_GEOMETRY) {
		static boost::format FmtObject("Node@%s");
		pluginName = boost::str(FmtObject
								% obj_node->getFullPath().buffer());
	}

	return pluginName;
}


std::string VRayExporter::getPluginName(OBJ_Node &objNode)
{
	return VRayExporter::getPluginName(&objNode);
}

VRay::Transform VRayExporter::Matrix4ToTransform(const UT_Matrix4D &m, bool flip)
{
	VRay::Transform tm;
	for (int i = 0; i < 3; ++i) {
		for (int j = 0; j < 3; ++j) {
			tm.matrix[i][j] = m[i][j];
		}
		tm.offset[i] = m[3][i];
	}

	if (flip) {
		VUtils::swap(tm.matrix[1], tm.matrix[2]);
	}

	return tm;
}


VRay::Transform VRayExporter::getObjTransform(OBJ_Node *obj_node, OP_Context &context, bool flip)
{
	UT_Matrix4D matrix;
	obj_node->getLocalToWorldTransform(context, matrix);

	return VRayExporter::Matrix4ToTransform(matrix, flip);
}


void VRayExporter::getObjTransform(OBJ_Node *obj_node, OP_Context &context, float tm[4][4])
{
	UT_Matrix4D matrix;
	obj_node->getLocalToWorldTransform(context, matrix);

	for (int i = 0; i < 4; ++i) {
		for (int j = 0; j < 4; ++j) {
			tm[i][j] = matrix[i][j];
		}
	}
}


void VRayExporter::TransformToMatrix4(const VUtils::TraceTransform &tm, UT_Matrix4 &m)
{
	for (int i = 0; i < 3; ++i) {
		for (int j = 0; j < 3; ++j) {
			m(i,j) = tm.m[i][j];
		}
		m(3,i) = tm.offs[i];
	}
}


OBJ_Node *VRayExporter::getCamera(const OP_Node *rop)
{
	OBJ_Node *camera = nullptr;

	UT_String camera_path;
	rop->evalString(camera_path, "render_camera", 0, 0.0);
	if (NOT(camera_path.equal(""))) {
		OP_Node *node = getOpNodeFromPath(camera_path);
		if (node) {
			camera = node->castToOBJNode();
		}
	}

	return camera;
}


OP_Node* VRayExporter::FindChildNodeByType(OP_Node *op_node, const std::string &op_type)
{
	OP_NodeList childNodes;
	op_node->getAllChildren(childNodes);

	for (auto childIt : childNodes) {
		const UT_String &opType = childIt->getOperator()->getName();
		if (opType.equal(op_type.c_str())) {
			return childIt;
		}
	}

	return nullptr;
}


void VRayExporter::setAttrValueFromOpNodePrm(Attrs::PluginDesc &pluginDesc, const Parm::AttrDesc &attrDesc, OP_Node &opNode, const std::string &parmName) const
{
	if (Parm::isParmExist(opNode, parmName)) {
		const PRM_Parm *parm = Parm::getParm(opNode, parmName);
		if (parm->getParmOwner()->isPendingOverride()) {
			Log::getLog().msg("Pending override: %s %s",
							  opNode.getName().buffer(), parmName.c_str());
		}

		const fpreal &t = m_context.getTime();
#if 0
		Log::getLog().info("Setting: [%s] %s_%s (from %s_%s)",
						   pluginDesc.pluginID.c_str(),
						   pluginDesc.pluginName.c_str(), attrDesc.attr.c_str(),
						   opNode.getName().buffer(), parmName.c_str());
#endif
		Attrs::PluginAttr attr;
		attr.paramName = attrDesc.attr.ptr();

		if (attrDesc.value.type == Parm::eBool ||
			attrDesc.value.type == Parm::eInt  ||
			attrDesc.value.type == Parm::eTextureInt)
		{
			attr.paramType = Attrs::PluginAttr::AttrTypeInt;
			attr.paramValue.valInt = opNode.evalInt(parmName.c_str(), 0, t);
		}
		else if (attrDesc.value.type == Parm::eEnum) {
			UT_String enumValue;
			opNode.evalString(enumValue, parmName.c_str(), 0, t);

			if (enumValue.isInteger()) {
				attr.paramType = Attrs::PluginAttr::AttrTypeInt;
				attr.paramValue.valInt = enumValue.toInt();
			}
			else {
				// UVWGenEnvironment is the only plugin with enum with the string keys.
				vassert(pluginDesc.pluginID == "UVWGenEnvironment");

				attr.paramType = Attrs::PluginAttr::AttrTypeString;
				attr.paramValue.valString = enumValue.buffer();
			}
		}
		else if (attrDesc.value.type == Parm::eFloat ||
				 attrDesc.value.type == Parm::eTextureFloat) {
			attr.paramType = Attrs::PluginAttr::AttrTypeFloat;
			attr.paramValue.valFloat = (float)opNode.evalFloat(parmName.c_str(), 0, t);

			if (attrDesc.flags & Parm::attrFlagToRadians) {
				attr.paramValue.valFloat *= Attrs::RAD_TO_DEG;
			}
		}
		else if (attrDesc.value.type == Parm::eColor  ||
				 attrDesc.value.type == Parm::eAColor ||
				 attrDesc.value.type == Parm::eTextureColor)
		{
			const PRM_Parm *parm = Parm::getParm(opNode, parmName);
			if (parm && parm->getType().isFloatType()) {
				attr.paramType = Attrs::PluginAttr::AttrTypeColor;
				attr.paramValue.valVector[0] = (float)opNode.evalFloat(parmName.c_str(), 0, t);
				attr.paramValue.valVector[1] = (float)opNode.evalFloat(parmName.c_str(), 1, t);
				attr.paramValue.valVector[2] = (float)opNode.evalFloat(parmName.c_str(), 2, t);
				if (attrDesc.value.type != Parm::eColor) {
					attr.paramValue.valVector[3] = (float)opNode.evalFloat(parmName.c_str(), 3, t);
				}
			}
		}
		else if (attrDesc.value.type == Parm::eVector) {
			const PRM_Parm *parm = Parm::getParm(opNode, parmName);
			if (parm && parm->getType().isFloatType()) {
				attr.paramType = Attrs::PluginAttr::AttrTypeVector;
				attr.paramValue.valVector[0] = (float)opNode.evalFloat(parmName.c_str(), 0, t);
				attr.paramValue.valVector[1] = (float)opNode.evalFloat(parmName.c_str(), 1, t);
				attr.paramValue.valVector[2] = (float)opNode.evalFloat(parmName.c_str(), 2, t);
			}
		}
		else if (attrDesc.value.type == Parm::eString) {
			UT_String buf;
			opNode.evalString(buf, parmName.c_str(), 0, t);

			attr.paramType = Attrs::PluginAttr::AttrTypeString;
			attr.paramValue.valString = buf.buffer();
		}
		else if (attrDesc.value.type > Parm::eManualExportStart && attrDesc.value.type < Parm::eManualExportEnd) {
			// These are fake params and must be handled manually
		}
		else if (attrDesc.value.type < Parm::ePlugin) {
			Log::getLog().error("Unhandled param type: %s at %s [%i]",
								parmName.c_str(), opNode.getOperator()->getName().buffer(), attrDesc.value.type);
		}

		pluginDesc.addAttribute(attr);

	}
}


VRay::Transform VRayExporter::exportTransformVop(VOP_Node &vop_node, ExportContext *parentContext)
{
	const fpreal t = getContext().getTime();

	OP_Options options;
	for (int i = 0; i < vop_node.getParmList()->getEntries(); ++i) {
		const PRM_Parm &prm = vop_node.getParm(i);
		options.setOptionFromTemplate(&vop_node, prm, *prm.getTemplatePtr(), t);
	}

	UT_DMatrix4 m4;
	OP_Node::buildXform(options.getOptionI("trs"),
						options.getOptionI("xyz"),
						options.getOptionV3("trans").x(), options.getOptionV3("trans").y(), options.getOptionV3("trans").z(),
						options.getOptionV3("rot").x(), options.getOptionV3("rot").y(), options.getOptionV3("rot").z(),
						options.getOptionV3("scale").x(), options.getOptionV3("scale").y(), options.getOptionV3("scale").z(),
						options.getOptionV3("pivot").x(), options.getOptionV3("pivot").y(), options.getOptionV3("pivot").z(),
						m4);

	return Matrix4ToTransform(m4);
}


void VRayExporter::setAttrsFromOpNodeConnectedInputs(Attrs::PluginDesc &pluginDesc, VOP_Node *vopNode, ExportContext *parentContext)
{
	const Parm::VRayPluginInfo *pluginInfo = Parm::getVRayPluginInfo(pluginDesc.pluginID.c_str());
	
	if (NOT(pluginInfo)) {
		Log::getLog().error("Node \"%s\": Plugin \"%s\" description is not found!",
							vopNode->getName().buffer(), pluginDesc.pluginID.c_str());
		return;
	}

	OP::VRayNode *vrayNode = dynamic_cast<OP::VRayNode*>(vopNode);
	vassert(vrayNode);

	// handle connected VOP inputs
	for (int i = 0; i < pluginInfo->inputs.count(); ++i) {
		const Parm::SocketDesc &inSockInfo = pluginInfo->inputs[i];

		const std::string attrName = inSockInfo.attrName.ptr();

		if (!pluginInfo->hasAttribute(attrName.c_str()) ||
			pluginDesc.contains(attrName) )
		{
			continue;
		}

		const Parm::AttrDesc &attrDesc = pluginInfo->getAttribute(attrName.c_str());
		if (attrDesc.flags & Parm::attrFlagCustomHandling) {
			continue;
		}

		VRay::Plugin plugin_value = exportConnectedVop(vopNode, attrName.c_str(), parentContext);

		if (NOT(plugin_value)) {
			if (!(attrDesc.flags & Parm::attrFlagLinkedOnly) &&
				vrayNode->getVRayPluginType() == VRayPluginType::TEXTURE &&
				attrName == "uvwgen" )
			{
				Attrs::PluginDesc uvwGen(VRayExporter::getPluginName(vopNode, "Uvw"), "UVWGenObject");
				plugin_value = exportPlugin(uvwGen);
			}
			else {
				const unsigned inpidx = vopNode->getInputFromName(attrName.c_str());
				VOP_Node *inpvop = vopNode->findSimpleInput(inpidx);
				if (inpvop) {
					if (inpvop->getOperator()->getName() == "makexform") {
						switch (inSockInfo.attrType) {
							case Parm::eMatrix: {
								pluginDesc.addAttribute(Attrs::PluginAttr(attrName, exportTransformVop(*inpvop, parentContext).matrix));
								break;
							}
							case Parm::eTransform: {
								pluginDesc.addAttribute(Attrs::PluginAttr(attrName, exportTransformVop(*inpvop, parentContext)));
								break;
							}
							default:
								break;
						}
					}
				}
			}
		}

		if (plugin_value) {
			OP::VRayNode *conVRayNode = dynamic_cast<OP::VRayNode*>(getConnectedNode(vopNode, attrName));
			if (conVRayNode) {
				// If we're connecting BRDF to the material socket we need to wrap it into MtlSingleBRDF.
				if (inSockInfo.socketType == VOP_SURFACE_SHADER && 
					conVRayNode->getVRayPluginType() == VRayPluginType::BRDF)
				{
					Attrs::PluginDesc mtlPluginDesc(VRayExporter::getPluginName(vopNode, "Mtl"), "MtlSingleBRDF");
					mtlPluginDesc.addAttribute(Attrs::PluginAttr("brdf", plugin_value));
					plugin_value = exportPlugin(mtlPluginDesc);
				}
			}

			const Parm::SocketDesc *fromSocketInfo = getConnectedOutputType(vopNode, attrName.c_str());

			if (fromSocketInfo &&
				fromSocketInfo->attrType >= Parm::ParmType::eOutputColor &&
				fromSocketInfo->attrType  < Parm::ParmType::eUnknown)
			{
				pluginDesc.addAttribute(Attrs::PluginAttr(attrName, plugin_value, fromSocketInfo->attrName.ptr()));
			}
			else {
				pluginDesc.addAttribute(Attrs::PluginAttr(attrName, plugin_value));
			}

		}
	}
}


void VRayExporter::setAttrsFromOpNodePrms(Attrs::PluginDesc &pluginDesc, OP_Node *opNode, const std::string &prefix, bool remapInterp)
{
	const Parm::VRayPluginInfo *pluginInfo = Parm::getVRayPluginInfo(pluginDesc.pluginID.c_str());
	if (NOT(pluginInfo)) {
		Log::getLog().error("Node \"%s\": Plugin \"%s\" description is not found!",
							opNode->getName().buffer(), pluginDesc.pluginID.c_str());
	}
	else {
		FOR_CONST_IT (Parm::AttributeDescs, aIt, pluginInfo->attributes) {
			const std::string    &attrName = aIt.key();
			const Parm::AttrDesc &attrDesc = aIt.data();

			if (!(pluginDesc.contains(attrName) || attrDesc.flags & Parm::attrFlagCustomHandling)) {
				const std::string &parmName = prefix.empty()
											  ? attrDesc.attr.ptr()
											  : boost::str(Parm::FmtPrefixManual % prefix % attrDesc.attr.ptr());

				const PRM_Parm *parm = Parm::getParm(*opNode, parmName);

				// check for properties that are marked for custom handling on hou side
				if (parm) {
					auto spareData = parm->getSparePtr();
					if (spareData && spareData->getValue("vray_custom_handling")) {
						continue;
					}
				}

				const bool isTextureAttr = attrDesc.value.type >= Parm::eTextureColor &&
				                           attrDesc.value.type <= Parm::eTextureTransform;

				if ( isTextureAttr
					&& parm
					&& parm->getType().isStringType())
				{
					UT_String parmVal;
					opNode->evalString(parmVal, parm->getToken(), 0, 0.0f);
					OP_Node *tex_node = getOpNodeFromPath(parmVal);
					if (tex_node) {
						VRay::Plugin texPlugin = exportVop(tex_node);
						if (texPlugin) {
							pluginDesc.addAttribute(Attrs::PluginAttr(attrName, texPlugin));
						}
					}
				}
				else if (!(attrDesc.flags & Parm::attrFlagLinkedOnly)) {
					if (attrDesc.value.type == Parm::eRamp) {
						static StringSet rampColorAsPluginList;
						if (rampColorAsPluginList.empty()) {
							rampColorAsPluginList.insert("PhxShaderSim");
						}

						// TODO: Move to attribute description
						const bool asColorList = rampColorAsPluginList.count(pluginDesc.pluginID);

						Texture::exportRampAttribute(*this, pluginDesc, opNode,
													 /* Houdini ramp attr */ parmName,
													 /* V-Ray attr: colors */ attrDesc.value.colorRampInfo.colors,
													 /* V-Ray attr: pos    */ attrDesc.value.colorRampInfo.positions,
													 /* V-Ray attr: interp */ attrDesc.value.colorRampInfo.interpolations,
													 /* As color list not plugin */ asColorList,
													 /* Remap to vray interpolations*/ remapInterp);

						pluginDesc.addAttribute(Attrs::PluginAttr(attrName, Attrs::PluginAttr::AttrTypeIgnore));
					}
					else if (attrDesc.value.type == Parm::eCurve) {

						VRay::IntList    interpolations;
						VRay::FloatList  positions;
						VRay::FloatList  values;
						VRay::FloatList *valuesPtr = attrDesc.value.curveRampInfo.values.empty()
													 ? nullptr
													 : &values;

						Texture::getCurveData(*this, opNode,
											  /* Houdini curve attr */ parmName,
											  /* V-Ray attr: interp */ interpolations,
											  /* V-Ray attr: x      */ positions,
											  /* V-Ray attr: y      */ valuesPtr,
											  /* Don't need handles */ false,
											  /* Remap to vray interpolations*/ remapInterp);

						pluginDesc.addAttribute(Attrs::PluginAttr(attrDesc.value.curveRampInfo.interpolations, interpolations));
						pluginDesc.addAttribute(Attrs::PluginAttr(attrDesc.value.curveRampInfo.positions,      positions));
						if (valuesPtr) {
							pluginDesc.addAttribute(Attrs::PluginAttr(attrDesc.value.curveRampInfo.values,     values));
						}
					}
					else {
						setAttrValueFromOpNodePrm(pluginDesc, attrDesc, *opNode, parmName);
					}
				}
			}
		}
	}
}


bool VRayExporter::setAttrsFromUTOptions(Attrs::PluginDesc &pluginDesc, const UT_Options &options) const
{
	bool res = false;

	const Parm::VRayPluginInfo *pluginInfo = Parm::getVRayPluginInfo(pluginDesc.pluginID.c_str());
	if (NOT(pluginInfo)) {
		return res;
	}

	FOR_CONST_IT (Parm::AttributeDescs, aIt, pluginInfo->attributes) {
		const std::string    &attrName = aIt.key();
		const Parm::AttrDesc &attrDesc = aIt.data();

		if (NOT(options.hasOption(attrName))) {
			continue;
		}

		Attrs::PluginAttr attr;
		attr.paramName = attrDesc.attr.ptr();

		if (   attrDesc.value.type == Parm::eBool
			|| attrDesc.value.type == Parm::eInt
			|| attrDesc.value.type == Parm::eTextureInt)
		{
			attr.paramType = Attrs::PluginAttr::AttrTypeInt;
			attr.paramValue.valInt = options.getOptionI(attrName);
		}
		else if (attrDesc.value.type == Parm::eEnum) {
			const Parm::EnumItem &enumItem = attrDesc.value.enumInfo.at(0);
			if (enumItem.valueType == Parm::EnumItem::EnumValueInt) {
				attr.paramType = Attrs::PluginAttr::AttrTypeInt;
				attr.paramValue.valInt = options.getOptionI(attrName);
			}
			else {
				attr.paramType = Attrs::PluginAttr::AttrTypeString;
				attr.paramValue.valString = options.getOptionS(attrName);
			}
		}
		else if (   attrDesc.value.type == Parm::eFloat
				 || attrDesc.value.type == Parm::eTextureFloat)
		{
			attr.paramType = Attrs::PluginAttr::AttrTypeFloat;
			attr.paramValue.valFloat = options.getOptionF(attrName);

			if (attrDesc.flags & Parm::attrFlagToRadians) {
				attr.paramValue.valFloat *= Attrs::RAD_TO_DEG;
			}
		}
		else if (attrDesc.value.type == Parm::eColor)
		{
			attr.paramType = Attrs::PluginAttr::AttrTypeColor;
			attr.paramValue.valVector[0] = options.getOptionV3(attrName)(0);
			attr.paramValue.valVector[1] = options.getOptionV3(attrName)(1);
			attr.paramValue.valVector[2] = options.getOptionV3(attrName)(2);
		}
		else if (   attrDesc.value.type == Parm::eAColor
				 || attrDesc.value.type == Parm::eTextureColor)
		{
			attr.paramType = Attrs::PluginAttr::AttrTypeColor;
			attr.paramValue.valVector[0] = options.getOptionV4(attrName)(0);
			attr.paramValue.valVector[1] = options.getOptionV4(attrName)(1);
			attr.paramValue.valVector[2] = options.getOptionV4(attrName)(2);
			attr.paramValue.valVector[3] = options.getOptionV4(attrName)(3);
		}
		else if (attrDesc.value.type == Parm::eString)
		{
			attr.paramType = Attrs::PluginAttr::AttrTypeString;
			attr.paramValue.valString = options.getOptionS(attrName);
		}

		if (attr.paramType != Attrs::PluginAttr::AttrTypeUnknown) {
			pluginDesc.addAttribute(attr);
			res = true;
		}
	}

	return res;
}


VRayExporter::VRayExporter(OP_Node *rop)
	: m_rop(rop)
	, m_renderMode(0)
	, m_isAborted(0)
	, m_frames(0)
	, m_error(ROP_CONTINUE_RENDER)
	, m_workMode(ExpRender)
	, m_isIPR(iprModeNone)
	, m_isGPU(0)
	, m_isAnimation(false)
	, m_isMotionBlur(0)
	, m_isVelocityOn(0)
	, m_timeStart(0)
	, m_timeEnd(0)
	, objectExporter(*this)
{
	Log::getLog().debug("VRayExporter()");
}

VRayExporter::~VRayExporter()
{
	Log::getLog().debug("~VRayExporter()");

	resetOpCallbacks();
}


void VRayExporter::fillSettingsOutput(Attrs::PluginDesc &pluginDesc)
{
	const fpreal t = getContext().getTime();
	OBJ_Node *camera = VRayExporter::getCamera(m_rop);

	fpreal pixelAspect = camera->evalFloat("aspect", 0, t);

	UT_String resfraction;
	m_rop->evalString(resfraction, "res_fraction", 0, t);
	if (   m_rop->evalInt("override_camerares", 0, t)
		&& NOT(resfraction.isFloat()) )
	{
		pixelAspect = m_rop->evalFloat("aspect_override", 0, t);
	}

	pluginDesc.addAttribute(Attrs::PluginAttr("img_pixelAspect", pixelAspect));

	enum ImageFormat {
		imageFormatPNG = 0,
		imageFormatJPEG,
		imageFormatTIFF,
		imageFormatTGA,
		imageFormatSGI,
		imageFormatOpenEXR,
		imageFormatVRayImage,
	};

	const ImageFormat imgFormat =
		static_cast<ImageFormat>(m_rop->evalInt("SettingsOutput_img_format", 0, t));

	UT_String fileName;
	m_rop->evalString(fileName, "SettingsOutput_img_file", 0, t);

	fileName.append(".");

	switch (imgFormat) {
		case imageFormatPNG: fileName.append("png"); break;
		case imageFormatJPEG: fileName.append("jpg"); break;
		case imageFormatTIFF: fileName.append("tiff"); break;
		case imageFormatTGA: fileName.append("tga"); break;
		case imageFormatSGI: fileName.append("sgi"); break;
		case imageFormatOpenEXR: fileName.append("exr"); break;
		case imageFormatVRayImage: fileName.append("vrimg"); break;
		default: fileName.append("tmp"); break;
	}

	UT_String dirPath;
	m_rop->evalString(dirPath, "SettingsOutput_img_dir", 0, t);

	// Create output directory.
	VUtils::uniMakeDir(dirPath.buffer());

	// Ensure slash at the end.
	if (!dirPath.endsWith("/")) {
		dirPath.append("/");
	}

	pluginDesc.addAttribute(Attrs::PluginAttr("img_dir", dirPath.toStdString()));
	pluginDesc.addAttribute(Attrs::PluginAttr("img_file", fileName.toStdString()));

	// NOTE: we are exporting animation related properties in frames
	// and compensating for this by setting SettingsUnitsInfo::seconds_scale
	// i.e. scaling V-Ray time unit (see function exportSettings())
	fpreal animStart = CAST_ROPNODE(m_rop)->FSTART();
	fpreal animEnd = CAST_ROPNODE(m_rop)->FEND();
	VRay::VUtils::ValueRefList frames(1);
	frames[0].setDouble(animStart);
	if (m_frames > 1) {
		if (CAST_ROPNODE(m_rop)->FINC() > 1) {
			frames = VRay::VUtils::ValueRefList(m_frames);
			for (int i = 0; i < m_frames; ++i) {
				frames[i].setDouble(animStart + i * CAST_ROPNODE(m_rop)->FINC());
			}
		}
		else {
			VRay::VUtils::ValueRefList frameRange(2);
			frameRange[0].setDouble(animStart);
			frameRange[1].setDouble(animEnd);
			frames[0].setList(frameRange);
		}
	}

	pluginDesc.addAttribute(Attrs::PluginAttr("anim_start", animStart));
	pluginDesc.addAttribute(Attrs::PluginAttr("anim_end", animEnd));
	pluginDesc.addAttribute(Attrs::PluginAttr("frames_per_second", 1));
	pluginDesc.addAttribute(Attrs::PluginAttr("frame_start", animStart));
	pluginDesc.addAttribute(Attrs::PluginAttr("frames", frames));
}


void VRayExporter::exportSettings()
{
<<<<<<< HEAD
	for (const auto &sp : Parm::RenderSettingsPlugins) {
		const Parm::VRayPluginInfo *pluginInfo = Parm::getVRayPluginInfo(sp.c_str());
=======
	if (RenderSettingsPlugins.empty()) {
		RenderSettingsPlugins.insert("SettingsOptions");
		RenderSettingsPlugins.insert("SettingsColorMapping");
		RenderSettingsPlugins.insert("SettingsDMCSampler");
		RenderSettingsPlugins.insert("SettingsImageSampler");
		RenderSettingsPlugins.insert("SettingsGI");
		RenderSettingsPlugins.insert("SettingsIrradianceMap");
		RenderSettingsPlugins.insert("SettingsLightCache");
		RenderSettingsPlugins.insert("SettingsDMCGI");
		RenderSettingsPlugins.insert("SettingsRaycaster");
		RenderSettingsPlugins.insert("SettingsRegionsGenerator");
		RenderSettingsPlugins.insert("SettingsOutput");
		RenderSettingsPlugins.insert("SettingsCaustics");
		RenderSettingsPlugins.insert("SettingsDefaultDisplacement");
	}

	for (const auto &sp : RenderSettingsPlugins) {
		const Parm::VRayPluginInfo *pluginInfo = Parm::GetVRayPluginInfo(sp);
>>>>>>> a68f85f5
		if (!pluginInfo) {
			Log::getLog().error("Plugin \"%s\" description is not found!",
								sp.c_str());
		}
		else {
			Attrs::PluginDesc pluginDesc(sp, sp);
			if (sp == "SettingsOutput") {
				fillSettingsOutput(pluginDesc);
			}

			setAttrsFromOpNodePrms(pluginDesc, m_rop, boost::str(Parm::FmtPrefix % sp));
			exportPlugin(pluginDesc);
		}
	}

	Attrs::PluginDesc pluginDesc("settingsUnitsInfo", "SettingsUnitsInfo");
	// Houdini's time unit is fixed to second
	// so SettingsUnitsInfo::seconds_scale shhould always be 1
	pluginDesc.addAttribute(Attrs::PluginAttr("scene_upDir", VRay::Vector(0.0f, 1.0f, 0.0f)));
	pluginDesc.addAttribute(Attrs::PluginAttr("meters_scale",
											  OPgetDirector()->getChannelManager()->getUnitLength()));
	pluginDesc.addAttribute(Attrs::PluginAttr("seconds_scale",
											  OPgetDirector()->getChannelManager()->getTimeDelta(1)));

	exportPlugin(pluginDesc);
}


void VRayExporter::exportEnvironment(OP_Node *op_node)
{
	exportVop(CAST_VOPNODE(op_node));
}


void VRayExporter::exportEffects(OP_Node *op_net)
{
	// Test simulation export
	// Add simulations from ROP
	OP_Node *sim_node = VRayExporter::FindChildNodeByType(op_net, "VRayNodePhxShaderSimVol");
	if (sim_node) {
		exportVop(CAST_VOPNODE(sim_node));
	}
}


void VRayExporter::phxAddSimumation(VRay::Plugin sim)
{
	m_phxSimulations.insert(sim);
}


void VRayExporter::exportRenderChannels(OP_Node *op_node)
{
	exportVop(CAST_VOPNODE(op_node));
}


OP_Input* VRayExporter::getConnectedInput(OP_Node *op_node, const std::string &inputName)
{
	const unsigned input_idx = op_node->getInputFromName(inputName.c_str());
	return op_node->getInputReferenceConst(input_idx);
}


OP_Node* VRayExporter::getConnectedNode(OP_Node *op_node, const std::string &inputName)
{
	OP_Input *input = getConnectedInput(op_node, inputName);
	if (input) {
		return input->getNode();
	}
	return nullptr;
}


const Parm::SocketDesc* VRayExporter::getConnectedOutputType(OP_Node *op_node, const std::string &inputName)
{
	OP_Node *connNode = getConnectedNode(op_node, inputName);
	if (connNode) {
		const UT_String &opType = connNode->getOperator()->getName();
		if (opType.startsWith("VRayNode")) {
			OP_Input *fromOutput = getConnectedInput(op_node, inputName);
			if (fromOutput) {
				VOP::NodeBase *vrayNode = static_cast<VOP::NodeBase*>(connNode);

				const Parm::VRayPluginInfo *pluginInfo = vrayNode->getVRayPluginInfo();

				const int &fromOutputIdx = fromOutput->getNodeOutputIndex();

				if (fromOutputIdx < pluginInfo->outputs.count()) {
					return &pluginInfo->outputs[fromOutputIdx];
				}
			}
		}
	}

	return nullptr;
}


VRay::Plugin VRayExporter::exportConnectedVop(VOP_Node *vop_node, int inpidx, ExportContext *parentContext)
{
	if (NOT(vop_node)) {
		return VRay::Plugin();
	}

	VOP_Node *inpvop = vop_node->findSimpleInput(inpidx);
	if (NOT(inpvop)) {
		return VRay::Plugin();
	}

	return exportVop(inpvop, parentContext);
}


VRay::Plugin VRayExporter::exportConnectedVop(VOP_Node *vop_node, const UT_String &inputName, ExportContext *parentContext)
{
	if (NOT(vop_node)) {
		return VRay::Plugin();
	}

	const unsigned inpidx = vop_node->getInputFromName(inputName);
	return exportConnectedVop(vop_node, inpidx, parentContext);
}


int VRayExporter::isNodeAnimated(OP_Node *op_node)
{
	int process = true;

	if (isAnimation() && (m_context.getTime() > m_timeStart)) {
		// TODO: Detect animation
		// process = op_node->hasAnimatedParms();
	}

	return process;
}


void VRayExporter::RtCallbackVop(OP_Node *caller, void *callee, OP_EventType type, void *data)
{
	if (!csect.tryEnter())
		return;

	VRayExporter &exporter = *reinterpret_cast<VRayExporter*>(callee);

	Log::getLog().info("RtCallbackVop: %s from \"%s\"",
					   OPeventToString(type), caller->getName().buffer());

	switch (type) {
		case OP_PARM_CHANGED: {
			if (Parm::isParmSwitcher(*caller, reinterpret_cast<intptr_t>(data))) {
				break;
			}
		}
		case OP_INPUT_CHANGED:
		case OP_INPUT_REWIRED: {
			exporter.exportVop(CAST_VOPNODE(caller), nullptr);
			break;
		}
		case OP_NODE_PREDELETE: {
			exporter.delOpCallback(caller, VRayExporter::RtCallbackVop);
			break;
		}
		default:
			break;
	}

	csect.leave();
}


VRay::Plugin VRayExporter::exportVop(OP_Node *opNode, ExportContext *parentContext)
{
	VOP_Node *vop_node = CAST_VOPNODE(opNode);
	if (!vop_node) {
		return VRay::Plugin();
	}

	const UT_String &opType = vop_node->getOperator()->getName();

	Log::getLog().info("Exporting node \"%s\" [%s]...",
					   vop_node->getName().buffer(),
					   opType.buffer());

	if (opType == "switch") {
		const fpreal t = m_context.getTime();
		const int switcher = vop_node->evalInt("switcher", 0, t);
		return exportConnectedVop(vop_node, switcher+1, parentContext);
	}

	if (opType == "null") {
		return exportConnectedVop(vop_node, 0, parentContext);
	}

	if (opType.startsWith("principledshader")) {
		return exportPrincipledShader(*opNode, parentContext);
	}

	if (opType == "parameter") {
		return exportConnectedVop(vop_node, 0, parentContext);
	}

	if (opType.startsWith("VRayNode")) {
		VOP::NodeBase *vrayNode = static_cast<VOP::NodeBase*>(vop_node);

		addOpCallback(vop_node, VRayExporter::RtCallbackVop);

		Attrs::PluginDesc pluginDesc;
		//TODO: need consistent naming for surface/displacement/other vops and their overrides
		pluginDesc.pluginName = VRayExporter::getPluginName(vop_node);
		pluginDesc.pluginID   = vrayNode->getVRayPluginID();

		//TODO: need consistent naming for surface/displacement/other vops and their overrides
		OP::VRayNode::PluginResult res = vrayNode->asPluginDesc(pluginDesc, *this, parentContext);
		if (res == OP::VRayNode::PluginResultError) {
			Log::getLog().error("Error creating plugin descripion for node: \"%s\" [%s]",
								vop_node->getName().buffer(),
								opType.buffer());
		}
		else if (res == OP::VRayNode::PluginResultNA ||
				 res == OP::VRayNode::PluginResultContinue)
		{
			// NOTE: first handle all connected inputs on a VOP
			//       then consider any material overrides
			//       lastly take attr values from VOP params

			setAttrsFromOpNodeConnectedInputs(pluginDesc, vop_node, parentContext);

			// handle VOP overrides if any
			setAttrsFromSHOPOverrides(pluginDesc, *vop_node);

			setAttrsFromOpNodePrms(pluginDesc, vop_node);

			if (vrayNode->getVRayPluginType() == VRayPluginType::RENDERCHANNEL) {
				Attrs::PluginAttr *attr_chan_name = pluginDesc.get("name");
				if (NOT(attr_chan_name) || attr_chan_name->paramValue.valString.empty()) {
					const std::string channelName = vop_node->getName().buffer();
					if (NOT(attr_chan_name)) {
						pluginDesc.addAttribute(Attrs::PluginAttr("name", channelName));
					}
					else {
						attr_chan_name->paramValue.valString = channelName;
					}
				}
			}

			// TODO: this is not needed?
			if (pluginDesc.pluginID == "PhxShaderSimVol") {
				// "phoenix_sim" attribute is a List()
				//
				Attrs::PluginAttr *attr_phoenix_sim = pluginDesc.get("phoenix_sim");
				if (attr_phoenix_sim) {
					attr_phoenix_sim->paramType = Attrs::PluginAttr::AttrTypeListValue;
					attr_phoenix_sim->paramValue.valListValue.push_back(VRay::Value(attr_phoenix_sim->paramValue.valPlugin));
				}
			}

			if (   pluginDesc.pluginID == "UVWGenEnvironment"
				&& NOT(pluginDesc.contains("uvw_matrix")))
			{
				VRay::Transform envMatrix;
				envMatrix.matrix.setCol(0, VRay::Vector(0.f,1.f,0.f));
				envMatrix.matrix.setCol(1, VRay::Vector(0.f,0.f,1.f));
				envMatrix.matrix.setCol(2, VRay::Vector(1.f,0.f,0.f));
				envMatrix.offset.makeZero();
				pluginDesc.addAttribute(Attrs::PluginAttr("uvw_matrix", envMatrix));
			}

			return exportPlugin(pluginDesc);
		}
	}

	Log::getLog().error("Unsupported VOP node: %s", opType.buffer());

	return VRay::Plugin();
}


void VRayExporter::RtCallbackDisplacementObj(OP_Node *caller, void *callee, OP_EventType type, void *data)
{
	if (!csect.tryEnter())
		return;

	VRayExporter &exporter = *reinterpret_cast<VRayExporter*>(callee);

	Log::getLog().info("RtCallbackDisplacementObj: %s from \"%s\"",
					   OPeventToString(type), caller->getName().buffer());

	switch (type) {
		case OP_PARM_CHANGED: {
			if (Parm::isParmSwitcher(*caller, reinterpret_cast<intptr_t>(data))) {
				break;
			}

			const PRM_Parm *parm = Parm::getParm(*caller, reinterpret_cast<intptr_t>(data));
			if (parm) {
				OBJ_Node *obj_node = caller->castToOBJNode();
				if (boost::equals(parm->getToken(), "vray_use_displ") ||
					boost::equals(parm->getToken(), "vray_displ_type"))
				{
					exporter.exportObject(obj_node);
				}
				else {
					VRay::Plugin geom;
					exporter.exportDisplacement(obj_node, geom);
				}
			}
			break;
		}
		case OP_NODE_PREDELETE: {
			exporter.delOpCallback(caller, VRayExporter::RtCallbackDisplacementObj);
			break;
		}
		default:
			break;
	}

	csect.leave();
}


void VRayExporter::RtCallbackDisplacementShop(OP_Node *caller, void *callee, OP_EventType type, void *data)
{
	if (!csect.tryEnter())
		return;

	VRayExporter &exporter = *reinterpret_cast<VRayExporter*>(callee);

	Log::getLog().info("RtCallbackDisplacementShop: %s from \"%s\"",
					   OPeventToString(type), caller->getName().buffer());

	if (type == OP_INPUT_REWIRED) {
		UT_String inputName;
		const int idx = reinterpret_cast<intptr_t>(data);
		caller->getInputName(inputName, idx);

		if (caller->error() < UT_ERROR_ABORT && inputName.equal("Geometry")) {
			SHOP_Node *shop_node = caller->getParent()->castToSHOPNode();
			if (shop_node) {
				UT_String shopPath;
				shop_node->getFullPath(shopPath);

				OP_NodeList refs;
				shop_node->getExistingOpDependents(refs, true);
				for (OP_Node *node : refs) {
					UT_String nodePath;
					node->getFullPath(nodePath);

					OBJ_Node *obj_node = node->castToOBJNode();
					if (obj_node) {
						exporter.exportObject(obj_node);
					}
				}
			}
		}
	}
	else if (type == OP_NODE_PREDELETE) {
		exporter.delOpCallback(caller, VRayExporter::RtCallbackDisplacementShop);
	}

	csect.leave();
}


void VRayExporter::RtCallbackDisplacementVop(OP_Node *caller, void *callee, OP_EventType type, void *data)
{
	if (!csect.tryEnter())
		return;

	VRayExporter &exporter = *reinterpret_cast<VRayExporter*>(callee);

	Log::getLog().info("RtCallbackDisplacementVop: %s from \"%s\"",
					   OPeventToString(type), caller->getName().buffer());

	switch (type) {
		case OP_PARM_CHANGED: {
			if (Parm::isParmSwitcher(*caller, reinterpret_cast<intptr_t>(data))) {
				break;
			}
		}
		case OP_INPUT_REWIRED: {
			const int idx = reinterpret_cast<intptr_t>(data);
			SHOP_Node *shop_node = caller->getParent()->castToSHOPNode();
			if (idx >= 0 && shop_node) {
				UT_String shopPath;
				shop_node->getFullPath(shopPath);

				OP_NodeList refs;
				shop_node->getExistingOpDependents(refs, true);
				for (OP_Node *node : refs) {
					UT_String nodePath;
					node->getFullPath(nodePath);

					OBJ_Node *obj_node = node->castToOBJNode();
					if (obj_node) {
						VRay::Plugin geom;
						exporter.exportDisplacement(obj_node, geom);
					}
				}
			}
			break;
		}
		case OP_NODE_PREDELETE: {
			exporter.delOpCallback(caller, VRayExporter::RtCallbackDisplacementVop);
			break;
		}
		default:
			break;
	}

	csect.leave();
}


void VRayExporter::exportDisplacementDesc(OBJ_Node *obj_node, Attrs::PluginDesc &pluginDesc)
{
	const std::string parmPrefix = boost::str(Parm::FmtPrefixManual % pluginDesc.pluginID % "_");
	const PRM_Parm *parm = Parm::getParm(*obj_node, boost::str(Parm::FmtPrefixManual % parmPrefix % "displacement_tex_color"));
	if (parm) {
		UT_String texpath;
		obj_node->evalString(texpath, parm, 0, 0.0f);
		OP_Node *tex_node = getOpNodeFromPath(texpath);
		if (tex_node) {
			VRay::Plugin texture = exportVop(tex_node);
			if (texture) {
				pluginDesc.add(Attrs::PluginAttr("displacement_tex_color", texture));

				// Check if plugin has "out_intensity" output
				bool hasOutIntensity = false;
				const Parm::VRayPluginInfo *texPluginInfo = Parm::getVRayPluginInfo(texture.getType());
				if (NOT(texPluginInfo)) {
					Log::getLog().error("Node \"%s\": Plugin \"%s\" description is not found!",
										obj_node->getName().buffer(), texture.getType());
					return;
				}

				for (int i = 0; i < texPluginInfo->outputs.count(); ++i) {
					const Parm::SocketDesc &sock = texPluginInfo->outputs[i];
					if (VUtils::isEqual(sock.attrName, "out_intensity")) {
						hasOutIntensity = true;
						break;
					}
				}

				// Wrap texture with TexOutput
				if (NOT(hasOutIntensity)) {
					Attrs::PluginDesc texOutputDesc(VRayExporter::getPluginName(tex_node, "Out@"), "TexOutput");
					texOutputDesc.add(Attrs::PluginAttr("texmap", texture));

					texture = exportPlugin(texOutputDesc);
					pluginDesc.add(Attrs::PluginAttr("displacement_tex_float", texture, "out_intensity"));
				}
			}
		}
	}

	setAttrsFromOpNodePrms(pluginDesc, obj_node, parmPrefix);
}


VRay::Plugin VRayExporter::exportDisplacement(OBJ_Node *obj_node, VRay::Plugin &geomPlugin)
{
	VRay::Plugin plugin;

	addOpCallback(obj_node, VRayExporter::RtCallbackDisplacementObj);

	bool useDisplacement = Parm::isParmExist(*obj_node, "vray_use_displ") && obj_node->evalInt("vray_use_displ", 0, 0.0);
	if (useDisplacement) {
		Attrs::PluginDesc pluginDesc;
		const int displType = obj_node->evalInt("vray_displ_type", 0, 0.0);
		switch (displType) {
			case displacementTypeFromMat: {
				UT_String shopPath;
				obj_node->evalString(shopPath, "vray_displshoppath", 0, 0.0);
				OP_Node *matNode = getOpNodeFromPath(shopPath);
				if (matNode) {
					VOP_Node *matVopNode = CAST_VOPNODE(getVRayNodeFromOp(*matNode, "geometry"));
					if (!matVopNode) {
						Log::getLog().error("Can't find a valid V-Ray node for \"%s\"!",
											matNode->getName().buffer());
					}
					else {
						VOP::NodeBase *vrayVopNode = static_cast<VOP::NodeBase*>(matVopNode);
						if (vrayVopNode) {
							addOpCallback(vrayVopNode, RtCallbackDisplacementVop);

							ExportContext expContext(CT_OBJ, *this, *obj_node);

							OP::VRayNode::PluginResult res = vrayVopNode->asPluginDesc(pluginDesc, *this, &expContext);
							if (res == OP::VRayNode::PluginResultError) {
								Log::getLog().error("Error creating plugin descripion for node: \"%s\" [%s]",
													vrayVopNode->getName().buffer(), vrayVopNode->getOperator()->getName().buffer());
							}
							else if (res == OP::VRayNode::PluginResultNA ||
									 res == OP::VRayNode::PluginResultContinue)
							{
								if (geomPlugin) {
									pluginDesc.addAttribute(Attrs::PluginAttr("mesh", geomPlugin));
								}

								setAttrsFromOpNodeConnectedInputs(pluginDesc, vrayVopNode);
								setAttrsFromOpNodePrms(pluginDesc, vrayVopNode);
							}

							plugin = exportPlugin(pluginDesc);
						}
					}
				}
				break;
			}
			case displacementTypeDisplace: {
				pluginDesc.pluginName = VRayExporter::getPluginName(obj_node, "GeomDisplacedMesh@");
				pluginDesc.pluginID = "GeomDisplacedMesh";
				if (geomPlugin) {
					pluginDesc.addAttribute(Attrs::PluginAttr("mesh", geomPlugin));
				}
				exportDisplacementDesc(obj_node, pluginDesc);

				plugin = exportPlugin(pluginDesc);
				break;
			}
			case displacementTypeSmooth: {
				pluginDesc.pluginName = VRayExporter::getPluginName(obj_node, "GeomStaticSmoothedMesh@");
				pluginDesc.pluginID = "GeomStaticSmoothedMesh";
				if (geomPlugin) {
					pluginDesc.addAttribute(Attrs::PluginAttr("mesh", geomPlugin));
				}
				exportDisplacementDesc(obj_node, pluginDesc);

				plugin = exportPlugin(pluginDesc);
				break;
			}
			default:
				break;
		}
	}

	return plugin;
}


#ifdef CGR_HAS_VRAYSCENE

VRay::Plugin VRayExporter::exportVRayScene(OBJ_Node *obj_node, SOP_Node *geom_node)
{
	SOP::VRayScene *vraySceneNode = static_cast<SOP::VRayScene*>(geom_node);

	ExportContext ctx(CT_OBJ, *this, *static_cast<OP_Node*>(obj_node));

	Attrs::PluginDesc pluginDesc;
	OP::VRayNode::PluginResult res = vraySceneNode->asPluginDesc(pluginDesc, *this, &ctx);
	if (res == OP::VRayNode::PluginResultSuccess) {
		return exportPlugin(pluginDesc);
	}

	return VRay::Plugin();
}

#endif // CGR_HAS_VRAYSCENE


static std::string ObjectTypeToString(const OBJ_OBJECT_TYPE &ob_type)
{
	std::string object_type;

	if (ob_type & OBJ_WORLD) {
		object_type += " | OBJ_WORLD";
	}
	if (ob_type & OBJ_GEOMETRY) {
		object_type += " | OBJ_GEOMETRY";
	}
	if (ob_type & OBJ_CAMERA) {
		object_type += " | OBJ_CAMERA";
	}
	if (ob_type & OBJ_LIGHT) {
		object_type += " | OBJ_LIGHT";
	}
	if (ob_type & OBJ_RENDERER) {
		object_type += " | OBJ_RENDERER";
	}
	if (ob_type & OBJ_FOG) {
		object_type += " | OBJ_FOG";
	}
	if (ob_type & OBJ_BONE) {
		object_type += " | OBJ_BONE";
	}
	if (ob_type & OBJ_HANDLE) {
		object_type += " | OBJ_HANDLE";
	}
	if (ob_type & OBJ_BLEND) {
		object_type += " | OBJ_BLEND";
	}
	if (ob_type & OBJ_FORCE) {
		object_type += " | OBJ_FORCE";
	}
	if (ob_type & OBJ_CAMSWITCH) {
		object_type += " | OBJ_CAMSWITCH";
	}
	if (ob_type & OBJ_SOUND) {
		object_type += " | OBJ_SOUND";
	}
	if (ob_type & OBJ_MICROPHONE) {
		object_type += " | OBJ_MICROPHONE";
	}
	if (ob_type & OBJ_SUBNET) {
		object_type += " | OBJ_SUBNET";
	}
	if (ob_type & OBJ_FETCH) {
		object_type += " | OBJ_FETCH";
	}
	if (ob_type & OBJ_NULL) {
		object_type += " | OBJ_NULL";
	}
	if (ob_type & OBJ_STICKY) {
		object_type += " | OBJ_STICKY";
	}
	if (ob_type & OBJ_DOPNET) {
		object_type += " | OBJ_DOPNET";
	}
	if (ob_type & OBJ_RIVET) {
		object_type += " | OBJ_RIVET";
	}
	if (ob_type & OBJ_MUSCLE) {
		object_type += " | OBJ_MUSCLE";
	}

	return object_type;
}


void VRayExporter::resetOpCallbacks()
{
	for (auto const &item : m_opRegCallbacks) {
		if (item.op_node->hasOpInterest(this, item.cb)) {
			item.op_node->removeOpInterest(this, item.cb);
		}
	}

	m_opRegCallbacks.clear();
}


void VRayExporter::addOpCallback(OP_Node *op_node, OP_EventMethod cb)
{
	// Install callbacks only for interactive session
	if (isIPR() != iprModeRT)
		return;

	if (!op_node->hasOpInterest(this, cb)) {
		Log::getLog().info("addOpInterest(%s)",
							op_node->getName().buffer());

		op_node->addOpInterest(this, cb);

		// Store registered callback for faster removal
		m_opRegCallbacks.push_back(OpInterestItem(op_node, cb, this));
	}
}


void VRayExporter::delOpCallback(OP_Node *op_node, OP_EventMethod cb)
{
	if (op_node->hasOpInterest(this, cb)) {
		Log::getLog().info("removeOpInterest(%s)",
						   op_node->getName().buffer());

		op_node->removeOpInterest(this, cb);
	}
}


void VRayExporter::delOpCallbacks(OP_Node *op_node)
{
	m_opRegCallbacks.erase(std::remove_if(m_opRegCallbacks.begin(), m_opRegCallbacks.end(),
										  [op_node](OpInterestItem &item) { return item.op_node == op_node; }), m_opRegCallbacks.end());
}


void VRayExporter::onDumpMessage(VRay::VRayRenderer& /*renderer*/, const char *msg, int level)
{
	QString message(msg);
	message = message.simplified();

	if (level <= VRay::MessageError) {
		Log::getLog().error("V-Ray: %s", message.toLocal8Bit().constData());
	}
	else if (level > VRay::MessageError && level <= VRay::MessageWarning) {
		Log::getLog().warning("V-Ray: %s", message.toLocal8Bit().constData());
	}
	else if (level > VRay::MessageWarning && level <= VRay::MessageInfo) {
		Log::getLog().info("V-Ray: %s", message.toLocal8Bit().constData());
	}
}


void VRayExporter::onProgress(VRay::VRayRenderer& /*renderer*/, const char *msg, int elementNumber, int elementsCount)
{
	QString message(msg);
	message = message.simplified();

	const float percentage = 100.0f * elementNumber / elementsCount;

	Log::getLog().progress("V-Ray: %s %.1f%% %s",
						   message.toLocal8Bit().constData(),
						   percentage,
						   (elementNumber >= elementsCount) ? "\n" : "\r");
}


void VRayExporter::onAbort(VRay::VRayRenderer &renderer)
{
	if (renderer.isAborted()) {
		setAbort();
	}

	reset();
}

void VRayExporter::exportScene()
{
	setCurrentTime(m_context.getFloatFrame());

	Log::getLog().debug("VRayExporter::exportScene(%.3f)",
						m_context.getFloatFrame());

	if (m_isIPR != iprModeSOHO) {
		exportView();
	}

	// Clear plugin caches.
	objectExporter.clearOpPluginCache();
	objectExporter.clearOpDepPluginCache();
	objectExporter.clearPrimPluginCache();

	// export geometry nodes
	OP_Bundle *activeGeo = getActiveGeometryBundle(*m_rop, m_context.getTime());
	if (activeGeo) {
		for (int i = 0; i < activeGeo->entries(); ++i) {
			OP_Node *node = activeGeo->getNode(i);
			if (node) {
				exportObject(node);
			}
		}
	}

	OP_Bundle *activeLights = getActiveLightsBundle(*m_rop, m_context.getTime());
	if (!activeLights || activeLights->entries() <= 0) {
		exportDefaultHeadlight();
	}
	else if (activeLights) {
		for (int i = 0; i < activeLights->entries(); ++i) {
			OBJ_Node *objNode = CAST_OBJNODE(activeLights->getNode(i));
			if (objNode) {
				exportObject(objNode);
			}
		}
	}

	UT_String env_network_path;
	m_rop->evalString(env_network_path, "render_network_environment", 0, 0.0f);
	if (NOT(env_network_path.equal(""))) {
		OP_Node *env_network = getOpNodeFromPath(env_network_path);
		if (env_network) {
			OP_Node *env_node = VRayExporter::FindChildNodeByType(env_network, "VRayNodeSettingsEnvironment");
			if (NOT(env_node)) {
				Log::getLog().error("Node of type \"VRay SettingsEnvironment\" is not found!");
			}
			else {
				exportEnvironment(env_node);
				exportEffects(env_network);
			}
		}
	}

	UT_String channels_network_path;
	m_rop->evalString(channels_network_path, "render_network_render_channels", 0, 0.0f);
	if (NOT(channels_network_path.equal(""))) {
		OP_Node *channels_network = getOpNodeFromPath(channels_network_path);
		if (channels_network) {
			OP_Node *chan_node = VRayExporter::FindChildNodeByType(channels_network, "VRayNodeRenderChannelsContainer");
			if (NOT(chan_node)) {
				Log::getLog().error("Node of type \"VRay RenderChannelsContainer\" is not found!");
			}
			else {
				exportRenderChannels(chan_node);
			}
		}
	}

	// Add simulations from OBJ
	if (!m_phxSimulations.empty()) {
		Attrs::PluginDesc phxSims("VRayNodePhxShaderSimVol", "PhxShaderSimVol");
		VRay::ValueList sims(m_phxSimulations.size());
		std::transform(m_phxSimulations.begin(), m_phxSimulations.end(), sims.begin(), [](const VRay::Plugin &plugin) {
			return VRay::Value(plugin);
		});
		phxSims.addAttribute(Attrs::PluginAttr("phoenix_sim", sims));

		exportPlugin(phxSims);
	}
}


void VRayExporter::fillMotionBlurParams(MotionBlurParams &mbParams)
{
	OBJ_Node *camera = getCamera(m_rop);
	if (camera && isPhysicalView(*camera)) {
		const int cameraType = Parm::getParmInt(*camera, "CameraPhysical_type");
		const fpreal frameDuration = OPgetDirector()->getChannelManager()->getSecsPerSample();

		switch (cameraType) {
			// Still camera
			case 0: {
				mbParams.mb_duration        = 1.0f / (Parm::getParmFloat(*camera, "CameraPhysical_shutter_speed") * frameDuration);
				mbParams.mb_interval_center = mbParams.mb_duration * 0.5f;
				break;
			}
				// Cinematic camera
			case 1: {
				mbParams.mb_duration        = Parm::getParmFloat(*camera, "CameraPhysical_shutter_angle") / 360.0f;
				mbParams.mb_interval_center = Parm::getParmFloat(*camera, "CameraPhysical_shutter_offset") / 360.0f + mbParams.mb_duration * 0.5f;
				break;
			}
				// Video camera
			case 2: {
				mbParams.mb_duration        = 1.0f + Parm::getParmFloat(*camera, "CameraPhysical_latency") / frameDuration;
				mbParams.mb_interval_center = -mbParams.mb_duration * 0.5f;
				break;
			}
		}
	}
	else {
		mbParams.mb_duration        = m_rop->evalFloat("SettingsMotionBlur_duration", 0, 0.0);
		mbParams.mb_interval_center = m_rop->evalFloat("SettingsMotionBlur_interval_center", 0, 0.0);
		mbParams.mb_geom_samples    = m_rop->evalInt("SettingsMotionBlur_geom_samples", 0, 0.0);
	}
}


VRay::Plugin VRayExporter::exportPlugin(const Attrs::PluginDesc &pluginDesc)
{
	return m_renderer.exportPlugin(pluginDesc);
}


void VRayExporter::exportPluginProperties(VRay::Plugin &plugin, const Attrs::PluginDesc &pluginDesc)
{
	return m_renderer.exportPluginProperties(plugin, pluginDesc);
}


void VRayExporter::removePlugin(OBJ_Node *node)
{
	removePlugin(Attrs::PluginDesc(VRayExporter::getPluginName(node), ""));
}


void VRayExporter::removePlugin(const std::string &pluginName)
{
	removePlugin(Attrs::PluginDesc(pluginName, ""));
}


void VRayExporter::removePlugin(const Attrs::PluginDesc &pluginDesc)
{
	m_renderer.removePlugin(pluginDesc);
}

void VRayExporter::removePlugin(VRay::Plugin plugin)
{
	m_renderer.removePlugin(plugin);
}

void VRayExporter::setCurrentTime(fpreal time)
{
	m_renderer.setCurrentTime(time);
}


void VRayExporter::setIPR(int isIPR)
{
	m_isIPR = isIPR;
}


void VRayExporter::setDRSettings()
{
	VRay::VRayRenderer &vray = m_renderer.getVRay();
	// clean up all previously set hosts
	vray.removeHosts(vray.getAllHosts());

	const int nDRHosts = Parm::getParmInt(*m_rop, "drhost_cnt");
	const bool drEnabled = Parm::getParmInt(*m_rop, "dr_enabled") && (nDRHosts > 0);

	VRay::RendererOptions options = vray.getOptions();
	options.noDR = NOT(drEnabled);
	vray.setOptions(options);

	if (drEnabled) {
		UT_String defaultHostPort;
		m_rop->evalString(defaultHostPort, "drhost_port", 0, 0.0f);

		UT_String drhosts;
		for (int i = 1; i <= nDRHosts; ++i) {
			const int hostEnabled = m_rop->evalIntInst("drhost#_enabled", &i, 0, 0.0f);
			if (NOT(hostEnabled)) {
				continue;
			}

			UT_String hostAddress;
			m_rop->evalStringInst("drhost#_address", &i, hostAddress, 0, 0.0f);
			// if address not set use default
			if (NOT(hostAddress.isstring())) {
				hostAddress = "localhost";
			}

			UT_String hostPort;
			const int useDefaultPort = m_rop->evalIntInst("drhost#_usedefaultport", &i, 0, 0.0f);
			if (NOT(useDefaultPort)) {
				m_rop->evalStringInst("drhost#_port", &i, hostPort, 0, 0.0f);
			}

			// if port not set use default
			if (NOT(hostPort.isstring())) {
				hostPort = defaultHostPort;
			}

			// skip empty parameter port
			if (NOT(hostPort.isstring())) {
				continue;
			}

			drhosts.append(hostAddress.buffer());
			drhosts.append(':');
			drhosts.append(hostPort.buffer());
			drhosts.append(';');
		}

		vray.addHosts(drhosts);
	}
}


void VRayExporter::setRendererMode(int mode)
{
	m_renderer.setRendererMode(mode);
	m_isGPU = (mode >= 1);

	if (mode >= 0) {
		setSettingsRtEngine();
	}
}


void VRayExporter::setWorkMode(VRayExporter::ExpWorkMode mode)
{
	m_workMode = mode;
}


void VRayExporter::setContext(const OP_Context &ctx)
{
	m_context = ctx;
}


void VRayExporter::setAbort()
{
	m_isAborted = true;
}


void VRayExporter::setRenderSize(int w, int h)
{
	Log::getLog().info("VRayExporter::setRenderSize(%i, %i)",
					   w, h);
	m_renderer.setImageSize(w, h);
}


void VRayExporter::setSettingsRtEngine()
{
	VRay::Plugin settingsRTEngine = m_renderer.getVRay().getInstanceOrCreate("SettingsRTEngine");

	Attrs::PluginDesc settingsRTEngineDesc(settingsRTEngine.getName(), "SettingsRTEngine");

	settingsRTEngineDesc.addAttribute(Attrs::PluginAttr("stereo_mode",         isStereoView() ? Parm::getParmInt(*m_rop, "VRayStereoscopicSettings_use") : 0));
	settingsRTEngineDesc.addAttribute(Attrs::PluginAttr("stereo_eye_distance", isStereoView() ? Parm::getParmFloat(*m_rop, "VRayStereoscopicSettings_eye_distance") : 0));
	settingsRTEngineDesc.addAttribute(Attrs::PluginAttr("stereo_focus",        isStereoView() ? Parm::getParmInt(*m_rop, "VRayStereoscopicSettings_focus_method") : 0));

	setAttrsFromOpNodePrms(settingsRTEngineDesc, m_rop, "SettingsRTEngine_");

	exportPluginProperties(settingsRTEngine, settingsRTEngineDesc);
}


int VRayExporter::isStereoView() const
{
	return Parm::getParmInt(*m_rop, "VRayStereoscopicSettings_use");
}


int VRayExporter::renderFrame(int locked)
{
	setCurrentTime(getContext().getFloatFrame());

	Log::getLog().debug("VRayExporter::renderFrame(%.3f)", m_context.getFloatFrame());

	if (m_workMode == ExpWorkMode::ExpExport || m_workMode == ExpWorkMode::ExpExportRender) {
		const fpreal t = getContext().getTime();

		UT_String exportFilepath;
		m_rop->evalString(exportFilepath, "render_export_filepath", 0, t);

		if (exportFilepath.isstring()) {
			VRay::VRayExportSettings expSettings;
			expSettings.framesInSeparateFiles = m_rop->evalInt("exp_separatefiles", 0, t);
			expSettings.useHexFormat = m_rop->evalInt("exp_hexdata", 0, t);
			expSettings.compressed = m_rop->evalInt("exp_compressed", 0, t);

			exportVrscene(exportFilepath.toStdString(), expSettings);
		}
		else {
			Log::getLog().error("Export mode is selected, but no filepath specified!");
		}
	}

	if (m_workMode == ExpWorkMode::ExpRender || m_workMode == ExpWorkMode::ExpExportRender) {
		m_renderer.startRender(locked);
	}

	return 0;
}


int VRayExporter::renderSequence(int start, int end, int step, int locked)
{
	return m_renderer.startSequence(start, end, step, locked);
}


int VRayExporter::exportVrscene(const std::string &filepath, VRay::VRayExportSettings &settings)
{
	return m_renderer.exportScene(filepath, settings);
}


void VRayExporter::clearKeyFrames(float toTime)
{
	Log::getLog().debug("VRayExporter::clearKeyFrames(%.3f)",
						toTime);

	// TODO: Replace with clearFramesUpToFrame()
	// m_renderer.clearFrames(toTime);
}


void VRayExporter::setAnimation(bool on)
{
	Log::getLog().debug("VRayExporter::setAnimation(%i)", on);

	m_isAnimation = on;
	m_renderer.setAnimation(on);
}

int VRayExporter::initRenderer(int hasUI, int reInit)
{
	m_renderer.stopRender();
	return m_renderer.initRenderer(hasUI, reInit);
}


void VRayExporter::initExporter(int hasUI, int nframes, fpreal tstart, fpreal tend)
{
	OBJ_Node *camera = VRayExporter::getCamera(m_rop);
	if (!camera) {
		Log::getLog().error("Camera is not set!");
		m_error = ROP_ABORT_RENDER;
		return;
	}

	m_viewParams = ViewParams();
	m_exportedFrames.clear();
	m_phxSimulations.clear();
	m_frames    = nframes;
	m_timeStart = tstart;
	m_timeEnd   = tend;
	m_isAborted = false;

	setAnimation(nframes > 1);

	getRenderer().resetCallbacks();
	resetOpCallbacks();

	if (hasUI) {
		getRenderer().showVFB(m_workMode != ExpExport, m_rop->getFullPath());
	}

	m_renderer.addCbOnProgress(CbOnProgress(boost::bind(&VRayExporter::onProgress, this, _1, _2, _3, _4)));
	m_renderer.addCbOnDumpMessage(CbOnDumpMessage(boost::bind(&VRayExporter::onDumpMessage, this, _1, _2, _3)));

	if (isAnimation()) {
		m_renderer.addCbOnImageReady(CbOnImageReady(boost::bind(&VRayExporter::onAbort, this, _1)));
	}
	else if (isIPR()) {
		m_renderer.addCbOnImageReady(CbVoid(boost::bind(&VRayExporter::resetOpCallbacks, this)));
		m_renderer.addCbOnRendererClose(CbVoid(boost::bind(&VRayExporter::resetOpCallbacks, this)));
	}

	m_isMotionBlur = hasMotionBlur(*m_rop, *camera);
	m_isVelocityOn = hasVelocityOn(*m_rop);

	// NOTE: Force animated values for motion blur
	if (!isAnimation()) {
		m_renderer.setAnimation(m_isMotionBlur || m_isVelocityOn);
	}

	m_error = ROP_CONTINUE_RENDER;
}


int VRayExporter::hasVelocityOn(OP_Node &rop) const
{
	const fpreal t = m_context.getTime();

	UT_String rcNetworkPath;
	rop.evalString(rcNetworkPath, "render_network_render_channels", 0, t);
	OP_Node *rcNode = getOpNodeFromPath(rcNetworkPath, t);
	if (!rcNode) {
		return false;
	}

	OP_Network *rcNetwork = UTverify_cast<OP_Network*>(rcNode);
	if (!rcNetwork) {
		return false;
	}

	UT_ValArray<OP_Node*> rcOutputList;
	if (!rcNetwork->getOpsByName("VRayNodeRenderChannelsContainer", rcOutputList)) {
		return false;
	}

	UT_ValArray<OP_Node*> velVOPList;
	if (!rcNetwork->getOpsByName("VRayNodeRenderChannelVelocity", velVOPList)) {
		return false;
	}

	OP_Node *rcOutput = rcOutputList(0);
	for (OP_Node *velVOP : velVOPList) {
		if (rcOutput->isInputAncestor(velVOP)) {
			return true;
		}
	}

	return false;
}


int VRayExporter::hasMotionBlur(OP_Node &rop, OBJ_Node &camera) const
{
	int hasMB = false;
	if (isPhysicalView(camera)) {
		hasMB = camera.evalInt("CameraPhysical_use_moblur", 0, 0.0);
	}
	else {
		hasMB = rop.evalInt("SettingsMotionBlur_on", 0, 0.0);
	}
	return hasMB;
}


void VRayExporter::showVFB()
{
	if (getRenderer().isVRayInit()) {
		getRenderer().showVFB();
	}
	else {
		Log::getLog().warning("Can't show VFB - no render or no UI.");
	}
}


void MotionBlurParams::calcParams(fpreal currFrame)
{
	mb_start = currFrame - (mb_duration * (0.5 - mb_interval_center));
	mb_end   = mb_start + mb_duration;
	mb_frame_inc = mb_duration / VUtils::Max(mb_geom_samples - 1, 1);

	Log::getLog().info("  MB time: %.3f", currFrame);
	Log::getLog().info("  MB duration: %.3f", mb_duration);
	Log::getLog().info("  MB interval center: %.3f", mb_interval_center);
	Log::getLog().info("  MB geom samples: %i", mb_geom_samples);
	Log::getLog().info("  MB start: %.3f", mb_start);
	Log::getLog().info("  MB end:   %.3f", mb_end);
	Log::getLog().info("  MB inc:   %.3f", mb_frame_inc);
}

void VRayExporter::setTime(fpreal time)
{
	m_context.setTime(time);
}

void VRayExporter::exportFrame(fpreal time)
{
	Log::getLog().debug("VRayExporter::exportFrame(%.3f)",
						m_context.getFloatFrame());

	setTime(time);

	if (   !m_isMotionBlur
		&& !m_isVelocityOn)
	{
		clearKeyFrames(m_context.getFloatFrame());
		exportScene();
	}
	else {
		MotionBlurParams mbParams;
		fillMotionBlurParams(mbParams);
		mbParams.calcParams(m_context.getFloatFrame());

		// We don't need this data anymore
		clearKeyFrames(mbParams.mb_start);

		for (FloatSet::iterator tIt = m_exportedFrames.begin(); tIt != m_exportedFrames.end();) {
			if (*tIt < mbParams.mb_start) {
				m_exportedFrames.erase(tIt++);
			}
			else {
				++tIt;
			}
		}

		// Export motion blur data
		fpreal subframe = mbParams.mb_start;
		while (!isAborted() && (subframe <= mbParams.mb_end)) {
			if (!m_exportedFrames.count(subframe)) {
				m_exportedFrames.insert(subframe);
				m_context.setFrame(subframe);
				exportScene();
			}

			subframe += mbParams.mb_frame_inc;
		}

		// Set time back to original time for rendering
		setTime(time);
	}

	if (isAborted()) {
		Log::getLog().info("Operation is aborted by the user!");
		m_error = ROP_ABORT_RENDER;
	}
	else {
		bool lock = (!HOU::isUIAvailable() || isAnimation());
		renderFrame(lock);
	}
}


void VRayExporter::exportEnd()
{
	Log::getLog().debug("VRayExporter::exportEnd()");

	if (isAnimation()) {
		clearKeyFrames(SYS_FP64_MAX);
	}

	m_error = ROP_CONTINUE_RENDER;
}

const char* VRayForHoudini::getVRayPluginIDName(VRayPluginID pluginID)
{
	static const char* pluginIDNames[static_cast<std::underlying_type<VRayPluginID>::type>(VRayPluginID::MAX_PLUGINID)] = {
		"SunLight",
		"LightDirect",
		"LightAmbient",
		"LightOmni",
		"LightSphere",
		"LightSpot",
		"LightRectangle",
		"LightMesh",
		"LightIES",
		"LightDome",
		"VRayClipper"
	};

	return (pluginID < VRayPluginID::MAX_PLUGINID) ? pluginIDNames[static_cast<std::underlying_type<VRayPluginID>::type>(pluginID)] : nullptr;
}

int VRayForHoudini::getRendererMode(OP_Node &rop)
{
	int renderMode = rop.evalInt("render_render_mode", 0, 0.0);
	switch (renderMode) {
		case 0: renderMode = -1; break; // Production CPU
		case 1: renderMode =  1; break; // RT GPU (OpenCL)
		case 2: renderMode =  4; break; // RT GPU (CUDA)
		default: renderMode = -1; break;
	}
	return renderMode;
}

int VRayForHoudini::getRendererIprMode(OP_Node &rop)
{
	int renderMode = rop.evalInt("render_rt_mode", 0, 0.0);
	switch (renderMode) {
		case 0: renderMode =  0; break; // RT CPU
		case 1: renderMode =  1; break; // RT GPU (OpenCL)
		case 2: renderMode =  4; break; // RT GPU (CUDA)
		default: renderMode = 0; break;
	}
	return renderMode;
}

VRayExporter::ExpWorkMode VRayForHoudini::getExporterWorkMode(OP_Node &rop)
{
	return static_cast<VRayExporter::ExpWorkMode>(rop.evalInt("render_export_mode", 0, 0.0));
}

int VRayForHoudini::isBackground()
{
	return !HOU::isUIAvailable();
}

int VRayForHoudini::getFrameBufferType(OP_Node &rop)
{
	return isBackground() ? 0 : 1;
}<|MERGE_RESOLUTION|>--- conflicted
+++ resolved
@@ -711,10 +711,6 @@
 
 void VRayExporter::exportSettings()
 {
-<<<<<<< HEAD
-	for (const auto &sp : Parm::RenderSettingsPlugins) {
-		const Parm::VRayPluginInfo *pluginInfo = Parm::getVRayPluginInfo(sp.c_str());
-=======
 	if (RenderSettingsPlugins.empty()) {
 		RenderSettingsPlugins.insert("SettingsOptions");
 		RenderSettingsPlugins.insert("SettingsColorMapping");
@@ -732,8 +728,7 @@
 	}
 
 	for (const auto &sp : RenderSettingsPlugins) {
-		const Parm::VRayPluginInfo *pluginInfo = Parm::GetVRayPluginInfo(sp);
->>>>>>> a68f85f5
+		const Parm::VRayPluginInfo *pluginInfo = Parm::getVRayPluginInfo(sp.c_str());
 		if (!pluginInfo) {
 			Log::getLog().error("Plugin \"%s\" description is not found!",
 								sp.c_str());
