--- conflicted
+++ resolved
@@ -3,297 +3,6 @@
     label	"GGX"
     parmtag	{ spare_category "GGX" }
     parmtag	{ vray_plugin "BRDFGGX" }
-<<<<<<< HEAD
-    parm {
-	name	"color"
-	label	"Color"
-	type	color
-	size	3
-	default	{ "1" "1" "1" }
-	range	{ 0 10 }
-	export	none
-	parmtag	{ "cook_dependent" "1" }
-	parmtag	{ "vray_plugin" "BRDFGGX" }
-	parmtag	{ "vray_pluginattr" "color" }
-	parmtag	{ "vray_type" "color" }
-    }
-    parm {
-	name	"color_tex"
-	label	"Color Tex"
-	type	color4
-	size	4
-	default	{ "0" "0" "0" "1" }
-	range	{ 0 10 }
-	export	none
-	parmtag	{ "cook_dependent" "1" }
-	parmtag	{ "vray_plugin" "BRDFGGX" }
-	parmtag	{ "vray_pluginattr" "color_tex" }
-	parmtag	{ "vray_type" "Texture" }
-    }
-    parm {
-	name	"color_tex_mult"
-	label	"Color Tex Mult"
-	type	float
-	default	{ "1" }
-	range	{ 0 64 }
-	export	none
-	parmtag	{ "cook_dependent" "1" }
-	parmtag	{ "vray_plugin" "BRDFGGX" }
-	parmtag	{ "vray_pluginattr" "color_tex_mult" }
-	parmtag	{ "vray_type" "float" }
-    }
-    parm {
-	name	"transparency"
-	label	"Transparency"
-	type	color
-	size	3
-	default	{ "0" "0" "0" }
-	range	{ 0 10 }
-	export	none
-	parmtag	{ "cook_dependent" "1" }
-	parmtag	{ "vray_plugin" "BRDFGGX" }
-	parmtag	{ "vray_pluginattr" "transparency" }
-	parmtag	{ "vray_type" "color" }
-    }
-    parm {
-	name	"transparency_tex"
-	label	"Transparency Tex"
-	type	color4
-	size	4
-	default	{ "0" "0" "0" "1" }
-	range	{ 0 10 }
-	export	none
-	parmtag	{ "cook_dependent" "1" }
-	parmtag	{ "vray_plugin" "BRDFGGX" }
-	parmtag	{ "vray_pluginattr" "transparency_tex" }
-	parmtag	{ "vray_type" "Texture" }
-    }
-    parm {
-	name	"transparency_tex_mult"
-	label	"Transparency Tex Mult"
-	type	float
-	default	{ "1" }
-	range	{ 0 64 }
-	export	none
-	parmtag	{ "cook_dependent" "1" }
-	parmtag	{ "vray_plugin" "BRDFGGX" }
-	parmtag	{ "vray_pluginattr" "transparency_tex_mult" }
-	parmtag	{ "vray_type" "float" }
-    }
-    parm {
-	name	"cutoff"
-	label	"Cutoff"
-	type	float
-	default	{ "0.01" }
-	range	{ 0 64 }
-	export	none
-	parmtag	{ "cook_dependent" "1" }
-	parmtag	{ "vray_plugin" "BRDFGGX" }
-	parmtag	{ "vray_pluginattr" "cutoff" }
-	parmtag	{ "vray_type" "float" }
-    }
-    parm {
-	name	"back_side"
-	label	"Back Side"
-	type	toggle
-	default	{ "0" }
-	range	{ 0 1 }
-	export	none
-	parmtag	{ "cook_dependent" "1" }
-	parmtag	{ "vray_plugin" "BRDFGGX" }
-	parmtag	{ "vray_pluginattr" "back_side" }
-	parmtag	{ "vray_type" "boolean" }
-    }
-    parm {
-	name	"trace_reflections"
-	label	"Trace Reflections"
-	type	toggle
-	default	{ "1" }
-	range	{ 0 1 }
-	export	none
-	parmtag	{ "cook_dependent" "1" }
-	parmtag	{ "vray_plugin" "BRDFGGX" }
-	parmtag	{ "vray_pluginattr" "trace_reflections" }
-	parmtag	{ "vray_type" "boolean" }
-    }
-    parm {
-	name	"trace_depth"
-	label	"Trace Depth"
-	type	integer
-	default	{ "-1" }
-	help	"The maximum reflection depth (-1 is controlled by the global options)"
-	disablewhen	"{ trace_reflections != 1 }"
-	range	{ 0 64 }
-	export	none
-	parmtag	{ "cook_dependent" "1" }
-	parmtag	{ "vray_plugin" "BRDFGGX" }
-	parmtag	{ "vray_pluginattr" "trace_depth" }
-	parmtag	{ "vray_type" "int" }
-    }
-    parm {
-	name	"affect_alpha"
-	label	"Affect Alpha"
-	type	integer
-	default	{ "0" }
-	help	"Specifies how render channels are propagated through the BRDF (0 - only the color channel; 1 - color and alpha; 2 - all channels"
-	range	{ 0 64 }
-	export	none
-	parmtag	{ "cook_dependent" "1" }
-	parmtag	{ "vray_plugin" "BRDFGGX" }
-	parmtag	{ "vray_pluginattr" "affect_alpha" }
-	parmtag	{ "vray_type" "int" }
-    }
-    parm {
-	name	"reflect_exit_color"
-	label	"Reflect Exit Color"
-	type	color4
-	size	4
-	default	{ "0" "0" "0" "0" }
-	help	"The color to use when the maximum depth is reached"
-	range	{ 0 10 }
-	export	none
-	parmtag	{ "cook_dependent" "1" }
-	parmtag	{ "vray_plugin" "BRDFGGX" }
-	parmtag	{ "vray_pluginattr" "reflect_exit_color" }
-	parmtag	{ "vray_type" "Texture" }
-    }
-    parm {
-	name	"reflect_dim_distance"
-	label	"Reflect Dim Distance"
-	type	float
-	default	{ "1e+18" }
-	help	"How much to dim reflection as length of rays increases"
-	disablewhen	"{ trace_reflections != 1 } { reflect_dim_distance_on != 1 }"
-	range	{ 0 64 }
-	export	none
-	parmtag	{ "cook_dependent" "1" }
-	parmtag	{ "vray_plugin" "BRDFGGX" }
-	parmtag	{ "vray_pluginattr" "reflect_dim_distance" }
-	parmtag	{ "vray_type" "float" }
-    }
-    parm {
-	name	"reflect_dim_distance_on"
-	label	"Reflect Dim Distance On"
-	type	toggle
-	default	{ "0" }
-	help	"True to enable dim distance"
-	disablewhen	"{ trace_reflections != 1 }"
-	range	{ 0 1 }
-	export	none
-	parmtag	{ "cook_dependent" "1" }
-	parmtag	{ "vray_plugin" "BRDFGGX" }
-	parmtag	{ "vray_pluginattr" "reflect_dim_distance_on" }
-	parmtag	{ "vray_type" "boolean" }
-    }
-    parm {
-	name	"reflect_dim_distance_falloff"
-	label	"Reflect Dim Distance Falloff"
-	type	float
-	default	{ "0" }
-	help	"Fall off for the dim distance"
-	disablewhen	"{ trace_reflections != 1 } { reflect_dim_distance_on != 1 }"
-	range	{ 0 64 }
-	export	none
-	parmtag	{ "cook_dependent" "1" }
-	parmtag	{ "vray_plugin" "BRDFGGX" }
-	parmtag	{ "vray_pluginattr" "reflect_dim_distance_falloff" }
-	parmtag	{ "vray_type" "float" }
-    }
-    parm {
-	name	"hilightGlossiness"
-	label	"Hilightglossiness"
-	type	float
-	default	{ "0.8" }
-	range	{ 0 64 }
-	export	none
-	parmtag	{ "cook_dependent" "1" }
-	parmtag	{ "vray_plugin" "BRDFGGX" }
-	parmtag	{ "vray_pluginattr" "hilightGlossiness" }
-	parmtag	{ "vray_type" "float" }
-    }
-    parm {
-	name	"hilightGlossiness_tex"
-	label	"Hilightglossiness Tex"
-	type	float
-	default	{ "1" }
-	range	{ 0 64 }
-	export	none
-	parmtag	{ "cook_dependent" "1" }
-	parmtag	{ "vray_plugin" "BRDFGGX" }
-	parmtag	{ "vray_pluginattr" "hilightGlossiness_tex" }
-	parmtag	{ "vray_type" "TextureFloat" }
-    }
-    parm {
-	name	"hilightGlossiness_tex_mult"
-	label	"Hilightglossiness Tex Mult"
-	type	float
-	default	{ "1" }
-	range	{ 0 64 }
-	export	none
-	parmtag	{ "cook_dependent" "1" }
-	parmtag	{ "vray_plugin" "BRDFGGX" }
-	parmtag	{ "vray_pluginattr" "hilightGlossiness_tex_mult" }
-	parmtag	{ "vray_type" "float" }
-    }
-    parm {
-	name	"reflectionGlossiness"
-	label	"Reflectionglossiness"
-	type	float
-	default	{ "0.8" }
-	range	{ 0 64 }
-	export	none
-	parmtag	{ "cook_dependent" "1" }
-	parmtag	{ "vray_plugin" "BRDFGGX" }
-	parmtag	{ "vray_pluginattr" "reflectionGlossiness" }
-	parmtag	{ "vray_type" "float" }
-    }
-    parm {
-	name	"reflectionGlossiness_tex"
-	label	"Reflectionglossiness Tex"
-	type	float
-	default	{ "1" }
-	range	{ 0 64 }
-	export	none
-	parmtag	{ "cook_dependent" "1" }
-	parmtag	{ "vray_plugin" "BRDFGGX" }
-	parmtag	{ "vray_pluginattr" "reflectionGlossiness_tex" }
-	parmtag	{ "vray_type" "TextureFloat" }
-    }
-    parm {
-	name	"reflectionGlossiness_tex_mult"
-	label	"Reflectionglossiness Tex Mult"
-	type	float
-	default	{ "1" }
-	range	{ 0 64 }
-	export	none
-	parmtag	{ "cook_dependent" "1" }
-	parmtag	{ "vray_plugin" "BRDFGGX" }
-	parmtag	{ "vray_pluginattr" "reflectionGlossiness_tex_mult" }
-	parmtag	{ "vray_type" "float" }
-    }
-    parm {
-	name	"subdivs"
-	label	"Subdivs"
-	type	integer
-	default	{ "8" }
-	range	{ 0 64 }
-	export	none
-	parmtag	{ "cook_dependent" "1" }
-	parmtag	{ "vray_plugin" "BRDFGGX" }
-	parmtag	{ "vray_pluginattr" "subdivs" }
-	parmtag	{ "vray_type" "int" }
-    }
-    parm {
-	name	"glossyAsGI"
-	label	"Glossy As Gi"
-	type	ordinal
-	default	{ "1" }
-	help	"Determines if the glossy rays are treated by V-Ray as GI rays"
-	menu	{
-	    "Never"	"Never"
-	    "GI"	"GI"
-	    "Always"	"Always"
-=======
 	
 	 parm {
 		name	"back_side"
@@ -396,7 +105,6 @@
 		
 		
 		
->>>>>>> 82380d33
 	}
 	group {
 		name "folder_refl"
