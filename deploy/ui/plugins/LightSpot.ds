--- conflicted
+++ resolved
@@ -3,607 +3,6 @@
     label	"Spot"
     parmtag	{ spare_category "Spot" }
     parmtag	{ vray_plugin "LightSpot" }
-<<<<<<< HEAD
-    parm {
-	name	"enabled"
-	label	"Enabled"
-	type	toggle
-	default	{ "1" }
-	help	"true if the light is casting light (turned on) and false otherwise; it only makes sense to use this parameter if it is animated, or if another object depends on this node but it must not be rendered"
-	range	{ 0 1 }
-	export	none
-	parmtag	{ "cook_dependent" "1" }
-	parmtag	{ "vray_plugin" "LightSpot" }
-	parmtag	{ "vray_pluginattr" "enabled" }
-	parmtag	{ "vray_type" "boolean" }
-    }
-    parm {
-	name	"color"
-	label	"Color"
-	type	color
-	size	3
-	default	{ "1" "1" "1" }
-	help	"Color of the light"
-	range	{ 0 10 }
-	export	none
-	parmtag	{ "cook_dependent" "1" }
-	parmtag	{ "vray_plugin" "LightSpot" }
-	parmtag	{ "vray_pluginattr" "color" }
-	parmtag	{ "vray_type" "color" }
-    }
-    parm {
-	name	"color_tex"
-	label	"Color Tex"
-	type	oppath
-	default	{ "" }
-	help	"A color texture that if present will override the color parameter"
-	range	{ 0 1 }
-	export	none
-	parmtag	{ "cook_dependent" "1" }
-	parmtag	{ "oprelative" "." }
-	parmtag	{ "vray_linked_only" "1" }
-	parmtag	{ "vray_plugin" "LightSpot" }
-	parmtag	{ "vray_pluginattr" "color_tex" }
-	parmtag	{ "vray_type" "Texture" }
-    }
-    parm {
-	name	"shadows"
-	label	"Shadows"
-	type	toggle
-	default	{ "1" }
-	help	"true if the light casts shadows and false otherwise"
-	range	{ 0 1 }
-	export	none
-	parmtag	{ "cook_dependent" "1" }
-	parmtag	{ "vray_plugin" "LightSpot" }
-	parmtag	{ "vray_pluginattr" "shadows" }
-	parmtag	{ "vray_type" "boolean" }
-    }
-    parm {
-	name	"shadowColor"
-	label	"Shadowcolor"
-	type	color
-	size	3
-	default	{ "0" "0" "0" }
-	help	"The shadow color. Anything but black is not physically accurate"
-	range	{ 0 10 }
-	export	none
-	parmtag	{ "cook_dependent" "1" }
-	parmtag	{ "vray_plugin" "LightSpot" }
-	parmtag	{ "vray_pluginattr" "shadowColor" }
-	parmtag	{ "vray_type" "color" }
-    }
-    parm {
-	name	"shadowColor_tex"
-	label	"Shadowcolor Tex"
-	type	oppath
-	default	{ "" }
-	help	"A color texture that if present will override the shadowColor parameter"
-	range	{ 0 1 }
-	export	none
-	parmtag	{ "cook_dependent" "1" }
-	parmtag	{ "oprelative" "." }
-	parmtag	{ "vray_linked_only" "1" }
-	parmtag	{ "vray_plugin" "LightSpot" }
-	parmtag	{ "vray_pluginattr" "shadowColor_tex" }
-	parmtag	{ "vray_type" "Texture" }
-    }
-    parm {
-	name	"shadowBias"
-	label	"Shadow Bias"
-	type	float
-	default	{ "0" }
-	help	"Shadow offset from the surface. Helps to prevent polygonal shadow artifacts on low-poly surfaces"
-	range	{ 0 64 }
-	export	none
-	parmtag	{ "cook_dependent" "1" }
-	parmtag	{ "vray_plugin" "LightSpot" }
-	parmtag	{ "vray_pluginattr" "shadowBias" }
-	parmtag	{ "vray_type" "float" }
-    }
-    parm {
-	name	"photonSubdivs"
-	label	"Photon Subdivs"
-	type	integer
-	default	{ "500" }
-	help	"Determines the number of photons emitted by this light when calculating the Global Photon Map. 1000 subdivs equal 1 million photons."
-	range	{ 0 64 }
-	export	none
-	parmtag	{ "cook_dependent" "1" }
-	parmtag	{ "vray_plugin" "LightSpot" }
-	parmtag	{ "vray_pluginattr" "photonSubdivs" }
-	parmtag	{ "vray_type" "int" }
-    }
-    parm {
-	name	"causticSubdivs"
-	label	"Caustics Subdivs"
-	type	integer
-	default	{ "1000" }
-	help	"Determines the number of photons emitted by this light when calculating the Caustics Photon Map. 1000 subdivs equal 1 million photons."
-	range	{ 0 64 }
-	export	none
-	parmtag	{ "cook_dependent" "1" }
-	parmtag	{ "vray_plugin" "LightSpot" }
-	parmtag	{ "vray_pluginattr" "causticSubdivs" }
-	parmtag	{ "vray_type" "int" }
-    }
-    parm {
-	name	"diffuseMult"
-	label	"Diffuse Multiplier"
-	type	float
-	default	{ "1" }
-	help	"Multiplier for the diffuse photons"
-	range	{ 0 64 }
-	export	none
-	parmtag	{ "cook_dependent" "1" }
-	parmtag	{ "vray_plugin" "LightSpot" }
-	parmtag	{ "vray_pluginattr" "diffuseMult" }
-	parmtag	{ "vray_type" "float" }
-    }
-    parm {
-	name	"causticMult"
-	label	"Caustics Multiplier"
-	type	float
-	default	{ "1" }
-	help	"Multiplier for the caustic photons"
-	range	{ 0 64 }
-	export	none
-	parmtag	{ "cook_dependent" "1" }
-	parmtag	{ "vray_plugin" "LightSpot" }
-	parmtag	{ "vray_pluginattr" "causticMult" }
-	parmtag	{ "vray_type" "float" }
-    }
-    parm {
-	name	"cutoffThreshold"
-	label	"Cut-off Threshold"
-	type	float
-	default	{ "0.001" }
-	help	"Light cut-off threshold (speed optimization). If the light intensity for a point is below this threshold, the light will not be computed"
-	range	{ 0 64 }
-	export	none
-	parmtag	{ "cook_dependent" "1" }
-	parmtag	{ "vray_plugin" "LightSpot" }
-	parmtag	{ "vray_pluginattr" "cutoffThreshold" }
-	parmtag	{ "vray_type" "float" }
-    }
-    parm {
-	name	"affectDiffuse"
-	label	"Affect Diffuse"
-	type	toggle
-	default	{ "1" }
-	help	"true if the light produces diffuse lighting and false otherwise"
-	range	{ 0 1 }
-	export	none
-	parmtag	{ "cook_dependent" "1" }
-	parmtag	{ "vray_plugin" "LightSpot" }
-	parmtag	{ "vray_pluginattr" "affectDiffuse" }
-	parmtag	{ "vray_type" "boolean" }
-    }
-    parm {
-	name	"affectSpecular"
-	label	"Affect Specular"
-	type	toggle
-	default	{ "1" }
-	help	"true if the light produces specular hilights and false otherwise"
-	range	{ 0 1 }
-	export	none
-	parmtag	{ "cook_dependent" "1" }
-	parmtag	{ "vray_plugin" "LightSpot" }
-	parmtag	{ "vray_pluginattr" "affectSpecular" }
-	parmtag	{ "vray_type" "boolean" }
-    }
-    parm {
-	name	"bumped_below_surface_check"
-	label	"Bumped Normal Check"
-	type	toggle
-	default	{ "0" }
-	help	"true if the bumped normal should be used to check if the light dir is below the surface"
-	range	{ 0 1 }
-	export	none
-	parmtag	{ "cook_dependent" "1" }
-	parmtag	{ "vray_plugin" "LightSpot" }
-	parmtag	{ "vray_pluginattr" "bumped_below_surface_check" }
-	parmtag	{ "vray_type" "boolean" }
-    }
-    parm {
-	name	"nsamples"
-	label	"Nsamples"
-	type	integer
-	default	{ "0" }
-	help	"Number of parameter samples for motion blur"
-	range	{ 0 64 }
-	export	none
-	parmtag	{ "cook_dependent" "1" }
-	parmtag	{ "vray_plugin" "LightSpot" }
-	parmtag	{ "vray_pluginattr" "nsamples" }
-	parmtag	{ "vray_type" "int" }
-    }
-    parm {
-	name	"diffuse_contribution"
-	label	"Diffuse Contribution"
-	type	float
-	default	{ "1" }
-	help	"Diffuse contribution for the light"
-	range	{ 0 64 }
-	export	none
-	parmtag	{ "cook_dependent" "1" }
-	parmtag	{ "vray_plugin" "LightSpot" }
-	parmtag	{ "vray_pluginattr" "diffuse_contribution" }
-	parmtag	{ "vray_type" "float" }
-    }
-    parm {
-	name	"specular_contribution"
-	label	"Specular Contribution"
-	type	float
-	default	{ "1" }
-	help	"Specular contribution for the light"
-	range	{ 0 64 }
-	export	none
-	parmtag	{ "cook_dependent" "1" }
-	parmtag	{ "vray_plugin" "LightSpot" }
-	parmtag	{ "vray_pluginattr" "specular_contribution" }
-	parmtag	{ "vray_type" "float" }
-    }
-    parm {
-	name	"use_global_light_level"
-	label	"Use Global Light Level"
-	type	toggle
-	default	{ "1" }
-	help	"true if the light should use the global light level setting"
-	range	{ 0 1 }
-	export	none
-	parmtag	{ "cook_dependent" "1" }
-	parmtag	{ "vray_plugin" "LightSpot" }
-	parmtag	{ "vray_pluginattr" "use_global_light_level" }
-	parmtag	{ "vray_type" "boolean" }
-    }
-    parm {
-	name	"units"
-	label	"Units"
-	type	ordinal
-	default	{ "0" }
-	help	"Units for the intensity (0 - default, 1 - lumens, 2 - lm/m/m/sr, 3 - watts, 4 - w/m/m/sr)"
-	menu	{
-	    "Default"	"Default"
-	    "Lumens"	"Lumens"
-	    "Lm/m/m/sr"	"Lm/m/m/sr"
-	    "Watts"	"Watts"
-	    "W/m/m/sr"	"W/m/m/sr"
-	}
-	range	{ 0 1 }
-	export	none
-	parmtag	{ "cook_dependent" "1" }
-	parmtag	{ "vray_enumkeys" "0,1,2,3,4" }
-	parmtag	{ "vray_plugin" "LightSpot" }
-	parmtag	{ "vray_pluginattr" "units" }
-	parmtag	{ "vray_type" "int" }
-    }
-    parm {
-	name	"intensity"
-	label	"Intensity"
-	type	float
-	default	{ "1" }
-	help	"Light intensity"
-	range	{ 0 64 }
-	export	none
-	parmtag	{ "cook_dependent" "1" }
-	parmtag	{ "vray_plugin" "LightSpot" }
-	parmtag	{ "vray_pluginattr" "intensity" }
-	parmtag	{ "vray_type" "float" }
-    }
-    parm {
-	name	"intensity_tex"
-	label	"Intensity Tex"
-	type	oppath
-	default	{ "" }
-	help	"A float texture that if present will override the intensity parameter"
-	range	{ 0 1 }
-	export	none
-	parmtag	{ "cook_dependent" "1" }
-	parmtag	{ "oprelative" "." }
-	parmtag	{ "vray_linked_only" "1" }
-	parmtag	{ "vray_plugin" "LightSpot" }
-	parmtag	{ "vray_pluginattr" "intensity_tex" }
-	parmtag	{ "vray_type" "TextureFloat" }
-    }
-    parm {
-	name	"shadowRadius"
-	label	"Shadowradius"
-	type	float
-	default	{ "0" }
-	help	"The size of the light; 0.0 is a point light, larger values produces soft (area) shadows"
-	range	{ 0 64 }
-	export	none
-	parmtag	{ "cook_dependent" "1" }
-	parmtag	{ "vray_plugin" "LightSpot" }
-	parmtag	{ "vray_pluginattr" "shadowRadius" }
-	parmtag	{ "vray_type" "float" }
-    }
-    parm {
-	name	"shadowRadius_tex"
-	label	"Shadowradius Tex"
-	type	oppath
-	default	{ "" }
-	help	"A float texture that if present will override the shadows radius parameter"
-	range	{ 0 1 }
-	export	none
-	parmtag	{ "cook_dependent" "1" }
-	parmtag	{ "oprelative" "." }
-	parmtag	{ "vray_linked_only" "1" }
-	parmtag	{ "vray_plugin" "LightSpot" }
-	parmtag	{ "vray_pluginattr" "shadowRadius_tex" }
-	parmtag	{ "vray_type" "TextureFloat" }
-    }
-    parm {
-	name	"areaSpeculars"
-	label	"Areaspeculars"
-	type	toggle
-	default	{ "0" }
-	help	"If true, the hilights will match the shape of the light; if false, hilights will always be calculated as from a point light"
-	range	{ 0 1 }
-	export	none
-	parmtag	{ "cook_dependent" "1" }
-	parmtag	{ "vray_plugin" "LightSpot" }
-	parmtag	{ "vray_pluginattr" "areaSpeculars" }
-	parmtag	{ "vray_type" "boolean" }
-    }
-    parm {
-	name	"shadowSubdivs"
-	label	"Shadowsubdivs"
-	type	integer
-	default	{ "8" }
-	range	{ 0 64 }
-	export	none
-	parmtag	{ "cook_dependent" "1" }
-	parmtag	{ "vray_plugin" "LightSpot" }
-	parmtag	{ "vray_pluginattr" "shadowSubdivs" }
-	parmtag	{ "vray_type" "int" }
-    }
-    parm {
-	name	"storeWithIrradianceMap"
-	label	"Store With Irradiance Map"
-	type	toggle
-	default	{ "0" }
-	help	"When this option is on and GI calculation is set to Irradiance map V-Ray will calculate the effects of this light and store them in the irradiance map. The result is that the irradiance map is computed more slowly but the rendering takes less time. You can also save the irradiance map and reuse it later."
-	range	{ 0 1 }
-	export	none
-	parmtag	{ "cook_dependent" "1" }
-	parmtag	{ "vray_plugin" "LightSpot" }
-	parmtag	{ "vray_pluginattr" "storeWithIrradianceMap" }
-	parmtag	{ "vray_type" "boolean" }
-    }
-    parm {
-	name	"coneAngle"
-	label	"Coneangle"
-	type	angle
-	default	{ "1" }
-	help	"The entire spot cone, in radians"
-	range	{ 0 64 }
-	export	none
-	parmtag	{ "cook_dependent" "1" }
-	parmtag	{ "vray_plugin" "LightSpot" }
-	parmtag	{ "vray_pluginattr" "coneAngle" }
-	parmtag	{ "vray_type" "float" }
-	parmtag	{ "vray_units" "radians" }
-    }
-    parm {
-	name	"penumbraAngle"
-	label	"Penumbraangle"
-	type	angle
-	default	{ "0" }
-	help	"The penumbra region, in radians; positive is outside the spot cone; negative is inside"
-	range	{ 0 64 }
-	export	none
-	parmtag	{ "cook_dependent" "1" }
-	parmtag	{ "vray_plugin" "LightSpot" }
-	parmtag	{ "vray_pluginattr" "penumbraAngle" }
-	parmtag	{ "vray_type" "float" }
-	parmtag	{ "vray_units" "radians" }
-    }
-    parm {
-	name	"dropOff"
-	label	"Dropoff"
-	type	float
-	default	{ "0" }
-	help	"The dropOff attribute"
-	range	{ 0 64 }
-	export	none
-	parmtag	{ "cook_dependent" "1" }
-	parmtag	{ "vray_plugin" "LightSpot" }
-	parmtag	{ "vray_pluginattr" "dropOff" }
-	parmtag	{ "vray_type" "float" }
-    }
-    parm {
-	name	"falloffType"
-	label	"Fallofftype"
-	type	ordinal
-	default	{ "0" }
-	help	"The type of transition in the penumbra region"
-	menu	{
-	    "Linear"	"Linear"
-	    "Smooth Cubic"	"Smooth Cubic"
-	}
-	range	{ 0 1 }
-	export	none
-	parmtag	{ "cook_dependent" "1" }
-	parmtag	{ "vray_enumkeys" "0,1" }
-	parmtag	{ "vray_plugin" "LightSpot" }
-	parmtag	{ "vray_pluginattr" "falloffType" }
-	parmtag	{ "vray_type" "int" }
-    }
-    parm {
-	name	"decay"
-	label	"Decay"
-	type	float
-	default	{ "2" }
-	range	{ 0 64 }
-	export	none
-	parmtag	{ "cook_dependent" "1" }
-	parmtag	{ "vray_plugin" "LightSpot" }
-	parmtag	{ "vray_pluginattr" "decay" }
-	parmtag	{ "vray_type" "float" }
-    }
-    parm {
-	name	"barnDoor"
-	label	"Barndoor"
-	type	toggle
-	default	{ "0" }
-	help	"true to produce a barn door effect"
-	range	{ 0 1 }
-	export	none
-	parmtag	{ "cook_dependent" "1" }
-	parmtag	{ "vray_plugin" "LightSpot" }
-	parmtag	{ "vray_pluginattr" "barnDoor" }
-	parmtag	{ "vray_type" "boolean" }
-    }
-    parm {
-	name	"barnDoorLeft"
-	label	"Barndoorleft"
-	type	angle
-	default	{ "0.349066" }
-	help	"angle between the light direction and the left barn door"
-	range	{ 0 64 }
-	export	none
-	parmtag	{ "cook_dependent" "1" }
-	parmtag	{ "vray_plugin" "LightSpot" }
-	parmtag	{ "vray_pluginattr" "barnDoorLeft" }
-	parmtag	{ "vray_type" "float" }
-	parmtag	{ "vray_units" "radians" }
-    }
-    parm {
-	name	"barnDoorRight"
-	label	"Barndoorright"
-	type	angle
-	default	{ "0.349066" }
-	help	"angle between the light direction and the right barn door"
-	range	{ 0 64 }
-	export	none
-	parmtag	{ "cook_dependent" "1" }
-	parmtag	{ "vray_plugin" "LightSpot" }
-	parmtag	{ "vray_pluginattr" "barnDoorRight" }
-	parmtag	{ "vray_type" "float" }
-	parmtag	{ "vray_units" "radians" }
-    }
-    parm {
-	name	"barnDoorTop"
-	label	"Barndoortop"
-	type	angle
-	default	{ "0.349066" }
-	help	"angle between the light direction and the top barn door"
-	range	{ 0 64 }
-	export	none
-	parmtag	{ "cook_dependent" "1" }
-	parmtag	{ "vray_plugin" "LightSpot" }
-	parmtag	{ "vray_pluginattr" "barnDoorTop" }
-	parmtag	{ "vray_type" "float" }
-	parmtag	{ "vray_units" "radians" }
-    }
-    parm {
-	name	"barnDoorBottom"
-	label	"Barndoorbottom"
-	type	angle
-	default	{ "0.349066" }
-	help	"angle between the light direction and the bottom barn door"
-	range	{ 0 64 }
-	export	none
-	parmtag	{ "cook_dependent" "1" }
-	parmtag	{ "vray_plugin" "LightSpot" }
-	parmtag	{ "vray_pluginattr" "barnDoorBottom" }
-	parmtag	{ "vray_type" "float" }
-	parmtag	{ "vray_units" "radians" }
-    }
-    parm {
-	name	"useDecayRegions"
-	label	"Usedecayregions"
-	type	toggle
-	default	{ "0" }
-	help	"True to use decay regions"
-	range	{ 0 1 }
-	export	none
-	parmtag	{ "cook_dependent" "1" }
-	parmtag	{ "vray_plugin" "LightSpot" }
-	parmtag	{ "vray_pluginattr" "useDecayRegions" }
-	parmtag	{ "vray_type" "boolean" }
-    }
-    parm {
-	name	"startDistance1"
-	label	"Startdistance1"
-	type	float
-	default	{ "1" }
-	help	"Start of first decay region"
-	range	{ 0 64 }
-	export	none
-	parmtag	{ "cook_dependent" "1" }
-	parmtag	{ "vray_plugin" "LightSpot" }
-	parmtag	{ "vray_pluginattr" "startDistance1" }
-	parmtag	{ "vray_type" "float" }
-    }
-    parm {
-	name	"endDistance1"
-	label	"Enddistance1"
-	type	float
-	default	{ "2" }
-	help	"End of first decay region"
-	range	{ 0 64 }
-	export	none
-	parmtag	{ "cook_dependent" "1" }
-	parmtag	{ "vray_plugin" "LightSpot" }
-	parmtag	{ "vray_pluginattr" "endDistance1" }
-	parmtag	{ "vray_type" "float" }
-    }
-    parm {
-	name	"startDistance2"
-	label	"Startdistance2"
-	type	float
-	default	{ "3" }
-	help	"Start of second decay region"
-	range	{ 0 64 }
-	export	none
-	parmtag	{ "cook_dependent" "1" }
-	parmtag	{ "vray_plugin" "LightSpot" }
-	parmtag	{ "vray_pluginattr" "startDistance2" }
-	parmtag	{ "vray_type" "float" }
-    }
-    parm {
-	name	"endDistance2"
-	label	"Enddistance2"
-	type	float
-	default	{ "6" }
-	help	"End of second decay region"
-	range	{ 0 64 }
-	export	none
-	parmtag	{ "cook_dependent" "1" }
-	parmtag	{ "vray_plugin" "LightSpot" }
-	parmtag	{ "vray_pluginattr" "endDistance2" }
-	parmtag	{ "vray_type" "float" }
-    }
-    parm {
-	name	"startDistance3"
-	label	"Startdistance3"
-	type	float
-	default	{ "8" }
-	help	"Start of third decay region"
-	range	{ 0 64 }
-	export	none
-	parmtag	{ "cook_dependent" "1" }
-	parmtag	{ "vray_plugin" "LightSpot" }
-	parmtag	{ "vray_pluginattr" "startDistance3" }
-	parmtag	{ "vray_type" "float" }
-    }
-    parm {
-	name	"endDistance3"
-	label	"Enddistance3"
-	type	float
-	default	{ "10" }
-	help	"End of third decay region"
-	range	{ 0 64 }
-	export	none
-	parmtag	{ "cook_dependent" "1" }
-	parmtag	{ "vray_plugin" "LightSpot" }
-	parmtag	{ "vray_pluginattr" "endDistance3" }
-	parmtag	{ "vray_type" "float" }
-    }
-=======
 
     groupsimple { //-----------------------------------------------------------------------------------------------------------------------------------
     name	"folder_main"
@@ -1344,5 +743,4 @@
     }
 
 
->>>>>>> 82380d33
 }