--- conflicted
+++ resolved
@@ -3,144 +3,6 @@
     label	"Cook Torrance"
     parmtag	{ spare_category "Cook Torrance" }
     parmtag	{ vray_plugin "BRDFCookTorrance" }
-<<<<<<< HEAD
-    parm {
-	name	"color"
-	label	"Color"
-	type	color
-	size	3
-	default	{ "1" "1" "1" }
-	range	{ 0 10 }
-	export	none
-	parmtag	{ "cook_dependent" "1" }
-	parmtag	{ "vray_plugin" "BRDFCookTorrance" }
-	parmtag	{ "vray_pluginattr" "color" }
-	parmtag	{ "vray_type" "color" }
-    }
-    parm {
-	name	"color_tex"
-	label	"Color"
-	type	color4
-	size	4
-	default	{ "0" "0" "0" "1" }
-	range	{ 0 10 }
-	export	none
-	parmtag	{ "cook_dependent" "1" }
-	parmtag	{ "vray_plugin" "BRDFCookTorrance" }
-	parmtag	{ "vray_pluginattr" "color_tex" }
-	parmtag	{ "vray_type" "Texture" }
-    }
-    parm {
-	name	"color_tex_mult"
-	label	"Color Tex Mult"
-	type	float
-	default	{ "1" }
-	range	{ 0 64 }
-	export	none
-	parmtag	{ "cook_dependent" "1" }
-	parmtag	{ "vray_plugin" "BRDFCookTorrance" }
-	parmtag	{ "vray_pluginattr" "color_tex_mult" }
-	parmtag	{ "vray_type" "float" }
-    }
-    parm {
-	name	"transparency"
-	label	"Transparency"
-	type	color
-	size	3
-	default	{ "0" "0" "0" }
-	range	{ 0 10 }
-	export	none
-	parmtag	{ "cook_dependent" "1" }
-	parmtag	{ "vray_plugin" "BRDFCookTorrance" }
-	parmtag	{ "vray_pluginattr" "transparency" }
-	parmtag	{ "vray_type" "color" }
-    }
-    parm {
-	name	"transparency_tex"
-	label	"Transparency"
-	type	color4
-	size	4
-	default	{ "0" "0" "0" "1" }
-	range	{ 0 10 }
-	export	none
-	parmtag	{ "cook_dependent" "1" }
-	parmtag	{ "vray_plugin" "BRDFCookTorrance" }
-	parmtag	{ "vray_pluginattr" "transparency_tex" }
-	parmtag	{ "vray_type" "Texture" }
-    }
-    parm {
-	name	"transparency_tex_mult"
-	label	"Transparency Tex Mult"
-	type	float
-	default	{ "1" }
-	range	{ 0 64 }
-	export	none
-	parmtag	{ "cook_dependent" "1" }
-	parmtag	{ "vray_plugin" "BRDFCookTorrance" }
-	parmtag	{ "vray_pluginattr" "transparency_tex_mult" }
-	parmtag	{ "vray_type" "float" }
-    }
-    parm {
-	name	"cutoff"
-	label	"Cutoff"
-	type	float
-	default	{ "0.01" }
-	range	{ 0 64 }
-	export	none
-	parmtag	{ "cook_dependent" "1" }
-	parmtag	{ "vray_plugin" "BRDFCookTorrance" }
-	parmtag	{ "vray_pluginattr" "cutoff" }
-	parmtag	{ "vray_type" "float" }
-    }
-    parm {
-	name	"back_side"
-	label	"Back Side"
-	type	toggle
-	default	{ "0" }
-	range	{ 0 1 }
-	export	none
-	parmtag	{ "cook_dependent" "1" }
-	parmtag	{ "vray_plugin" "BRDFCookTorrance" }
-	parmtag	{ "vray_pluginattr" "back_side" }
-	parmtag	{ "vray_type" "boolean" }
-    }
-    parm {
-	name	"trace_reflections"
-	label	"Trace Reflections"
-	type	toggle
-	default	{ "1" }
-	range	{ 0 1 }
-	export	none
-	parmtag	{ "cook_dependent" "1" }
-	parmtag	{ "vray_plugin" "BRDFCookTorrance" }
-	parmtag	{ "vray_pluginattr" "trace_reflections" }
-	parmtag	{ "vray_type" "boolean" }
-    }
-    parm {
-	name	"trace_depth"
-	label	"Trace Depth"
-	type	integer
-	default	{ "-1" }
-	help	"The maximum reflection depth (-1 is controlled by the global options)"
-	disablewhen	"{ trace_reflections != 1 }"
-	range	{ 0 64 }
-	export	none
-	parmtag	{ "cook_dependent" "1" }
-	parmtag	{ "vray_plugin" "BRDFCookTorrance" }
-	parmtag	{ "vray_pluginattr" "trace_depth" }
-	parmtag	{ "vray_type" "int" }
-    }
-    parm {
-	name	"affect_alpha"
-	label	"Affect Alpha"
-	type	ordinal
-	default	{ "0" }
-	help	"Specifies how render channels are propagated through the BRDF"
-	menu	{
-	    "Color Only"	"Color Only"
-	    "Color+Alpha"	"Color+Alpha"
-	    "All Channels"	"All Channels"
-=======
 	
 	parm {
 		name	"back_side"
@@ -240,7 +102,6 @@
 		
 		
 		
->>>>>>> 82380d33
 	}
 	
 	group {
