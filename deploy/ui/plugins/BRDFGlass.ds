{
    name	BRDFGlass
    label	"Glass"
    parmtag	{ spare_category "Glass" }
    parmtag	{ vray_plugin "BRDFGlass" }
<<<<<<< HEAD
    parm {
	name	"color"
	label	"Color"
	type	color
	size	3
	default	{ "1" "1" "1" }
	range	{ 0 10 }
	export	none
	parmtag	{ "cook_dependent" "1" }
	parmtag	{ "vray_plugin" "BRDFGlass" }
	parmtag	{ "vray_pluginattr" "color" }
	parmtag	{ "vray_type" "color" }
    }
    parm {
	name	"color_tex"
	label	"Color Tex"
	type	color4
	size	4
	default	{ "0" "0" "0" "1" }
	range	{ 0 10 }
	export	none
	parmtag	{ "cook_dependent" "1" }
	parmtag	{ "vray_plugin" "BRDFGlass" }
	parmtag	{ "vray_pluginattr" "color_tex" }
	parmtag	{ "vray_type" "Texture" }
    }
    parm {
	name	"color_tex_mult"
	label	"Color Tex Mult"
	type	float
	default	{ "1" }
	range	{ 0 64 }
	export	none
	parmtag	{ "cook_dependent" "1" }
	parmtag	{ "vray_plugin" "BRDFGlass" }
	parmtag	{ "vray_pluginattr" "color_tex_mult" }
	parmtag	{ "vray_type" "float" }
    }
    parm {
	name	"transparency"
	label	"Transparency"
	type	color
	size	3
	default	{ "0" "0" "0" }
	range	{ 0 10 }
	export	none
	parmtag	{ "cook_dependent" "1" }
	parmtag	{ "vray_plugin" "BRDFGlass" }
	parmtag	{ "vray_pluginattr" "transparency" }
	parmtag	{ "vray_type" "color" }
    }
    parm {
	name	"transparency_tex"
	label	"Transparency Tex"
	type	color4
	size	4
	default	{ "0" "0" "0" "1" }
	range	{ 0 10 }
	export	none
	parmtag	{ "cook_dependent" "1" }
	parmtag	{ "vray_plugin" "BRDFGlass" }
	parmtag	{ "vray_pluginattr" "transparency_tex" }
	parmtag	{ "vray_type" "Texture" }
    }
    parm {
	name	"transparency_tex_mult"
	label	"Transparency Tex Mult"
	type	float
	default	{ "1" }
	range	{ 0 64 }
	export	none
	parmtag	{ "cook_dependent" "1" }
	parmtag	{ "vray_plugin" "BRDFGlass" }
	parmtag	{ "vray_pluginattr" "transparency_tex_mult" }
	parmtag	{ "vray_type" "float" }
    }
    parm {
	name	"ior"
	label	"Ior"
	type	float
	default	{ "1.55" }
	help	"IOR for the glass; this is ignored if the surface has a volume shader (the volume IOR is used)"
	range	{ 0 64 }
	export	none
	parmtag	{ "cook_dependent" "1" }
	parmtag	{ "vray_plugin" "BRDFGlass" }
	parmtag	{ "vray_pluginattr" "ior" }
	parmtag	{ "vray_type" "float" }
    }
    parm {
	name	"ior_tex"
	label	"Ior Tex"
	type	float
	default	{ "1" }
	range	{ 0 64 }
	export	none
	parmtag	{ "cook_dependent" "1" }
	parmtag	{ "vray_plugin" "BRDFGlass" }
	parmtag	{ "vray_pluginattr" "ior_tex" }
	parmtag	{ "vray_type" "TextureFloat" }
    }
    parm {
	name	"cutoff"
	label	"Cutoff"
	type	float
	default	{ "0.01" }
	range	{ 0 64 }
	export	none
	parmtag	{ "cook_dependent" "1" }
	parmtag	{ "vray_plugin" "BRDFGlass" }
	parmtag	{ "vray_pluginattr" "cutoff" }
	parmtag	{ "vray_type" "float" }
    }
    parm {
	name	"affect_shadows"
	label	"Affect Shadows"
	type	toggle
	default	{ "0" }
	range	{ 0 1 }
	export	none
	parmtag	{ "cook_dependent" "1" }
	parmtag	{ "vray_plugin" "BRDFGlass" }
	parmtag	{ "vray_pluginattr" "affect_shadows" }
	parmtag	{ "vray_type" "boolean" }
    }
    parm {
	name	"affect_alpha"
	label	"Affect Alpha"
	type	ordinal
	default	{ "0" }
	help	"Determines how refractions affect the alpha channel"
	menu	{
	    "Color Only"	"Color Only"
	    "Color+Alpha"	"Color+Alpha"
	    "All Channels"	"All Channels"
=======
	
	group {
		name "folder_diffuse"
		label "Diffuse"
		
		parm {
			name	"color"
			label	"Color"
			type	color
			size	3
			default	{ "1" "1" "1" }
			range	{ 0 1 }
			export	none
			parmtag	{ "cook_dependent" "1" }
			parmtag	{ "vray_plugin" "BRDFGlass" }
			parmtag	{ "vray_pluginattr" "color" }
			parmtag	{ "vray_type" "Color" }
		}
		parm {
			name	"color_tex"
			label	"Color Tex"
			type	color4
			invisible
			size	4
			default	{ "0" "0" "0" "1" }
			range	{ 0 1 }
			export	none
			parmtag	{ "cook_dependent" "1" }
			parmtag	{ "vray_plugin" "BRDFGlass" }
			parmtag	{ "vray_pluginattr" "color_tex" }
			parmtag	{ "vray_type" "Texture" }
		}
		parm {
			name	"color_tex_mult"
			label	"Color Tex Mult"
			type	float
			default	{ "1" }
			range	{ 0 1 }
			export	none
			parmtag	{ "cook_dependent" "1" }
			parmtag	{ "vray_plugin" "BRDFGlass" }
			parmtag	{ "vray_pluginattr" "color_tex_mult" }
			parmtag	{ "vray_type" "float" }
		}
		parm {
			name	"transparency"
			label	"Transparency"
			type	color
			size	3
			default	{ "0" "0" "0" }
			range	{ 0 1 }
			export	none
			parmtag	{ "cook_dependent" "1" }
			parmtag	{ "vray_plugin" "BRDFGlass" }
			parmtag	{ "vray_pluginattr" "transparency" }
			parmtag	{ "vray_type" "Color" }
		}
		parm {
			name	"transparency_tex"
			label	"Transparency Tex"
			type	color4
			invisible
			size	4
			default	{ "0" "0" "0" "1" }
			range	{ 0 1 }
			export	none
			parmtag	{ "cook_dependent" "1" }
			parmtag	{ "vray_plugin" "BRDFGlass" }
			parmtag	{ "vray_pluginattr" "transparency_tex" }
			parmtag	{ "vray_type" "Texture" }
		}
		parm {
			name	"transparency_tex_mult"
			label	"Transparency Tex Mult"
			type	float
			default	{ "1" }
			range	{ 0 1 }
			export	none
			parmtag	{ "cook_dependent" "1" }
			parmtag	{ "vray_plugin" "BRDFGlass" }
			parmtag	{ "vray_pluginattr" "transparency_tex_mult" }
			parmtag	{ "vray_type" "float" }
		}
		
		
		
		
>>>>>>> 82380d33
	}
	
	group {
		name "folder_refr"
		label "Refraction"
		
		parm {
			name	"ior"
			label	"Index Of Refraction"
			type	float
			default	{ "1.55" }
			help	"IOR for the glass; this is ignored if the surface has a volume shader (the volume IOR is used)"
			range	{ 0 10 }
			export	none
			parmtag	{ "cook_dependent" "1" }
			parmtag	{ "vray_plugin" "BRDFGlass" }
			parmtag	{ "vray_pluginattr" "ior" }
			parmtag	{ "vray_type" "float" }
		}
		parm {
			name	"ior_tex"
			label	"Ior Tex"
			type	float
			invisible
			default	{ "1" }
			range	{ 0 1 }
			export	none
			parmtag	{ "cook_dependent" "1" }
			parmtag	{ "vray_plugin" "BRDFGlass" }
			parmtag	{ "vray_pluginattr" "ior_tex" }
			parmtag	{ "vray_type" "TextureFloat" }
		}
		
		groupcollapsible {
			name "folder_refr_advanced"
			label "Refraction-advanced"
			
			parm {
				name	"trace_refractions"
				label	"Trace Refractions"
				type	toggle
				default	{ "1" }
				range	{ 0 1 }
				export	none
				parmtag	{ "cook_dependent" "1" }
				parmtag	{ "vray_plugin" "BRDFGlass" }
				parmtag	{ "vray_pluginattr" "trace_refractions" }
				parmtag	{ "vray_type" "boolean" }
			}
			
			
			parm {
				name	"trace_depth"
				label	"Max Depth"
				type	integer
				default	{ "-1" }
				help	"The maximum refraction bounces (-1 is controlled by the global options)"
				range	{ 0 64 }
				export	none
				parmtag	{ "cook_dependent" "1" }
				parmtag	{ "vray_plugin" "BRDFGlass" }
				parmtag	{ "vray_pluginattr" "trace_depth" }
				parmtag	{ "vray_type" "int" }
			}
			
		}
		
			
		
		
		
	}
	
	group {
		name "folder_options"
		label "Options"
		
		parm {
			name	"cutoff"
			label	"Cutoff"
			type	float
			default	{ "0.01" }
			range	{ 0 0.1 }
			export	none
			parmtag	{ "cook_dependent" "1" }
			parmtag	{ "vray_plugin" "BRDFGlass" }
			parmtag	{ "vray_pluginattr" "cutoff" }
			parmtag	{ "vray_type" "float" }
		}
		
		 parm {
			name	"exit_color_on"
			label	"Exit Color On"
			type	toggle
			default	{ "0" }
			range	{ 0 1 }
			export	none
			parmtag	{ "cook_dependent" "1" }
			parmtag	{ "vray_plugin" "BRDFGlass" }
			parmtag	{ "vray_pluginattr" "exit_color_on" }
			parmtag	{ "vray_type" "boolean" }
		}
		parm {
			name	"reflect_exit_color"
			label	"Reflect Exit Color"
			type	color4
			size	4
			default	{ "0" "0" "0" "1" }
			help	"The color to use when the maximum depth is reached"
			disablewhen	"{ exit_color_on != 1 }"
			range	{ 0 1 }
			export	none
			parmtag	{ "cook_dependent" "1" }
			parmtag	{ "vray_plugin" "BRDFGlass" }
			parmtag	{ "vray_pluginattr" "reflect_exit_color" }
			parmtag	{ "vray_type" "Texture" }
		}
		parm {
			name	"refract_exit_color"
			label	"Refract Exit Color"
			type	color4
			size	4
			default	{ "0" "0" "0" "1" }
			help	"The color to use when maximum depth is reached when exit_color_on is true"
			disablewhen	"{ exit_color_on != 1 }"
			range	{ 0 1 }
			export	none
			parmtag	{ "cook_dependent" "1" }
			parmtag	{ "vray_plugin" "BRDFGlass" }
			parmtag	{ "vray_pluginattr" "refract_exit_color" }
			parmtag	{ "vray_type" "Texture" }
		}
		
		parm {
			name	"affect_alpha"
			label	"Affect Alpha"
			type	ordinal
			default	{ "0" }
			help	"Determines how refractions affect the alpha channel"
			menu	{
				"Color Only"	"Color Only"
				"Color+Alpha"	"Color+Alpha"
				"All Channels"	"All Channels"
			}
			range	{ 0 1 }
			export	none
			parmtag	{ "cook_dependent" "1" }
			parmtag	{ "vray_enumkeys" "0,1,2" }
			parmtag	{ "vray_plugin" "BRDFGlass" }
			parmtag	{ "vray_pluginattr" "affect_alpha" }
			parmtag	{ "vray_type" "int" }
		}
		parm {
			name	"affect_shadows"
			label	"Affect Shadows"
			type	toggle
			default	{ "0" }
			range	{ 0 1 }
			export	none
			parmtag	{ "cook_dependent" "1" }
			parmtag	{ "vray_plugin" "BRDFGlass" }
			parmtag	{ "vray_pluginattr" "affect_shadows" }
			parmtag	{ "vray_type" "boolean" }
		}
    
	
		
	}
	 
    
}<|MERGE_RESOLUTION|>--- conflicted
+++ resolved
@@ -3,143 +3,6 @@
     label	"Glass"
     parmtag	{ spare_category "Glass" }
     parmtag	{ vray_plugin "BRDFGlass" }
-<<<<<<< HEAD
-    parm {
-	name	"color"
-	label	"Color"
-	type	color
-	size	3
-	default	{ "1" "1" "1" }
-	range	{ 0 10 }
-	export	none
-	parmtag	{ "cook_dependent" "1" }
-	parmtag	{ "vray_plugin" "BRDFGlass" }
-	parmtag	{ "vray_pluginattr" "color" }
-	parmtag	{ "vray_type" "color" }
-    }
-    parm {
-	name	"color_tex"
-	label	"Color Tex"
-	type	color4
-	size	4
-	default	{ "0" "0" "0" "1" }
-	range	{ 0 10 }
-	export	none
-	parmtag	{ "cook_dependent" "1" }
-	parmtag	{ "vray_plugin" "BRDFGlass" }
-	parmtag	{ "vray_pluginattr" "color_tex" }
-	parmtag	{ "vray_type" "Texture" }
-    }
-    parm {
-	name	"color_tex_mult"
-	label	"Color Tex Mult"
-	type	float
-	default	{ "1" }
-	range	{ 0 64 }
-	export	none
-	parmtag	{ "cook_dependent" "1" }
-	parmtag	{ "vray_plugin" "BRDFGlass" }
-	parmtag	{ "vray_pluginattr" "color_tex_mult" }
-	parmtag	{ "vray_type" "float" }
-    }
-    parm {
-	name	"transparency"
-	label	"Transparency"
-	type	color
-	size	3
-	default	{ "0" "0" "0" }
-	range	{ 0 10 }
-	export	none
-	parmtag	{ "cook_dependent" "1" }
-	parmtag	{ "vray_plugin" "BRDFGlass" }
-	parmtag	{ "vray_pluginattr" "transparency" }
-	parmtag	{ "vray_type" "color" }
-    }
-    parm {
-	name	"transparency_tex"
-	label	"Transparency Tex"
-	type	color4
-	size	4
-	default	{ "0" "0" "0" "1" }
-	range	{ 0 10 }
-	export	none
-	parmtag	{ "cook_dependent" "1" }
-	parmtag	{ "vray_plugin" "BRDFGlass" }
-	parmtag	{ "vray_pluginattr" "transparency_tex" }
-	parmtag	{ "vray_type" "Texture" }
-    }
-    parm {
-	name	"transparency_tex_mult"
-	label	"Transparency Tex Mult"
-	type	float
-	default	{ "1" }
-	range	{ 0 64 }
-	export	none
-	parmtag	{ "cook_dependent" "1" }
-	parmtag	{ "vray_plugin" "BRDFGlass" }
-	parmtag	{ "vray_pluginattr" "transparency_tex_mult" }
-	parmtag	{ "vray_type" "float" }
-    }
-    parm {
-	name	"ior"
-	label	"Ior"
-	type	float
-	default	{ "1.55" }
-	help	"IOR for the glass; this is ignored if the surface has a volume shader (the volume IOR is used)"
-	range	{ 0 64 }
-	export	none
-	parmtag	{ "cook_dependent" "1" }
-	parmtag	{ "vray_plugin" "BRDFGlass" }
-	parmtag	{ "vray_pluginattr" "ior" }
-	parmtag	{ "vray_type" "float" }
-    }
-    parm {
-	name	"ior_tex"
-	label	"Ior Tex"
-	type	float
-	default	{ "1" }
-	range	{ 0 64 }
-	export	none
-	parmtag	{ "cook_dependent" "1" }
-	parmtag	{ "vray_plugin" "BRDFGlass" }
-	parmtag	{ "vray_pluginattr" "ior_tex" }
-	parmtag	{ "vray_type" "TextureFloat" }
-    }
-    parm {
-	name	"cutoff"
-	label	"Cutoff"
-	type	float
-	default	{ "0.01" }
-	range	{ 0 64 }
-	export	none
-	parmtag	{ "cook_dependent" "1" }
-	parmtag	{ "vray_plugin" "BRDFGlass" }
-	parmtag	{ "vray_pluginattr" "cutoff" }
-	parmtag	{ "vray_type" "float" }
-    }
-    parm {
-	name	"affect_shadows"
-	label	"Affect Shadows"
-	type	toggle
-	default	{ "0" }
-	range	{ 0 1 }
-	export	none
-	parmtag	{ "cook_dependent" "1" }
-	parmtag	{ "vray_plugin" "BRDFGlass" }
-	parmtag	{ "vray_pluginattr" "affect_shadows" }
-	parmtag	{ "vray_type" "boolean" }
-    }
-    parm {
-	name	"affect_alpha"
-	label	"Affect Alpha"
-	type	ordinal
-	default	{ "0" }
-	help	"Determines how refractions affect the alpha channel"
-	menu	{
-	    "Color Only"	"Color Only"
-	    "Color+Alpha"	"Color+Alpha"
-	    "All Channels"	"All Channels"
-=======
 	
 	group {
 		name "folder_diffuse"
@@ -227,7 +90,6 @@
 		
 		
 		
->>>>>>> 82380d33
 	}
 	
 	group {
