--- conflicted
+++ resolved
@@ -3,298 +3,6 @@
     label	"Fog"
     parmtag	{ spare_category "Fog" }
     parmtag	{ vray_plugin "EnvironmentFog" }
-<<<<<<< HEAD
-    parm {
-	name	"enabled"
-	label	"Enabled"
-	type	toggle
-	default	{ "1" }
-	help	"If false, disable the rendering"
-	range	{ 0 1 }
-	export	none
-	parmtag	{ "cook_dependent" "1" }
-	parmtag	{ "vray_plugin" "EnvironmentFog" }
-	parmtag	{ "vray_pluginattr" "enabled" }
-	parmtag	{ "vray_type" "boolean" }
-    }
-    parm {
-	name	"color"
-	label	"Fog Color"
-	type	color
-	size	3
-	default	{ "1" "1" "1" }
-	help	"Fog color"
-	range	{ 0 10 }
-	export	none
-	parmtag	{ "cook_dependent" "1" }
-	parmtag	{ "vray_plugin" "EnvironmentFog" }
-	parmtag	{ "vray_pluginattr" "color" }
-	parmtag	{ "vray_type" "color" }
-    }
-    parm {
-	name	"color_tex"
-	label	"Fog Color (map)"
-	type	color4
-	size	4
-	default	{ "1" "1" "1" "1" }
-	help	"Fog texture"
-	range	{ 0 10 }
-	export	none
-	parmtag	{ "cook_dependent" "1" }
-	parmtag	{ "vray_linked_only" "1" }
-	parmtag	{ "vray_plugin" "EnvironmentFog" }
-	parmtag	{ "vray_pluginattr" "color_tex" }
-	parmtag	{ "vray_type" "Texture" }
-    }
-    parm {
-	name	"color_mult"
-	label	"Fog Color Multiplier"
-	type	float
-	default	{ "1" }
-	help	"Fog color multiplier"
-	range	{ 0 64 }
-	export	none
-	parmtag	{ "cook_dependent" "1" }
-	parmtag	{ "vray_plugin" "EnvironmentFog" }
-	parmtag	{ "vray_pluginattr" "color_mult" }
-	parmtag	{ "vray_type" "float" }
-    }
-    parm {
-	name	"emission"
-	label	"Emission Color"
-	type	color
-	size	3
-	default	{ "1" "1" "1" }
-	help	"Fog emission color"
-	range	{ 0 10 }
-	export	none
-	parmtag	{ "cook_dependent" "1" }
-	parmtag	{ "vray_plugin" "EnvironmentFog" }
-	parmtag	{ "vray_pluginattr" "emission" }
-	parmtag	{ "vray_type" "color" }
-    }
-    parm {
-	name	"emission_tex"
-	label	"Emission Color (map)"
-	type	color4
-	size	4
-	default	{ "0" "0" "0" "1" }
-	help	"Fog emission texture"
-	range	{ 0 10 }
-	export	none
-	parmtag	{ "cook_dependent" "1" }
-	parmtag	{ "vray_plugin" "EnvironmentFog" }
-	parmtag	{ "vray_pluginattr" "emission_tex" }
-	parmtag	{ "vray_type" "Texture" }
-    }
-    parm {
-	name	"emission_mult"
-	label	"Emission Multiplier"
-	type	float
-	default	{ "1" }
-	help	"Fog emission multiplier"
-	range	{ 0 64 }
-	export	none
-	parmtag	{ "cook_dependent" "1" }
-	parmtag	{ "vray_plugin" "EnvironmentFog" }
-	parmtag	{ "vray_pluginattr" "emission_mult" }
-	parmtag	{ "vray_type" "float" }
-    }
-    parm {
-	name	"emission_mult_tex"
-	label	"Emission Multiplier (map)"
-	type	float
-	default	{ "1" }
-	help	"Fog emission texture multiplier"
-	range	{ 0 64 }
-	export	none
-	parmtag	{ "cook_dependent" "1" }
-	parmtag	{ "vray_plugin" "EnvironmentFog" }
-	parmtag	{ "vray_pluginattr" "emission_mult_tex" }
-	parmtag	{ "vray_type" "TextureFloat" }
-    }
-    parm {
-	name	"distance"
-	label	"Fog Distance"
-	type	float
-	default	{ "1" }
-	help	"Distance between fog particles"
-	range	{ 0 64 }
-	export	none
-	parmtag	{ "cook_dependent" "1" }
-	parmtag	{ "vray_plugin" "EnvironmentFog" }
-	parmtag	{ "vray_pluginattr" "distance" }
-	parmtag	{ "vray_type" "float" }
-    }
-    parm {
-	name	"density"
-	label	"Fog Density"
-	type	float
-	default	{ "1" }
-	help	"Fog density"
-	range	{ 0 64 }
-	export	none
-	parmtag	{ "cook_dependent" "1" }
-	parmtag	{ "vray_plugin" "EnvironmentFog" }
-	parmtag	{ "vray_pluginattr" "density" }
-	parmtag	{ "vray_type" "float" }
-    }
-    parm {
-	name	"density_tex"
-	label	"Fog Density (map)"
-	type	float
-	default	{ "1" }
-	help	"Texture for fog density"
-	range	{ 0 64 }
-	export	none
-	parmtag	{ "cook_dependent" "1" }
-	parmtag	{ "vray_plugin" "EnvironmentFog" }
-	parmtag	{ "vray_pluginattr" "density_tex" }
-	parmtag	{ "vray_type" "TextureFloat" }
-    }
-    parm {
-	name	"opacity_mode"
-	label	"Opacity Mode"
-	type	toggle
-	default	{ "0" }
-	help	"Treat density as opacity"
-	range	{ 0 1 }
-	export	none
-	parmtag	{ "cook_dependent" "1" }
-	parmtag	{ "vray_plugin" "EnvironmentFog" }
-	parmtag	{ "vray_pluginattr" "opacity_mode" }
-	parmtag	{ "vray_type" "boolean" }
-    }
-    parm {
-	name	"use_height"
-	label	"Use Height"
-	type	toggle
-	default	{ "0" }
-	help	"Whether or not the height should be taken into account"
-	range	{ 0 1 }
-	export	none
-	parmtag	{ "cook_dependent" "1" }
-	parmtag	{ "vray_plugin" "EnvironmentFog" }
-	parmtag	{ "vray_pluginattr" "use_height" }
-	parmtag	{ "vray_type" "boolean" }
-    }
-    parm {
-	name	"height"
-	label	"Height"
-	type	float
-	default	{ "100" }
-	help	"Fog starting point along the Z-axis"
-	disablewhen	"{ use_height != 1 }"
-	range	{ 0 64 }
-	export	none
-	parmtag	{ "cook_dependent" "1" }
-	parmtag	{ "vray_plugin" "EnvironmentFog" }
-	parmtag	{ "vray_pluginattr" "height" }
-	parmtag	{ "vray_type" "float" }
-    }
-    parm {
-	name	"subdivs"
-	label	"Subdivs"
-	type	integer
-	default	{ "8" }
-	help	"Fog subdivision"
-	range	{ 0 64 }
-	export	none
-	parmtag	{ "cook_dependent" "1" }
-	parmtag	{ "vray_plugin" "EnvironmentFog" }
-	parmtag	{ "vray_pluginattr" "subdivs" }
-	parmtag	{ "vray_type" "int" }
-    }
-    parm {
-	name	"yup"
-	label	"Y Is Up"
-	type	toggle
-	default	{ "0" }
-	help	"if true, y is the up axis, not z"
-	disablewhen	"{ use_height != 1 }"
-	range	{ 0 1 }
-	export	none
-	parmtag	{ "cook_dependent" "1" }
-	parmtag	{ "vray_plugin" "EnvironmentFog" }
-	parmtag	{ "vray_pluginattr" "yup" }
-	parmtag	{ "vray_type" "boolean" }
-    }
-    parm {
-	name	"solid_mode"
-	label	"Solid Mode"
-	type	toggle
-	default	{ "0" }
-	help	"If true, this will cause to disable randomization when sampling and take 1 sample at 0.5 density"
-	range	{ 0 1 }
-	export	none
-	parmtag	{ "cook_dependent" "1" }
-	parmtag	{ "vray_plugin" "EnvironmentFog" }
-	parmtag	{ "vray_pluginattr" "solid_mode" }
-	parmtag	{ "vray_type" "boolean" }
-    }
-    parm {
-	name	"solid_threshold"
-	label	"Solid Threshold"
-	type	float
-	default	{ "0.5" }
-	help	"Solid mode transparency threshold"
-	disablewhen	"{ solid_mode != 1 }"
-	range	{ 0 64 }
-	export	none
-	parmtag	{ "cook_dependent" "1" }
-	parmtag	{ "vray_plugin" "EnvironmentFog" }
-	parmtag	{ "vray_pluginattr" "solid_threshold" }
-	parmtag	{ "vray_type" "float" }
-    }
-    parm {
-	name	"jitter"
-	label	"Jitter"
-	type	toggle
-	default	{ "0" }
-	help	"If true, add a random offset when start sampling"
-	range	{ 0 1 }
-	export	none
-	parmtag	{ "cook_dependent" "1" }
-	parmtag	{ "vray_plugin" "EnvironmentFog" }
-	parmtag	{ "vray_pluginattr" "jitter" }
-	parmtag	{ "vray_type" "boolean" }
-    }
-    parm {
-	name	"shadow_opacity"
-	label	"Shadow Opacity"
-	type	float
-	default	{ "1" }
-	help	"volume opacity scale for shadow rays"
-	range	{ 0 64 }
-	export	none
-	parmtag	{ "cook_dependent" "1" }
-	parmtag	{ "vray_plugin" "EnvironmentFog" }
-	parmtag	{ "vray_pluginattr" "shadow_opacity" }
-	parmtag	{ "vray_type" "float" }
-    }
-    parm {
-	name	"scale"
-	label	"Scale"
-	type	float
-	default	{ "1" }
-	help	"stretch aspect for the 3 axis, when the fog container must grow/shrink preserving its original density"
-	range	{ 0 64 }
-	export	none
-	parmtag	{ "cook_dependent" "1" }
-	parmtag	{ "vray_plugin" "EnvironmentFog" }
-	parmtag	{ "vray_pluginattr" "scale" }
-	parmtag	{ "vray_type" "List<Float>" }
-    }
-    parm {
-	name	"fade_out_mode"
-	label	"Fade Out Mode"
-	type	ordinal
-	default	{ "0" }
-	help	"Fade out mode"
-	menu	{
-	    "Multiply"	"Multiply"
-	    "Substract"	"Substract"
-=======
 	
 	groupsimple {
 		name "folder_main"
@@ -584,7 +292,6 @@
 		
 		
 	
->>>>>>> 82380d33
 	}
 	
 	groupcollapsible {
