--- conflicted
+++ resolved
@@ -3,100 +3,8 @@
     label	"Blinn"
     parmtag	{ spare_category "Blinn" }
     parmtag	{ vray_plugin "BRDFBlinn" }
-<<<<<<< HEAD
-    parm {
-	name	"color"
-	label	"Color"
-	type	color
-	size	3
-	default	{ "1" "1" "1" }
-	range	{ 0 10 }
-	export	none
-	parmtag	{ "cook_dependent" "1" }
-	parmtag	{ "vray_plugin" "BRDFBlinn" }
-	parmtag	{ "vray_pluginattr" "color" }
-	parmtag	{ "vray_type" "color" }
-    }
-    parm {
-	name	"color_tex"
-	label	"Color Tex"
-	type	color4
-	size	4
-	default	{ "0" "0" "0" "1" }
-	range	{ 0 10 }
-	export	none
-	parmtag	{ "cook_dependent" "1" }
-	parmtag	{ "vray_plugin" "BRDFBlinn" }
-	parmtag	{ "vray_pluginattr" "color_tex" }
-	parmtag	{ "vray_type" "Texture" }
-    }
-    parm {
-	name	"color_tex_mult"
-	label	"Color Tex Mult"
-	type	float
-	default	{ "1" }
-	range	{ 0 64 }
-	export	none
-	parmtag	{ "cook_dependent" "1" }
-	parmtag	{ "vray_plugin" "BRDFBlinn" }
-	parmtag	{ "vray_pluginattr" "color_tex_mult" }
-	parmtag	{ "vray_type" "float" }
-    }
-    parm {
-	name	"transparency"
-	label	"Transparency"
-	type	color
-	size	3
-	default	{ "0" "0" "0" }
-	range	{ 0 10 }
-	export	none
-	parmtag	{ "cook_dependent" "1" }
-	parmtag	{ "vray_plugin" "BRDFBlinn" }
-	parmtag	{ "vray_pluginattr" "transparency" }
-	parmtag	{ "vray_type" "color" }
-    }
-    parm {
-	name	"transparency_tex"
-	label	"Transparency Tex"
-	type	color4
-	size	4
-	default	{ "0" "0" "0" "1" }
-	range	{ 0 10 }
-	export	none
-	parmtag	{ "cook_dependent" "1" }
-	parmtag	{ "vray_plugin" "BRDFBlinn" }
-	parmtag	{ "vray_pluginattr" "transparency_tex" }
-	parmtag	{ "vray_type" "Texture" }
-    }
-    parm {
-	name	"transparency_tex_mult"
-	label	"Transparency Tex Mult"
-	type	float
-	default	{ "1" }
-	range	{ 0 64 }
-	export	none
-	parmtag	{ "cook_dependent" "1" }
-	parmtag	{ "vray_plugin" "BRDFBlinn" }
-	parmtag	{ "vray_pluginattr" "transparency_tex_mult" }
-	parmtag	{ "vray_type" "float" }
-    }
-    parm {
-	name	"cutoff"
-	label	"Cutoff"
-	type	float
-	default	{ "0.01" }
-	range	{ 0 64 }
-	export	none
-	parmtag	{ "cook_dependent" "1" }
-	parmtag	{ "vray_plugin" "BRDFBlinn" }
-	parmtag	{ "vray_pluginattr" "cutoff" }
-	parmtag	{ "vray_type" "float" }
-    }
-    parm {
-=======
 	
 	parm {
->>>>>>> 82380d33
 	name	"back_side"
 	label	"Double-sided"
 	type	toggle
