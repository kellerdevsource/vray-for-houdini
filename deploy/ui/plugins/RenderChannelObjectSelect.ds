--- conflicted
+++ resolved
@@ -3,85 +3,6 @@
     label	"Object Select"
     parmtag	{ spare_category "Object Select" }
     parmtag	{ vray_plugin "RenderChannelObjectSelect" }
-<<<<<<< HEAD
-    parm {
-	name	"name"
-	label	"Name"
-	type	string
-	default	{ "Object Select" }
-	range	{ 0 1 }
-	export	none
-	parmtag	{ "cook_dependent" "1" }
-	parmtag	{ "vray_plugin" "RenderChannelObjectSelect" }
-	parmtag	{ "vray_pluginattr" "name" }
-	parmtag	{ "vray_type" "string" }
-    }
-    parm {
-	name	"id"
-	label	"Id"
-	type	integer
-	default	{ "0" }
-	help	"The object/material ID that will be extracted"
-	range	{ 0 64 }
-	export	none
-	parmtag	{ "cook_dependent" "1" }
-	parmtag	{ "vray_plugin" "RenderChannelObjectSelect" }
-	parmtag	{ "vray_pluginattr" "id" }
-	parmtag	{ "vray_type" "int" }
-    }
-    parm {
-	name	"use_mtl_id"
-	label	"Use Mtl Id"
-	type	toggle
-	default	{ "0" }
-	help	"Use the material IDs instead of the object IDs"
-	range	{ 0 1 }
-	export	none
-	parmtag	{ "cook_dependent" "1" }
-	parmtag	{ "vray_plugin" "RenderChannelObjectSelect" }
-	parmtag	{ "vray_pluginattr" "use_mtl_id" }
-	parmtag	{ "vray_type" "boolean" }
-    }
-    parm {
-	name	"affect_matte_objects"
-	label	"Affect Matte Objects"
-	type	toggle
-	default	{ "1" }
-	help	"Affect Matte Objects"
-	range	{ 0 1 }
-	export	none
-	parmtag	{ "cook_dependent" "1" }
-	parmtag	{ "vray_plugin" "RenderChannelObjectSelect" }
-	parmtag	{ "vray_pluginattr" "affect_matte_objects" }
-	parmtag	{ "vray_type" "boolean" }
-    }
-    parm {
-	name	"consider_for_aa"
-	label	"Consider For Aa"
-	type	toggle
-	default	{ "0" }
-	help	"Consider this render element for antialiasing (may slow down rendering)"
-	range	{ 0 1 }
-	export	none
-	parmtag	{ "cook_dependent" "1" }
-	parmtag	{ "vray_plugin" "RenderChannelObjectSelect" }
-	parmtag	{ "vray_pluginattr" "consider_for_aa" }
-	parmtag	{ "vray_type" "boolean" }
-    }
-    parm {
-	name	"invert_selection"
-	label	"Invert Selection"
-	type	toggle
-	default	{ "0" }
-	help	"true to use object/material IDs different from the specified by id"
-	range	{ 0 1 }
-	export	none
-	parmtag	{ "cook_dependent" "1" }
-	parmtag	{ "vray_plugin" "RenderChannelObjectSelect" }
-	parmtag	{ "vray_pluginattr" "invert_selection" }
-	parmtag	{ "vray_type" "boolean" }
-    }
-=======
  
 	groupsimple {
 		name "folder_main"
@@ -170,5 +91,4 @@
 	}
 	
 	
->>>>>>> 82380d33
 }