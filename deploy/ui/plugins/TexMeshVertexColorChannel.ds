--- conflicted
+++ resolved
@@ -3,61 +3,6 @@
     label	"Mesh Map Channel"
     parmtag	{ spare_category "Mesh Map Channel" }
     parmtag	{ vray_plugin "TexMeshVertexColorChannel" }
-<<<<<<< HEAD
-    parm {
-	name	"channelIndex"
-	label	"Channel Index"
-	type	integer
-	default	{ "0" }
-	range	{ 0 64 }
-	export	none
-	parmtag	{ "cook_dependent" "1" }
-	parmtag	{ "vray_plugin" "TexMeshVertexColorChannel" }
-	parmtag	{ "vray_pluginattr" "channelIndex" }
-	parmtag	{ "vray_type" "int" }
-    }
-    parm {
-	name	"channel_name"
-	label	"Channel Name"
-	type	string
-	default	{ "" }
-	help	"Name of the channel to use"
-	range	{ 0 1 }
-	export	none
-	parmtag	{ "cook_dependent" "1" }
-	parmtag	{ "vray_plugin" "TexMeshVertexColorChannel" }
-	parmtag	{ "vray_pluginattr" "channel_name" }
-	parmtag	{ "vray_type" "string" }
-    }
-    parm {
-	name	"default_color"
-	label	"Default Color"
-	type	color4
-	size	4
-	default	{ "0" "0" "0" "1" }
-	range	{ 0 10 }
-	export	none
-	parmtag	{ "cook_dependent" "1" }
-	parmtag	{ "vray_plugin" "TexMeshVertexColorChannel" }
-	parmtag	{ "vray_pluginattr" "default_color" }
-	parmtag	{ "vray_type" "Texture" }
-    }
-    parm {
-	name	"data_select"
-	label	"Data Select"
-	type	ordinal
-	default	{ "1" }
-	help	"Use UV"
-	menu	{
-	    "UV"	"UV"
-	    "Color"	"Color"
-	}
-	range	{ 0 1 }
-	export	none
-	parmtag	{ "cook_dependent" "1" }
-	parmtag	{ "vray_custom_handling" "1" }
-	parmtag	{ "vray_enumkeys" "0,1" }
-=======
 
     groupsimple {
       name "folder_main"
@@ -121,7 +66,6 @@
       	parmtag	{ "vray_type" "Texture" }
       }
 
->>>>>>> 82380d33
     }
 
 }