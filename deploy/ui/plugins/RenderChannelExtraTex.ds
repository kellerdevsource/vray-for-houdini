--- conflicted
+++ resolved
@@ -3,85 +3,6 @@
     label	"ExtraTex"
     parmtag	{ spare_category "ExtraTex" }
     parmtag	{ vray_plugin "RenderChannelExtraTex" }
-<<<<<<< HEAD
-    parm {
-	name	"name"
-	label	"Name"
-	type	string
-	default	{ "ExtraTex" }
-	range	{ 0 1 }
-	export	none
-	parmtag	{ "cook_dependent" "1" }
-	parmtag	{ "vray_plugin" "RenderChannelExtraTex" }
-	parmtag	{ "vray_pluginattr" "name" }
-	parmtag	{ "vray_type" "string" }
-    }
-    parm {
-	name	"consider_for_aa"
-	label	"Consider For Aa"
-	type	toggle
-	default	{ "0" }
-	help	"Consider this render element for antialiasing (may slow down rendering)"
-	range	{ 0 1 }
-	export	none
-	parmtag	{ "cook_dependent" "1" }
-	parmtag	{ "vray_plugin" "RenderChannelExtraTex" }
-	parmtag	{ "vray_pluginattr" "consider_for_aa" }
-	parmtag	{ "vray_type" "boolean" }
-    }
-    parm {
-	name	"affect_matte_objects"
-	label	"Affect Matte Objects"
-	type	toggle
-	default	{ "1" }
-	help	"Affect Matte Objects"
-	range	{ 0 1 }
-	export	none
-	parmtag	{ "cook_dependent" "1" }
-	parmtag	{ "vray_plugin" "RenderChannelExtraTex" }
-	parmtag	{ "vray_pluginattr" "affect_matte_objects" }
-	parmtag	{ "vray_type" "boolean" }
-    }
-    parm {
-	name	"texmap"
-	label	"Texmap"
-	type	color4
-	size	4
-	default	{ "0" "0" "0" "1" }
-	range	{ 0 10 }
-	export	none
-	parmtag	{ "cook_dependent" "1" }
-	parmtag	{ "vray_plugin" "RenderChannelExtraTex" }
-	parmtag	{ "vray_pluginattr" "texmap" }
-	parmtag	{ "vray_type" "Texture" }
-    }
-    parm {
-	name	"filtering"
-	label	"Filtering"
-	type	toggle
-	default	{ "1" }
-	help	"Filtering"
-	range	{ 0 1 }
-	export	none
-	parmtag	{ "cook_dependent" "1" }
-	parmtag	{ "vray_plugin" "RenderChannelExtraTex" }
-	parmtag	{ "vray_pluginattr" "filtering" }
-	parmtag	{ "vray_type" "boolean" }
-    }
-    parm {
-	name	"exclude_list_as_inclusive_set"
-	label	"Exclude List As Inclusive Set"
-	type	toggle
-	default	{ "0" }
-	help	"true : apply extra texture only to objects in excludeList; false : apply extra texture to all objects out of excludeList"
-	range	{ 0 1 }
-	export	none
-	parmtag	{ "cook_dependent" "1" }
-	parmtag	{ "vray_plugin" "RenderChannelExtraTex" }
-	parmtag	{ "vray_pluginattr" "exclude_list_as_inclusive_set" }
-	parmtag	{ "vray_type" "boolean" }
-    }
-=======
 	
 	groupsimple {
 		name "folder_main"
@@ -172,5 +93,4 @@
 	
   
 	
->>>>>>> 82380d33
 }