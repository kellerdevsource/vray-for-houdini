--- conflicted
+++ resolved
@@ -3,32 +3,6 @@
     label	"Bump Normals"
     parmtag	{ spare_category "Bump Normals" }
     parmtag	{ vray_plugin "RenderChannelBumpNormals" }
-<<<<<<< HEAD
-    parm {
-	name	"name"
-	label	"Name"
-	type	string
-	default	{ "Bump Normals" }
-	range	{ 0 1 }
-	export	none
-	parmtag	{ "cook_dependent" "1" }
-	parmtag	{ "vray_plugin" "RenderChannelBumpNormals" }
-	parmtag	{ "vray_pluginattr" "name" }
-	parmtag	{ "vray_type" "string" }
-    }
-    parm {
-	name	"filtering"
-	label	"Filtering"
-	type	toggle
-	default	{ "1" }
-	range	{ 0 1 }
-	export	none
-	parmtag	{ "cook_dependent" "1" }
-	parmtag	{ "vray_plugin" "RenderChannelBumpNormals" }
-	parmtag	{ "vray_pluginattr" "filtering" }
-	parmtag	{ "vray_type" "boolean" }
-    }
-=======
 	
 	groupsimple {
 		name "folder_main"
@@ -65,5 +39,4 @@
    
 	
 	
->>>>>>> 82380d33
 }