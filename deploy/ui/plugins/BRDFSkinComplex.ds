{
    name	BRDFSkinComplex
    label	"Skin"
    parmtag	{ spare_category "Skin" }
    parmtag	{ vray_plugin "BRDFSkinComplex" }
	
	group {
		name "folder_general"
		label "General"
		
		parm {
			name	"scale"
			label	"Scale"
			type	float
			default	{ "1" }
			help	"Values below 1.0 will make the object look as if it is bigger. Values above 1.0 will make it look as if it is smaller"
			range	{ 0 64 }
			export	none
			parmtag	{ "cook_dependent" "1" }
			parmtag	{ "vray_plugin" "BRDFSkinComplex" }
			parmtag	{ "vray_pluginattr" "scale" }
			parmtag	{ "vray_type" "float" }
		}
		parm {
			name	"max_sss_amount"
			label	"Max Sss Amount"
			type	float
			default	{ "1" }
			help	"The maximum summed weight of the SSS components"
			range	{ 0 64 }
			export	none
			parmtag	{ "cook_dependent" "1" }
			parmtag	{ "vray_plugin" "BRDFSkinComplex" }
			parmtag	{ "vray_pluginattr" "max_sss_amount" }
			parmtag	{ "vray_type" "TextureFloat" }
		}
		parm {
			name	"max_reflection_amount"
			label	"Max Refl Amount"
			type	float
			default	{ "1" }
			help	"The maximum summed weight of the reflection components"
			range	{ 0 64 }
			export	none
			parmtag	{ "cook_dependent" "1" }
			parmtag	{ "vray_plugin" "BRDFSkinComplex" }
			parmtag	{ "vray_pluginattr" "max_reflection_amount" }
			parmtag	{ "vray_type" "TextureFloat" }
		}
		parm {
			name	"opacity"
			label	"Opacity"
			type	color4
			size	4
			default	{ "1" "1" "1" "1" }
			help	"Opacity"
			range	{ 0 10 }
			export	none
			parmtag	{ "cook_dependent" "1" }
			parmtag	{ "vray_plugin" "BRDFSkinComplex" }
			parmtag	{ "vray_pluginattr" "opacity" }
			parmtag	{ "vray_type" "Texture" }
		}
	
	}
<<<<<<< HEAD
	range	{ 0 1 }
	export	none
	parmtag	{ "cook_dependent" "1" }
	parmtag	{ "vray_enumkeys" "0,1,2" }
	parmtag	{ "vray_plugin" "BRDFSkinComplex" }
	parmtag	{ "vray_pluginattr" "multiple_scattering" }
	parmtag	{ "vray_type" "int" }
    }
    parm {
	name	"scatter_gi"
	label	"Scatter Gi"
	type	toggle
	default	{ "0" }
	help	"true to enable scattering of GI rays"
	range	{ 0 1 }
	export	none
	parmtag	{ "cook_dependent" "1" }
	parmtag	{ "vray_plugin" "BRDFSkinComplex" }
	parmtag	{ "vray_pluginattr" "scatter_gi" }
	parmtag	{ "vray_type" "boolean" }
    }
    parm {
	name	"raytraced_scatter_textures"
	label	"Raytraced Scatter Textures"
	type	toggle
	default	{ "0" }
	help	"true to scatter SSS textures when using raytraced scattering"
	disablewhen	"{ multiple_scattering != Raytraced }"
	range	{ 0 1 }
	export	none
	parmtag	{ "cook_dependent" "1" }
	parmtag	{ "vray_plugin" "BRDFSkinComplex" }
	parmtag	{ "vray_pluginattr" "raytraced_scatter_textures" }
	parmtag	{ "vray_type" "boolean" }
    }
    parm {
	name	"raytraced_subdivs"
	label	"Raytraced Subdivs"
	type	integer
	default	{ "8" }
	disablewhen	"{ scatter_gi != 1 } { multiple_scattering != Raytraced }"
	range	{ 0 64 }
	export	none
	parmtag	{ "cook_dependent" "1" }
	parmtag	{ "vray_plugin" "BRDFSkinComplex" }
	parmtag	{ "vray_pluginattr" "raytraced_subdivs" }
	parmtag	{ "vray_type" "int" }
    }
    parm {
	name	"prepass_rate"
	label	"Prepass Rate"
	type	integer
	default	{ "-1" }
	help	"Sampling density for the illumination map"
	disablewhen	"{ scatter_gi != 1 } { multiple_scattering != \"Prepass - Based\" }"
	range	{ 0 64 }
	export	none
	parmtag	{ "cook_dependent" "1" }
	parmtag	{ "vray_plugin" "BRDFSkinComplex" }
	parmtag	{ "vray_pluginattr" "prepass_rate" }
	parmtag	{ "vray_type" "int" }
    }
    parm {
	name	"prepass_id"
	label	"Prepass Id"
	type	integer
	default	{ "0" }
	help	"0 to calculate a separate illuminataion map for this shader; otherwise all shaders with the same prepass ID will share the same illumination map"
	disablewhen	"{ scatter_gi != 1 } { multiple_scattering != \"Prepass - Based\" }"
	range	{ 0 64 }
	export	none
	parmtag	{ "cook_dependent" "1" }
	parmtag	{ "vray_plugin" "BRDFSkinComplex" }
	parmtag	{ "vray_pluginattr" "prepass_id" }
	parmtag	{ "vray_type" "int" }
    }
    parm {
	name	"prepass_interpolation_accuracy"
	label	"Prepass Interpolation Accuracy"
	type	float
	default	{ "1" }
	help	"Interpolation accuracy for the illumination map; normally 1.0 is fine"
	disablewhen	"{ scatter_gi != 1 } { multiple_scattering >= Raytraced }"
	range	{ 0 64 }
	export	none
	parmtag	{ "cook_dependent" "1" }
	parmtag	{ "vray_plugin" "BRDFSkinComplex" }
	parmtag	{ "vray_pluginattr" "prepass_interpolation_accuracy" }
	parmtag	{ "vray_type" "float" }
    }
    parm {
	name	"geom_samples_per_unit_area"
	label	"Samples Per Unit Area"
	type	float
	default	{ "16" }
	disablewhen	"{ geom_auto_density != 0 } { multiple_scattering != \"Object Space\" }"
	range	{ 0 64 }
	export	none
	parmtag	{ "cook_dependent" "1" }
	parmtag	{ "vray_plugin" "BRDFSkinComplex" }
	parmtag	{ "vray_pluginattr" "geom_samples_per_unit_area" }
	parmtag	{ "vray_type" "float" }
    }
    parm {
	name	"geom_auto_density"
	label	"Auto Density"
	type	toggle
	default	{ "0" }
	disablewhen	"{ multiple_scattering != \"Object Space\" }"
	range	{ 0 1 }
	export	none
	parmtag	{ "cook_dependent" "1" }
	parmtag	{ "vray_plugin" "BRDFSkinComplex" }
	parmtag	{ "vray_pluginattr" "geom_auto_density" }
	parmtag	{ "vray_type" "boolean" }
    }
    parm {
	name	"geom_surface_offset"
	label	"Surface Offset"
	type	float
	default	{ "0.001" }
	help	"An offset along the geometric surface normal at which to perform shading in order to avoid surface acne"
	disablewhen	"{ geom_auto_density != 0 } { multiple_scattering != \"Object Space\" }"
	range	{ 0 64 }
	export	none
	parmtag	{ "cook_dependent" "1" }
	parmtag	{ "vray_plugin" "BRDFSkinComplex" }
	parmtag	{ "vray_pluginattr" "geom_surface_offset" }
	parmtag	{ "vray_type" "float" }
    }
    parm {
	name	"geom_preview_samples"
	label	"Preview Samples"
	type	toggle
	default	{ "0" }
	disablewhen	"{ multiple_scattering != \"Object Space\" }"
	range	{ 0 1 }
	export	none
	parmtag	{ "cook_dependent" "1" }
	parmtag	{ "vray_plugin" "BRDFSkinComplex" }
	parmtag	{ "vray_pluginattr" "geom_preview_samples" }
	parmtag	{ "vray_type" "boolean" }
    }
    parm {
	name	"geom_max_distance"
	label	"Max Distance"
	type	float
	default	{ "0.1" }
	disablewhen	"{ geom_preview_samples != 1 } { multiple_scattering != \"Object Space\" }"
	range	{ 0 64 }
	export	none
	parmtag	{ "cook_dependent" "1" }
	parmtag	{ "vray_plugin" "BRDFSkinComplex" }
	parmtag	{ "vray_pluginattr" "geom_max_distance" }
	parmtag	{ "vray_type" "float" }
    }
    parm {
	name	"geom_background_color"
	label	"Background Color"
	type	color
	size	3
	default	{ "0" "0" "0" }
	disablewhen	"{ multiple_scattering != \"Object Space\" } { geom_preview_samples != 1 }"
	range	{ 0 10 }
	export	none
	parmtag	{ "cook_dependent" "1" }
	parmtag	{ "vray_plugin" "BRDFSkinComplex" }
	parmtag	{ "vray_pluginattr" "geom_background_color" }
	parmtag	{ "vray_type" "color" }
    }
    parm {
	name	"geom_samples_color"
	label	"Samples Color"
	type	color
	size	3
	default	{ "1" "1" "1" }
	disablewhen	"{ multiple_scattering != \"Object Space\" } { geom_preview_samples != 1 }"
	range	{ 0 10 }
	export	none
	parmtag	{ "cook_dependent" "1" }
	parmtag	{ "vray_plugin" "BRDFSkinComplex" }
	parmtag	{ "vray_pluginattr" "geom_samples_color" }
	parmtag	{ "vray_type" "color" }
    }
    parm {
	name	"option_reflections_trace"
	label	"Trace Reflections"
	type	toggle
	default	{ "1" }
	range	{ 0 1 }
	export	none
	parmtag	{ "cook_dependent" "1" }
	parmtag	{ "vray_plugin" "BRDFSkinComplex" }
	parmtag	{ "vray_pluginattr" "option_reflections_trace" }
	parmtag	{ "vray_type" "boolean" }
    }
    parm {
	name	"option_reflections_maxDepth"
	label	"Reflection Max Depth"
	type	integer
	default	{ "5" }
	disablewhen	"{ option_reflections_trace != 1 }"
	range	{ 0 64 }
	export	none
	parmtag	{ "cook_dependent" "1" }
	parmtag	{ "vray_plugin" "BRDFSkinComplex" }
	parmtag	{ "vray_pluginattr" "option_reflections_maxDepth" }
	parmtag	{ "vray_type" "int" }
    }
    parm {
	name	"option_reflections_cutoff"
	label	"Reflection Cutoff"
	type	float
	default	{ "0.001" }
	disablewhen	"{ option_reflections_trace != 1 }"
	range	{ 0 64 }
	export	none
	parmtag	{ "cook_dependent" "1" }
	parmtag	{ "vray_plugin" "BRDFSkinComplex" }
	parmtag	{ "vray_pluginattr" "option_reflections_cutoff" }
	parmtag	{ "vray_type" "float" }
    }
=======
	
	group {
		name "folder_diffuse"
		label "Diffuse"
		
		 parm {
			name	"diffuse_color"
			label	"Diffuse Color"
			type	color4
			size	4
			default	{ "0.5" "0.5" "0.5" "1" }
			range	{ 0 10 }
			export	none
			parmtag	{ "cook_dependent" "1" }
			parmtag	{ "vray_plugin" "BRDFSkinComplex" }
			parmtag	{ "vray_pluginattr" "diffuse_color" }
			parmtag	{ "vray_type" "Texture" }
		}
		parm {
			name	"diffuse_amount"
			label	"Diffuse Amount"
			type	float
			default	{ "0" }
			range	{ 0 64 }
			export	none
			parmtag	{ "cook_dependent" "1" }
			parmtag	{ "vray_plugin" "BRDFSkinComplex" }
			parmtag	{ "vray_pluginattr" "diffuse_amount" }
			parmtag	{ "vray_type" "TextureFloat" }
		}
		
		
	
	}
	
	group {
		name "folder_scattering"
		label "Scattering"
		
		groupsimple {
			name "folder_scattering_shallow"
			label "Shallow"
			
			parm {
				name	"shallow_color"
				label	"Shallow Color"
				type	color4
				size	4
				default	{ "0.776471" "0.603922" "0.545098" "1" }
				range	{ 0 10 }
				export	none
				parmtag	{ "cook_dependent" "1" }
				parmtag	{ "vray_plugin" "BRDFSkinComplex" }
				parmtag	{ "vray_pluginattr" "shallow_color" }
				parmtag	{ "vray_type" "Texture" }
			}
			parm {
				name	"shallow_amount"
				label	"Shallow Amount"
				type	float
				default	{ "1" }
				range	{ 0 64 }
				export	none
				parmtag	{ "cook_dependent" "1" }
				parmtag	{ "vray_plugin" "BRDFSkinComplex" }
				parmtag	{ "vray_pluginattr" "shallow_amount" }
				parmtag	{ "vray_type" "TextureFloat" }
			}
			parm {
				name	"shallow_radius"
				label	"Shallow Radius (in Cm)"
				type	float
				default	{ "0.1" }
				help	"The radius for shallow scattering, in cm"
				range	{ 0 64 }
				export	none
				parmtag	{ "cook_dependent" "1" }
				parmtag	{ "vray_plugin" "BRDFSkinComplex" }
				parmtag	{ "vray_pluginattr" "shallow_radius" }
				parmtag	{ "vray_type" "TextureFloat" }
			}
			
			
		}
		
		groupsimple {
			name "folder_scattering_medium"
			label "Medium"
			
			 parm {
				name	"medium_color"
				label	"Medium Color"
				type	color4
				size	4
				default	{ "0.682353" "0.407843" "0.133333" "1" }
				range	{ 0 10 }
				export	none
				parmtag	{ "cook_dependent" "1" }
				parmtag	{ "vray_plugin" "BRDFSkinComplex" }
				parmtag	{ "vray_pluginattr" "medium_color" }
				parmtag	{ "vray_type" "Texture" }
			}
			parm {
				name	"medium_amount"
				label	"Medium Amount"
				type	float
				default	{ "1" }
				range	{ 0 64 }
				export	none
				parmtag	{ "cook_dependent" "1" }
				parmtag	{ "vray_plugin" "BRDFSkinComplex" }
				parmtag	{ "vray_pluginattr" "medium_amount" }
				parmtag	{ "vray_type" "TextureFloat" }
			}
			parm {
				name	"medium_radius"
				label	"Medium Radius (in Cm)"
				type	float
				default	{ "0.5" }
				help	"The radius for medium scattering, in cm"
				range	{ 0 64 }
				export	none
				parmtag	{ "cook_dependent" "1" }
				parmtag	{ "vray_plugin" "BRDFSkinComplex" }
				parmtag	{ "vray_pluginattr" "medium_radius" }
				parmtag	{ "vray_type" "TextureFloat" }
			}
					
		}
		
		groupsimple	{
			name "folder_scattering_deep"
			label "Deep"
			
			parm {
				name	"deep_color"
				label	"Deep Color"
				type	color4
				size	4
				default	{ "0.929412" "0.0784314" "0.0392157" "1" }
				range	{ 0 10 }
				export	none
				parmtag	{ "cook_dependent" "1" }
				parmtag	{ "vray_plugin" "BRDFSkinComplex" }
				parmtag	{ "vray_pluginattr" "deep_color" }
				parmtag	{ "vray_type" "Texture" }
			}
			parm {
				name	"deep_amount"
				label	"Deep Amount"
				type	float
				default	{ "1" }
				range	{ 0 64 }
				export	none
				parmtag	{ "cook_dependent" "1" }
				parmtag	{ "vray_plugin" "BRDFSkinComplex" }
				parmtag	{ "vray_pluginattr" "deep_amount" }
				parmtag	{ "vray_type" "TextureFloat" }
			}
			parm {
				name	"deep_radius"
				label	"Deep Radius (in Cm)"
				type	float
				default	{ "2" }
				help	"The radius for deep scattering, in cm"
				range	{ 0 64 }
				export	none
				parmtag	{ "cook_dependent" "1" }
				parmtag	{ "vray_plugin" "BRDFSkinComplex" }
				parmtag	{ "vray_pluginattr" "deep_radius" }
				parmtag	{ "vray_type" "TextureFloat" }
			}
			
			
		}
	
	}
	
	group {
		name "folder_refl"
		label "Reflection"
		
		groupsimple {
			name "folder_refl_primary"
			label "Primary"
			
			parm {
				name	"primary_reflecton_color"
				label	"Prim. Refl. Color"
				type	color4
				size	4
				default	{ "1" "1" "1" "1" }
				range	{ 0 10 }
				export	none
				parmtag	{ "cook_dependent" "1" }
				parmtag	{ "vray_plugin" "BRDFSkinComplex" }
				parmtag	{ "vray_pluginattr" "primary_reflecton_color" }
				parmtag	{ "vray_type" "Texture" }
			}
			parm {
				name	"primary_reflection_amount"
				label	"Prim. Refl. Amount"
				type	float
				default	{ "1" }
				range	{ 0 64 }
				export	none
				parmtag	{ "cook_dependent" "1" }
				parmtag	{ "vray_plugin" "BRDFSkinComplex" }
				parmtag	{ "vray_pluginattr" "primary_reflection_amount" }
				parmtag	{ "vray_type" "TextureFloat" }
			}
			parm {
				name	"primary_reflection_glossiness"
				label	"Prim. Refl. Glossiness"
				type	float
				default	{ "0.6" }
				range	{ 0 64 }
				export	none
				parmtag	{ "cook_dependent" "1" }
				parmtag	{ "vray_plugin" "BRDFSkinComplex" }
				parmtag	{ "vray_pluginattr" "primary_reflection_glossiness" }
				parmtag	{ "vray_type" "TextureFloat" }
			}
			parm {
				name	"primary_reflection_subdivs"
				label	"Prim. Refl. Subdivs"
				type	integer
				default	{ "8" }
				range	{ 0 64 }
				export	none
				parmtag	{ "cook_dependent" "1" }
				parmtag	{ "vray_plugin" "BRDFSkinComplex" }
				parmtag	{ "vray_pluginattr" "primary_reflection_subdivs" }
				parmtag	{ "vray_type" "int" }
			}
			parm {
				name	"primary_reflection_fresnel"
				label	"Prim. Refl. Fresnel"
				type	toggle
				default	{ "1" }
				range	{ 0 1 }
				export	none
				parmtag	{ "cook_dependent" "1" }
				parmtag	{ "vray_plugin" "BRDFSkinComplex" }
				parmtag	{ "vray_pluginattr" "primary_reflection_fresnel" }
				parmtag	{ "vray_type" "boolean" }
			}
			parm {
				name	"primary_reflection_fresnel_ior"
				label	"Prim. Refl. Fresnel Ior"
				type	float
				default	{ "1.33" }
				hidewhen	"{ primary_reflection_fresnel != 1 }"
				range	{ 0 64 }
				export	none
				parmtag	{ "cook_dependent" "1" }
				parmtag	{ "vray_plugin" "BRDFSkinComplex" }
				parmtag	{ "vray_pluginattr" "primary_reflection_fresnel_ior" }
				parmtag	{ "vray_type" "float" }
			}
					
			
		}
		
		groupsimple {
			name "folder_refl_secondary"
			label "Secondary"
			
			parm {
				name	"secondary_reflecton_color"
				label	"Sec. Refl. Color"
				type	color4
				size	4
				default	{ "1" "1" "1" "1" }
				range	{ 0 10 }
				export	none
				parmtag	{ "cook_dependent" "1" }
				parmtag	{ "vray_plugin" "BRDFSkinComplex" }
				parmtag	{ "vray_pluginattr" "secondary_reflecton_color" }
				parmtag	{ "vray_type" "Texture" }
			}
			parm {
				name	"secondary_reflection_amount"
				label	"Sec. Refl. Amount"
				type	float
				default	{ "0" }
				range	{ 0 64 }
				export	none
				parmtag	{ "cook_dependent" "1" }
				parmtag	{ "vray_plugin" "BRDFSkinComplex" }
				parmtag	{ "vray_pluginattr" "secondary_reflection_amount" }
				parmtag	{ "vray_type" "TextureFloat" }
			}
			parm {
				name	"secondary_reflection_glossiness"
				label	"Sec. Refl. Glossiness"
				type	float
				default	{ "0.6" }
				range	{ 0 64 }
				export	none
				parmtag	{ "cook_dependent" "1" }
				parmtag	{ "vray_plugin" "BRDFSkinComplex" }
				parmtag	{ "vray_pluginattr" "secondary_reflection_glossiness" }
				parmtag	{ "vray_type" "TextureFloat" }
			}
			parm {
				name	"secondary_reflection_subdivs"
				label	"Sec. Refl. Subdivs"
				type	integer
				default	{ "8" }
				range	{ 0 64 }
				export	none
				parmtag	{ "cook_dependent" "1" }
				parmtag	{ "vray_plugin" "BRDFSkinComplex" }
				parmtag	{ "vray_pluginattr" "secondary_reflection_subdivs" }
				parmtag	{ "vray_type" "int" }
			}
			parm {
				name	"secondary_reflection_fresnel"
				label	"Sec. Refl. Fresnel"
				type	toggle
				default	{ "1" }
				range	{ 0 1 }
				export	none
				parmtag	{ "cook_dependent" "1" }
				parmtag	{ "vray_plugin" "BRDFSkinComplex" }
				parmtag	{ "vray_pluginattr" "secondary_reflection_fresnel" }
				parmtag	{ "vray_type" "boolean" }
			}
			parm {
				name	"secondary_reflection_fresnel_ior"
				label	"Sec. Refl. Fresnel Ior"
				type	float
				default	{ "1.33" }
				hidewhen	"{ secondary_reflection_fresnel != 1 }"
				range	{ 0 64 }
				export	none
				parmtag	{ "cook_dependent" "1" }
				parmtag	{ "vray_plugin" "BRDFSkinComplex" }
				parmtag	{ "vray_pluginattr" "secondary_reflection_fresnel_ior" }
				parmtag	{ "vray_type" "float" }
			}
			
			
		}
	
	}
	
	group {
		name "folder_multiscatter"
		label "Multiscatter"
		
		    
		parm {
			name	"multiple_scattering"
			label	"Multiple Scattering"
			type	ordinal
			default	{ "2" }
			help	"The algorithm used to compute multiple scattering"
			menu	{
				"Prepass - Based"	"Prepass - Based"
				"Object Space"	"Object Space"
				"Raytraced"	"Raytraced"
			}
			range	{ 0 1 }
			export	none
			parmtag	{ "cook_dependent" "1" }
			parmtag	{ "vray_enumkeys" "0,1,2" }
			parmtag	{ "vray_plugin" "BRDFSkinComplex" }
			parmtag	{ "vray_pluginattr" "multiple_scattering" }
			parmtag	{ "vray_type" "int" }
		}
		parm {
			name	"scatter_gi"
			label	"Scatter Gi"
			type	toggle
			default	{ "0" }
			help	"true to enable scattering of GI rays"
			range	{ 0 1 }
			export	none
			parmtag	{ "cook_dependent" "1" }
			parmtag	{ "vray_plugin" "BRDFSkinComplex" }
			parmtag	{ "vray_pluginattr" "scatter_gi" }
			parmtag	{ "vray_type" "boolean" }
		}
		parm {
			name	"raytraced_scatter_textures"
			label	"Raytraced Scatter Textures"
			type	toggle
			default	{ "0" }
			help	"true to scatter SSS textures when using raytraced scattering"
			hidewhen	"{ multiple_scattering != Raytraced }"
			range	{ 0 1 }
			export	none
			parmtag	{ "cook_dependent" "1" }
			parmtag	{ "vray_plugin" "BRDFSkinComplex" }
			parmtag	{ "vray_pluginattr" "raytraced_scatter_textures" }
			parmtag	{ "vray_type" "boolean" }
		}
		parm {
			name	"raytraced_subdivs"
			label	"Raytraced Subdivs"
			type	integer
			default	{ "8" }
			hidewhen	"{ scatter_gi != 1 } { multiple_scattering != Raytraced }"
			range	{ 0 64 }
			export	none
			parmtag	{ "cook_dependent" "1" }
			parmtag	{ "vray_plugin" "BRDFSkinComplex" }
			parmtag	{ "vray_pluginattr" "raytraced_subdivs" }
			parmtag	{ "vray_type" "int" }
		}
		parm {
			name	"prepass_rate"
			label	"Prepass Rate"
			type	integer
			default	{ "-1" }
			help	"Sampling density for the illumination map"
			hidewhen	"{ scatter_gi != 1 } { multiple_scattering != \"Prepass - Based\" }"
			range	{ 0 64 }
			export	none
			parmtag	{ "cook_dependent" "1" }
			parmtag	{ "vray_plugin" "BRDFSkinComplex" }
			parmtag	{ "vray_pluginattr" "prepass_rate" }
			parmtag	{ "vray_type" "int" }
		}
		parm {
			name	"prepass_id"
			label	"Prepass Id"
			type	integer
			default	{ "0" }
			help	"0 to calculate a separate illuminataion map for this shader; otherwise all shaders with the same prepass ID will share the same illumination map"
			hidewhen	"{ scatter_gi != 1 } { multiple_scattering != \"Prepass - Based\" }"
			range	{ 0 64 }
			export	none
			parmtag	{ "cook_dependent" "1" }
			parmtag	{ "vray_plugin" "BRDFSkinComplex" }
			parmtag	{ "vray_pluginattr" "prepass_id" }
			parmtag	{ "vray_type" "int" }
		}
		parm {
			name	"prepass_interpolation_accuracy"
			label	"Prepass Interpolation Accuracy"
			type	float
			default	{ "1" }
			help	"Interpolation accuracy for the illumination map; normally 1.0 is fine"
			hidewhen	"{ scatter_gi != 1 } { multiple_scattering >= Raytraced }"
			range	{ 0 64 }
			export	none
			parmtag	{ "cook_dependent" "1" }
			parmtag	{ "vray_plugin" "BRDFSkinComplex" }
			parmtag	{ "vray_pluginattr" "prepass_interpolation_accuracy" }
			parmtag	{ "vray_type" "float" }
		}
		parm {
			name	"geom_auto_density"
			label	"Auto Density"
			type	toggle
			default	{ "0" }
			hidewhen	"{ multiple_scattering != \"Object Space\" }"
			range	{ 0 1 }
			export	none
			parmtag	{ "cook_dependent" "1" }
			parmtag	{ "vray_plugin" "BRDFSkinComplex" }
			parmtag	{ "vray_pluginattr" "geom_auto_density" }
			parmtag	{ "vray_type" "boolean" }
		}
		parm {
			name	"geom_samples_per_unit_area"
			label	"Samples Per Unit Area"
			type	float
			default	{ "16" }
			hidewhen	"{ geom_auto_density != 0 } { multiple_scattering != \"Object Space\" }"
			range	{ 0 64 }
			export	none
			parmtag	{ "cook_dependent" "1" }
			parmtag	{ "vray_plugin" "BRDFSkinComplex" }
			parmtag	{ "vray_pluginattr" "geom_samples_per_unit_area" }
			parmtag	{ "vray_type" "float" }
		}
		parm {
			name	"geom_surface_offset"
			label	"Surface Offset"
			type	float
			default	{ "0.001" }
			help	"An offset along the geometric surface normal at which to perform shading in order to avoid surface acne"
			hidewhen	"{ geom_auto_density != 0 } { multiple_scattering != \"Object Space\" }"
			range	{ 0 64 }
			export	none
			parmtag	{ "cook_dependent" "1" }
			parmtag	{ "vray_plugin" "BRDFSkinComplex" }
			parmtag	{ "vray_pluginattr" "geom_surface_offset" }
			parmtag	{ "vray_type" "float" }
		}
		parm {
			name	"geom_preview_samples"
			label	"Preview Samples"
			type	toggle
			default	{ "0" }
			hidewhen	"{ multiple_scattering != \"Object Space\" }"
			range	{ 0 1 }
			export	none
			parmtag	{ "cook_dependent" "1" }
			parmtag	{ "vray_plugin" "BRDFSkinComplex" }
			parmtag	{ "vray_pluginattr" "geom_preview_samples" }
			parmtag	{ "vray_type" "boolean" }
		}
		parm {
			name	"geom_max_distance"
			label	"Max Distance"
			type	float
			default	{ "0.1" }
			hidewhen	"{ geom_preview_samples != 1 } { multiple_scattering != \"Object Space\" }"
			range	{ 0 64 }
			export	none
			parmtag	{ "cook_dependent" "1" }
			parmtag	{ "vray_plugin" "BRDFSkinComplex" }
			parmtag	{ "vray_pluginattr" "geom_max_distance" }
			parmtag	{ "vray_type" "float" }
		}
		parm {
			name	"geom_background_color"
			label	"Background Color"
			type	color
			size	3
			default	{ "0" "0" "0" }
			hidewhen	"{ multiple_scattering != \"Object Space\" } { geom_preview_samples != 1 }"
			range	{ 0 10 }
			export	none
			parmtag	{ "cook_dependent" "1" }
			parmtag	{ "vray_plugin" "BRDFSkinComplex" }
			parmtag	{ "vray_pluginattr" "geom_background_color" }
			parmtag	{ "vray_type" "Color" }
		}
		parm {
			name	"geom_samples_color"
			label	"Samples Color"
			type	color
			size	3
			default	{ "1" "1" "1" }
			hidewhen	"{ multiple_scattering != \"Object Space\" } { geom_preview_samples != 1 }"
			range	{ 0 10 }
			export	none
			parmtag	{ "cook_dependent" "1" }
			parmtag	{ "vray_plugin" "BRDFSkinComplex" }
			parmtag	{ "vray_pluginattr" "geom_samples_color" }
			parmtag	{ "vray_type" "Color" }
		}
	
	}
	
	group {
		name "folder_options"
		label "Options"
		
		parm {
			name	"option_reflections_trace"
			label	"Trace Reflections"
			type	toggle
			default	{ "1" }
			range	{ 0 1 }
			export	none
			parmtag	{ "cook_dependent" "1" }
			parmtag	{ "vray_plugin" "BRDFSkinComplex" }
			parmtag	{ "vray_pluginattr" "option_reflections_trace" }
			parmtag	{ "vray_type" "boolean" }
		}
		parm {
			name	"option_reflections_maxDepth"
			label	"Reflection Max Depth"
			type	integer
			default	{ "5" }
			hidewhen	"{ option_reflections_trace != 1 }"
			range	{ 0 64 }
			export	none
			parmtag	{ "cook_dependent" "1" }
			parmtag	{ "vray_plugin" "BRDFSkinComplex" }
			parmtag	{ "vray_pluginattr" "option_reflections_maxDepth" }
			parmtag	{ "vray_type" "int" }
		}
		parm {
			name	"option_reflections_cutoff"
			label	"Reflection Cutoff"
			type	float
			default	{ "0.001" }
			hidewhen	"{ option_reflections_trace != 1 }"
			range	{ 0 64 }
			export	none
			parmtag	{ "cook_dependent" "1" }
			parmtag	{ "vray_plugin" "BRDFSkinComplex" }
			parmtag	{ "vray_pluginattr" "option_reflections_cutoff" }
			parmtag	{ "vray_type" "float" }
		}
	
		
	}
	
	
>>>>>>> 82380d33
}<|MERGE_RESOLUTION|>--- conflicted
+++ resolved
@@ -63,230 +63,6 @@
 		}
 	
 	}
-<<<<<<< HEAD
-	range	{ 0 1 }
-	export	none
-	parmtag	{ "cook_dependent" "1" }
-	parmtag	{ "vray_enumkeys" "0,1,2" }
-	parmtag	{ "vray_plugin" "BRDFSkinComplex" }
-	parmtag	{ "vray_pluginattr" "multiple_scattering" }
-	parmtag	{ "vray_type" "int" }
-    }
-    parm {
-	name	"scatter_gi"
-	label	"Scatter Gi"
-	type	toggle
-	default	{ "0" }
-	help	"true to enable scattering of GI rays"
-	range	{ 0 1 }
-	export	none
-	parmtag	{ "cook_dependent" "1" }
-	parmtag	{ "vray_plugin" "BRDFSkinComplex" }
-	parmtag	{ "vray_pluginattr" "scatter_gi" }
-	parmtag	{ "vray_type" "boolean" }
-    }
-    parm {
-	name	"raytraced_scatter_textures"
-	label	"Raytraced Scatter Textures"
-	type	toggle
-	default	{ "0" }
-	help	"true to scatter SSS textures when using raytraced scattering"
-	disablewhen	"{ multiple_scattering != Raytraced }"
-	range	{ 0 1 }
-	export	none
-	parmtag	{ "cook_dependent" "1" }
-	parmtag	{ "vray_plugin" "BRDFSkinComplex" }
-	parmtag	{ "vray_pluginattr" "raytraced_scatter_textures" }
-	parmtag	{ "vray_type" "boolean" }
-    }
-    parm {
-	name	"raytraced_subdivs"
-	label	"Raytraced Subdivs"
-	type	integer
-	default	{ "8" }
-	disablewhen	"{ scatter_gi != 1 } { multiple_scattering != Raytraced }"
-	range	{ 0 64 }
-	export	none
-	parmtag	{ "cook_dependent" "1" }
-	parmtag	{ "vray_plugin" "BRDFSkinComplex" }
-	parmtag	{ "vray_pluginattr" "raytraced_subdivs" }
-	parmtag	{ "vray_type" "int" }
-    }
-    parm {
-	name	"prepass_rate"
-	label	"Prepass Rate"
-	type	integer
-	default	{ "-1" }
-	help	"Sampling density for the illumination map"
-	disablewhen	"{ scatter_gi != 1 } { multiple_scattering != \"Prepass - Based\" }"
-	range	{ 0 64 }
-	export	none
-	parmtag	{ "cook_dependent" "1" }
-	parmtag	{ "vray_plugin" "BRDFSkinComplex" }
-	parmtag	{ "vray_pluginattr" "prepass_rate" }
-	parmtag	{ "vray_type" "int" }
-    }
-    parm {
-	name	"prepass_id"
-	label	"Prepass Id"
-	type	integer
-	default	{ "0" }
-	help	"0 to calculate a separate illuminataion map for this shader; otherwise all shaders with the same prepass ID will share the same illumination map"
-	disablewhen	"{ scatter_gi != 1 } { multiple_scattering != \"Prepass - Based\" }"
-	range	{ 0 64 }
-	export	none
-	parmtag	{ "cook_dependent" "1" }
-	parmtag	{ "vray_plugin" "BRDFSkinComplex" }
-	parmtag	{ "vray_pluginattr" "prepass_id" }
-	parmtag	{ "vray_type" "int" }
-    }
-    parm {
-	name	"prepass_interpolation_accuracy"
-	label	"Prepass Interpolation Accuracy"
-	type	float
-	default	{ "1" }
-	help	"Interpolation accuracy for the illumination map; normally 1.0 is fine"
-	disablewhen	"{ scatter_gi != 1 } { multiple_scattering >= Raytraced }"
-	range	{ 0 64 }
-	export	none
-	parmtag	{ "cook_dependent" "1" }
-	parmtag	{ "vray_plugin" "BRDFSkinComplex" }
-	parmtag	{ "vray_pluginattr" "prepass_interpolation_accuracy" }
-	parmtag	{ "vray_type" "float" }
-    }
-    parm {
-	name	"geom_samples_per_unit_area"
-	label	"Samples Per Unit Area"
-	type	float
-	default	{ "16" }
-	disablewhen	"{ geom_auto_density != 0 } { multiple_scattering != \"Object Space\" }"
-	range	{ 0 64 }
-	export	none
-	parmtag	{ "cook_dependent" "1" }
-	parmtag	{ "vray_plugin" "BRDFSkinComplex" }
-	parmtag	{ "vray_pluginattr" "geom_samples_per_unit_area" }
-	parmtag	{ "vray_type" "float" }
-    }
-    parm {
-	name	"geom_auto_density"
-	label	"Auto Density"
-	type	toggle
-	default	{ "0" }
-	disablewhen	"{ multiple_scattering != \"Object Space\" }"
-	range	{ 0 1 }
-	export	none
-	parmtag	{ "cook_dependent" "1" }
-	parmtag	{ "vray_plugin" "BRDFSkinComplex" }
-	parmtag	{ "vray_pluginattr" "geom_auto_density" }
-	parmtag	{ "vray_type" "boolean" }
-    }
-    parm {
-	name	"geom_surface_offset"
-	label	"Surface Offset"
-	type	float
-	default	{ "0.001" }
-	help	"An offset along the geometric surface normal at which to perform shading in order to avoid surface acne"
-	disablewhen	"{ geom_auto_density != 0 } { multiple_scattering != \"Object Space\" }"
-	range	{ 0 64 }
-	export	none
-	parmtag	{ "cook_dependent" "1" }
-	parmtag	{ "vray_plugin" "BRDFSkinComplex" }
-	parmtag	{ "vray_pluginattr" "geom_surface_offset" }
-	parmtag	{ "vray_type" "float" }
-    }
-    parm {
-	name	"geom_preview_samples"
-	label	"Preview Samples"
-	type	toggle
-	default	{ "0" }
-	disablewhen	"{ multiple_scattering != \"Object Space\" }"
-	range	{ 0 1 }
-	export	none
-	parmtag	{ "cook_dependent" "1" }
-	parmtag	{ "vray_plugin" "BRDFSkinComplex" }
-	parmtag	{ "vray_pluginattr" "geom_preview_samples" }
-	parmtag	{ "vray_type" "boolean" }
-    }
-    parm {
-	name	"geom_max_distance"
-	label	"Max Distance"
-	type	float
-	default	{ "0.1" }
-	disablewhen	"{ geom_preview_samples != 1 } { multiple_scattering != \"Object Space\" }"
-	range	{ 0 64 }
-	export	none
-	parmtag	{ "cook_dependent" "1" }
-	parmtag	{ "vray_plugin" "BRDFSkinComplex" }
-	parmtag	{ "vray_pluginattr" "geom_max_distance" }
-	parmtag	{ "vray_type" "float" }
-    }
-    parm {
-	name	"geom_background_color"
-	label	"Background Color"
-	type	color
-	size	3
-	default	{ "0" "0" "0" }
-	disablewhen	"{ multiple_scattering != \"Object Space\" } { geom_preview_samples != 1 }"
-	range	{ 0 10 }
-	export	none
-	parmtag	{ "cook_dependent" "1" }
-	parmtag	{ "vray_plugin" "BRDFSkinComplex" }
-	parmtag	{ "vray_pluginattr" "geom_background_color" }
-	parmtag	{ "vray_type" "color" }
-    }
-    parm {
-	name	"geom_samples_color"
-	label	"Samples Color"
-	type	color
-	size	3
-	default	{ "1" "1" "1" }
-	disablewhen	"{ multiple_scattering != \"Object Space\" } { geom_preview_samples != 1 }"
-	range	{ 0 10 }
-	export	none
-	parmtag	{ "cook_dependent" "1" }
-	parmtag	{ "vray_plugin" "BRDFSkinComplex" }
-	parmtag	{ "vray_pluginattr" "geom_samples_color" }
-	parmtag	{ "vray_type" "color" }
-    }
-    parm {
-	name	"option_reflections_trace"
-	label	"Trace Reflections"
-	type	toggle
-	default	{ "1" }
-	range	{ 0 1 }
-	export	none
-	parmtag	{ "cook_dependent" "1" }
-	parmtag	{ "vray_plugin" "BRDFSkinComplex" }
-	parmtag	{ "vray_pluginattr" "option_reflections_trace" }
-	parmtag	{ "vray_type" "boolean" }
-    }
-    parm {
-	name	"option_reflections_maxDepth"
-	label	"Reflection Max Depth"
-	type	integer
-	default	{ "5" }
-	disablewhen	"{ option_reflections_trace != 1 }"
-	range	{ 0 64 }
-	export	none
-	parmtag	{ "cook_dependent" "1" }
-	parmtag	{ "vray_plugin" "BRDFSkinComplex" }
-	parmtag	{ "vray_pluginattr" "option_reflections_maxDepth" }
-	parmtag	{ "vray_type" "int" }
-    }
-    parm {
-	name	"option_reflections_cutoff"
-	label	"Reflection Cutoff"
-	type	float
-	default	{ "0.001" }
-	disablewhen	"{ option_reflections_trace != 1 }"
-	range	{ 0 64 }
-	export	none
-	parmtag	{ "cook_dependent" "1" }
-	parmtag	{ "vray_plugin" "BRDFSkinComplex" }
-	parmtag	{ "vray_pluginattr" "option_reflections_cutoff" }
-	parmtag	{ "vray_type" "float" }
-    }
-=======
 	
 	group {
 		name "folder_diffuse"
@@ -885,5 +661,4 @@
 	}
 	
 	
->>>>>>> 82380d33
 }