--- conflicted
+++ resolved
@@ -3,86 +3,6 @@
     label	"Z-Depth"
     parmtag	{ spare_category "Z-Depth" }
     parmtag	{ vray_plugin "RenderChannelZDepth" }
-<<<<<<< HEAD
-    parm {
-	name	"name"
-	label	"Name"
-	type	string
-	default	{ "Z-Depth" }
-	help	"Channel name"
-	range	{ 0 1 }
-	export	none
-	parmtag	{ "cook_dependent" "1" }
-	parmtag	{ "vray_plugin" "RenderChannelZDepth" }
-	parmtag	{ "vray_pluginattr" "name" }
-	parmtag	{ "vray_type" "string" }
-    }
-    parm {
-	name	"depth_from_camera"
-	label	"Depth From Camera"
-	type	toggle
-	default	{ "0" }
-	help	"From camera"
-	range	{ 0 1 }
-	export	none
-	parmtag	{ "cook_dependent" "1" }
-	parmtag	{ "vray_plugin" "RenderChannelZDepth" }
-	parmtag	{ "vray_pluginattr" "depth_from_camera" }
-	parmtag	{ "vray_type" "boolean" }
-    }
-    parm {
-	name	"depth_clamp"
-	label	"Depth Clamp"
-	type	toggle
-	default	{ "1" }
-	help	"Clamp"
-	range	{ 0 1 }
-	export	none
-	parmtag	{ "cook_dependent" "1" }
-	parmtag	{ "vray_plugin" "RenderChannelZDepth" }
-	parmtag	{ "vray_pluginattr" "depth_clamp" }
-	parmtag	{ "vray_type" "boolean" }
-    }
-    parm {
-	name	"filtering"
-	label	"Filtering"
-	type	toggle
-	default	{ "0" }
-	help	"Filtering"
-	range	{ 0 1 }
-	export	none
-	parmtag	{ "cook_dependent" "1" }
-	parmtag	{ "vray_plugin" "RenderChannelZDepth" }
-	parmtag	{ "vray_pluginattr" "filtering" }
-	parmtag	{ "vray_type" "boolean" }
-    }
-    parm {
-	name	"depth_black"
-	label	"Depth Black"
-	type	float
-	default	{ "0" }
-	help	"Black distance"
-	range	{ 0 64 }
-	export	none
-	parmtag	{ "cook_dependent" "1" }
-	parmtag	{ "vray_plugin" "RenderChannelZDepth" }
-	parmtag	{ "vray_pluginattr" "depth_black" }
-	parmtag	{ "vray_type" "float" }
-    }
-    parm {
-	name	"depth_white"
-	label	"Depth White"
-	type	float
-	default	{ "1000" }
-	help	"White distance"
-	range	{ 0 64 }
-	export	none
-	parmtag	{ "cook_dependent" "1" }
-	parmtag	{ "vray_plugin" "RenderChannelZDepth" }
-	parmtag	{ "vray_pluginattr" "depth_white" }
-	parmtag	{ "vray_type" "float" }
-    }
-=======
 	
 	groupsimple {
 		name "folder_main"
@@ -174,5 +94,4 @@
 	}
   
 	
->>>>>>> 82380d33
 }