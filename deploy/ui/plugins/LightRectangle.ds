--- conflicted
+++ resolved
@@ -3,548 +3,6 @@
     label	"Rectangle"
     parmtag	{ spare_category "Rectangle" }
     parmtag	{ vray_plugin "LightRectangle" }
-<<<<<<< HEAD
-    parm {
-	name	"enabled"
-	label	"Enabled"
-	type	toggle
-	default	{ "1" }
-	help	"true if the light is casting light (turned on) and false otherwise; it only makes sense to use this parameter if it is animated, or if another object depends on this node but it must not be rendered"
-	range	{ 0 1 }
-	export	none
-	parmtag	{ "cook_dependent" "1" }
-	parmtag	{ "vray_plugin" "LightRectangle" }
-	parmtag	{ "vray_pluginattr" "enabled" }
-	parmtag	{ "vray_type" "boolean" }
-    }
-    parm {
-	name	"color"
-	label	"Color"
-	type	color
-	size	3
-	default	{ "1" "1" "1" }
-	help	"Color of the light"
-	range	{ 0 10 }
-	export	none
-	parmtag	{ "cook_dependent" "1" }
-	parmtag	{ "vray_plugin" "LightRectangle" }
-	parmtag	{ "vray_pluginattr" "color" }
-	parmtag	{ "vray_type" "color" }
-    }
-    parm {
-	name	"color_tex"
-	label	"Color"
-	type	oppath
-	default	{ "" }
-	help	"A color texture that if present will override the color parameter"
-	range	{ 0 1 }
-	export	none
-	parmtag	{ "cook_dependent" "1" }
-	parmtag	{ "oprelative" "." }
-	parmtag	{ "vray_linked_only" "1" }
-	parmtag	{ "vray_plugin" "LightRectangle" }
-	parmtag	{ "vray_pluginattr" "color_tex" }
-	parmtag	{ "vray_type" "Texture" }
-    }
-    parm {
-	name	"shadows"
-	label	"Shadows"
-	type	toggle
-	default	{ "1" }
-	help	"true if the light casts shadows and false otherwise"
-	range	{ 0 1 }
-	export	none
-	parmtag	{ "cook_dependent" "1" }
-	parmtag	{ "vray_plugin" "LightRectangle" }
-	parmtag	{ "vray_pluginattr" "shadows" }
-	parmtag	{ "vray_type" "boolean" }
-    }
-    parm {
-	name	"shadowColor"
-	label	"Shadowcolor"
-	type	color
-	size	3
-	default	{ "0" "0" "0" }
-	help	"The shadow color. Anything but black is not physically accurate"
-	range	{ 0 10 }
-	export	none
-	parmtag	{ "cook_dependent" "1" }
-	parmtag	{ "vray_plugin" "LightRectangle" }
-	parmtag	{ "vray_pluginattr" "shadowColor" }
-	parmtag	{ "vray_type" "color" }
-    }
-    parm {
-	name	"shadowColor_tex"
-	label	"Shadowcolor Tex"
-	type	oppath
-	default	{ "" }
-	help	"A color texture that if present will override the shadowColor parameter"
-	range	{ 0 1 }
-	export	none
-	parmtag	{ "cook_dependent" "1" }
-	parmtag	{ "oprelative" "." }
-	parmtag	{ "vray_linked_only" "1" }
-	parmtag	{ "vray_plugin" "LightRectangle" }
-	parmtag	{ "vray_pluginattr" "shadowColor_tex" }
-	parmtag	{ "vray_type" "Texture" }
-    }
-    parm {
-	name	"shadowBias"
-	label	"Shadow Bias"
-	type	float
-	default	{ "0" }
-	help	"Shadow offset from the surface. Helps to prevent polygonal shadow artifacts on low-poly surfaces"
-	range	{ 0 64 }
-	export	none
-	parmtag	{ "cook_dependent" "1" }
-	parmtag	{ "vray_plugin" "LightRectangle" }
-	parmtag	{ "vray_pluginattr" "shadowBias" }
-	parmtag	{ "vray_type" "float" }
-    }
-    parm {
-	name	"photonSubdivs"
-	label	"Photon Subdivs"
-	type	integer
-	default	{ "500" }
-	help	"Determines the number of photons emitted by this light when calculating the Global Photon Map. 1000 subdivs equal 1 million photons."
-	range	{ 0 64 }
-	export	none
-	parmtag	{ "cook_dependent" "1" }
-	parmtag	{ "vray_plugin" "LightRectangle" }
-	parmtag	{ "vray_pluginattr" "photonSubdivs" }
-	parmtag	{ "vray_type" "int" }
-    }
-    parm {
-	name	"causticSubdivs"
-	label	"Caustics Subdivs"
-	type	integer
-	default	{ "1000" }
-	help	"Determines the number of photons emitted by this light when calculating the Caustics Photon Map. 1000 subdivs equal 1 million photons."
-	range	{ 0 64 }
-	export	none
-	parmtag	{ "cook_dependent" "1" }
-	parmtag	{ "vray_plugin" "LightRectangle" }
-	parmtag	{ "vray_pluginattr" "causticSubdivs" }
-	parmtag	{ "vray_type" "int" }
-    }
-    parm {
-	name	"diffuseMult"
-	label	"Diffuse Multiplier"
-	type	float
-	default	{ "1" }
-	help	"Multiplier for the diffuse photons"
-	range	{ 0 64 }
-	export	none
-	parmtag	{ "cook_dependent" "1" }
-	parmtag	{ "vray_plugin" "LightRectangle" }
-	parmtag	{ "vray_pluginattr" "diffuseMult" }
-	parmtag	{ "vray_type" "float" }
-    }
-    parm {
-	name	"causticMult"
-	label	"Caustics Multiplier"
-	type	float
-	default	{ "1" }
-	help	"Multiplier for the caustic photons"
-	range	{ 0 64 }
-	export	none
-	parmtag	{ "cook_dependent" "1" }
-	parmtag	{ "vray_plugin" "LightRectangle" }
-	parmtag	{ "vray_pluginattr" "causticMult" }
-	parmtag	{ "vray_type" "float" }
-    }
-    parm {
-	name	"cutoffThreshold"
-	label	"Cut-off Threshold"
-	type	float
-	default	{ "0.001" }
-	help	"Light cut-off threshold (speed optimization). If the light intensity for a point is below this threshold, the light will not be computed"
-	range	{ 0 64 }
-	export	none
-	parmtag	{ "cook_dependent" "1" }
-	parmtag	{ "vray_plugin" "LightRectangle" }
-	parmtag	{ "vray_pluginattr" "cutoffThreshold" }
-	parmtag	{ "vray_type" "float" }
-    }
-    parm {
-	name	"affectDiffuse"
-	label	"Affect Diffuse"
-	type	toggle
-	default	{ "1" }
-	help	"true if the light produces diffuse lighting and false otherwise"
-	range	{ 0 1 }
-	export	none
-	parmtag	{ "cook_dependent" "1" }
-	parmtag	{ "vray_plugin" "LightRectangle" }
-	parmtag	{ "vray_pluginattr" "affectDiffuse" }
-	parmtag	{ "vray_type" "boolean" }
-    }
-    parm {
-	name	"affectSpecular"
-	label	"Affect Specular"
-	type	toggle
-	default	{ "1" }
-	help	"true if the light produces specular hilights and false otherwise"
-	range	{ 0 1 }
-	export	none
-	parmtag	{ "cook_dependent" "1" }
-	parmtag	{ "vray_plugin" "LightRectangle" }
-	parmtag	{ "vray_pluginattr" "affectSpecular" }
-	parmtag	{ "vray_type" "boolean" }
-    }
-    parm {
-	name	"bumped_below_surface_check"
-	label	"Bumped Normal Check"
-	type	toggle
-	default	{ "0" }
-	help	"true if the bumped normal should be used to check if the light dir is below the surface"
-	range	{ 0 1 }
-	export	none
-	parmtag	{ "cook_dependent" "1" }
-	parmtag	{ "vray_plugin" "LightRectangle" }
-	parmtag	{ "vray_pluginattr" "bumped_below_surface_check" }
-	parmtag	{ "vray_type" "boolean" }
-    }
-    parm {
-	name	"nsamples"
-	label	"Nsamples"
-	type	integer
-	default	{ "0" }
-	help	"Number of parameter samples for motion blur"
-	range	{ 0 64 }
-	export	none
-	parmtag	{ "cook_dependent" "1" }
-	parmtag	{ "vray_plugin" "LightRectangle" }
-	parmtag	{ "vray_pluginattr" "nsamples" }
-	parmtag	{ "vray_type" "int" }
-    }
-    parm {
-	name	"diffuse_contribution"
-	label	"Diffuse Contribution"
-	type	float
-	default	{ "1" }
-	help	"Diffuse contribution for the light"
-	range	{ 0 64 }
-	export	none
-	parmtag	{ "cook_dependent" "1" }
-	parmtag	{ "vray_plugin" "LightRectangle" }
-	parmtag	{ "vray_pluginattr" "diffuse_contribution" }
-	parmtag	{ "vray_type" "float" }
-    }
-    parm {
-	name	"specular_contribution"
-	label	"Specular Contribution"
-	type	float
-	default	{ "1" }
-	help	"Specular contribution for the light"
-	range	{ 0 64 }
-	export	none
-	parmtag	{ "cook_dependent" "1" }
-	parmtag	{ "vray_plugin" "LightRectangle" }
-	parmtag	{ "vray_pluginattr" "specular_contribution" }
-	parmtag	{ "vray_type" "float" }
-    }
-    parm {
-	name	"use_global_light_level"
-	label	"Use Global Light Level"
-	type	toggle
-	default	{ "1" }
-	help	"true if the light should use the global light level setting"
-	range	{ 0 1 }
-	export	none
-	parmtag	{ "cook_dependent" "1" }
-	parmtag	{ "vray_plugin" "LightRectangle" }
-	parmtag	{ "vray_pluginattr" "use_global_light_level" }
-	parmtag	{ "vray_type" "boolean" }
-    }
-    parm {
-	name	"units"
-	label	"Units"
-	type	ordinal
-	default	{ "0" }
-	help	"Units for the intensity (0 - default, 1 - lumens, 2 - lm/m/m/sr, 3 - watts, 4 - w/m/m/sr)"
-	menu	{
-	    "Default"	"Default"
-	    "Lumens"	"Lumens"
-	    "Lm/m/m/sr"	"Lm/m/m/sr"
-	    "Watts"	"Watts"
-	    "W/m/m/sr"	"W/m/m/sr"
-	}
-	range	{ 0 1 }
-	export	none
-	parmtag	{ "cook_dependent" "1" }
-	parmtag	{ "vray_enumkeys" "0,1,2,3,4" }
-	parmtag	{ "vray_plugin" "LightRectangle" }
-	parmtag	{ "vray_pluginattr" "units" }
-	parmtag	{ "vray_type" "int" }
-    }
-    parm {
-	name	"intensity"
-	label	"Intensity"
-	type	float
-	default	{ "1" }
-	help	"Light intensity"
-	range	{ 0 64 }
-	export	none
-	parmtag	{ "cook_dependent" "1" }
-	parmtag	{ "vray_plugin" "LightRectangle" }
-	parmtag	{ "vray_pluginattr" "intensity" }
-	parmtag	{ "vray_type" "float" }
-    }
-    parm {
-	name	"intensity_tex"
-	label	"Intensity"
-	type	oppath
-	default	{ "" }
-	help	"A float texture that if present will override the intensity parameter"
-	range	{ 0 1 }
-	export	none
-	parmtag	{ "cook_dependent" "1" }
-	parmtag	{ "oprelative" "." }
-	parmtag	{ "vray_linked_only" "1" }
-	parmtag	{ "vray_plugin" "LightRectangle" }
-	parmtag	{ "vray_pluginattr" "intensity_tex" }
-	parmtag	{ "vray_type" "TextureFloat" }
-    }
-    parm {
-	name	"subdivs"
-	label	"Subdivs"
-	type	integer
-	default	{ "8" }
-	range	{ 0 64 }
-	export	none
-	parmtag	{ "cook_dependent" "1" }
-	parmtag	{ "vray_plugin" "LightRectangle" }
-	parmtag	{ "vray_pluginattr" "subdivs" }
-	parmtag	{ "vray_type" "int" }
-    }
-    parm {
-	name	"storeWithIrradianceMap"
-	label	"Store With Irradiance Map"
-	type	toggle
-	default	{ "0" }
-	help	"When this option is on and GI calculation is set to Irradiance map V-Ray will calculate the effects of this light and store them in the irradiance map. The result is that the irradiance map is computed more slowly but the rendering takes less time. You can also save the irradiance map and reuse it later."
-	range	{ 0 1 }
-	export	none
-	parmtag	{ "cook_dependent" "1" }
-	parmtag	{ "vray_plugin" "LightRectangle" }
-	parmtag	{ "vray_pluginattr" "storeWithIrradianceMap" }
-	parmtag	{ "vray_type" "boolean" }
-    }
-    parm {
-	name	"invisible"
-	label	"Invisible"
-	type	toggle
-	default	{ "0" }
-	help	"True if the light is NOT directly visible from the camera and false otherwise."
-	range	{ 0 1 }
-	export	none
-	parmtag	{ "cook_dependent" "1" }
-	parmtag	{ "vray_plugin" "LightRectangle" }
-	parmtag	{ "vray_pluginattr" "invisible" }
-	parmtag	{ "vray_type" "boolean" }
-    }
-    parm {
-	name	"affectReflections"
-	label	"Affect Reflections"
-	type	toggle
-	default	{ "1" }
-	help	"true if the light appears in reflections and false otherwise"
-	range	{ 0 1 }
-	export	none
-	parmtag	{ "cook_dependent" "1" }
-	parmtag	{ "vray_plugin" "LightRectangle" }
-	parmtag	{ "vray_pluginattr" "affectReflections" }
-	parmtag	{ "vray_type" "boolean" }
-    }
-    parm {
-	name	"noDecay"
-	label	"Nodecay"
-	type	toggle
-	default	{ "0" }
-	range	{ 0 1 }
-	export	none
-	parmtag	{ "cook_dependent" "1" }
-	parmtag	{ "vray_plugin" "LightRectangle" }
-	parmtag	{ "vray_pluginattr" "noDecay" }
-	parmtag	{ "vray_type" "boolean" }
-    }
-    parm {
-	name	"doubleSided"
-	label	"Doublesided"
-	type	toggle
-	default	{ "0" }
-	range	{ 0 1 }
-	export	none
-	parmtag	{ "cook_dependent" "1" }
-	parmtag	{ "vray_plugin" "LightRectangle" }
-	parmtag	{ "vray_pluginattr" "doubleSided" }
-	parmtag	{ "vray_type" "boolean" }
-    }
-    parm {
-	name	"lightPortal"
-	label	"Lightportal"
-	type	ordinal
-	default	{ "0" }
-	help	"Specifies if the light is a portal light"
-	menu	{
-	    "Normal Light"	"Normal Light"
-	    "Portal"	"Portal"
-	    "Simple Portal"	"Simple Portal"
-	}
-	range	{ 0 1 }
-	export	none
-	parmtag	{ "cook_dependent" "1" }
-	parmtag	{ "vray_enumkeys" "0,1,2" }
-	parmtag	{ "vray_plugin" "LightRectangle" }
-	parmtag	{ "vray_pluginattr" "lightPortal" }
-	parmtag	{ "vray_type" "int" }
-    }
-    parm {
-	name	"objectID"
-	label	"Objectid"
-	type	integer
-	default	{ "0" }
-	range	{ 0 64 }
-	export	none
-	parmtag	{ "cook_dependent" "1" }
-	parmtag	{ "vray_plugin" "LightRectangle" }
-	parmtag	{ "vray_pluginattr" "objectID" }
-	parmtag	{ "vray_type" "int" }
-    }
-    parm {
-	name	"u_size"
-	label	"U Size"
-	type	float
-	default	{ "1" }
-	help	"The u dimension of the light (actually half-width)"
-	range	{ 0 64 }
-	export	none
-	parmtag	{ "cook_dependent" "1" }
-	parmtag	{ "vray_plugin" "LightRectangle" }
-	parmtag	{ "vray_pluginattr" "u_size" }
-	parmtag	{ "vray_type" "float" }
-    }
-    parm {
-	name	"v_size"
-	label	"V Size"
-	type	float
-	default	{ "1" }
-	help	"The v dimension of the light (actually half-height)"
-	range	{ 0 64 }
-	export	none
-	parmtag	{ "cook_dependent" "1" }
-	parmtag	{ "vray_plugin" "LightRectangle" }
-	parmtag	{ "vray_pluginattr" "v_size" }
-	parmtag	{ "vray_type" "float" }
-    }
-    parm {
-	name	"directional"
-	label	"Directional"
-	type	float
-	default	{ "0" }
-	help	"Narrow the spread of the lighting and make the light directional"
-	range	{ 0 1 }
-	export	none
-	parmtag	{ "cook_dependent" "1" }
-	parmtag	{ "vray_plugin" "LightRectangle" }
-	parmtag	{ "vray_pluginattr" "directional" }
-	parmtag	{ "vray_type" "float" }
-    }
-    parm {
-	name	"ignoreLightNormals"
-	label	"Ignorelightnormals"
-	type	toggle
-	default	{ "1" }
-	range	{ 0 1 }
-	export	none
-	parmtag	{ "cook_dependent" "1" }
-	parmtag	{ "vray_plugin" "LightRectangle" }
-	parmtag	{ "vray_pluginattr" "ignoreLightNormals" }
-	parmtag	{ "vray_type" "boolean" }
-    }
-    parm {
-	name	"rect_tex"
-	label	"Rect Tex"
-	type	oppath
-	default	{ "" }
-	help	"The light texture"
-	range	{ 0 1 }
-	export	none
-	parmtag	{ "cook_dependent" "1" }
-	parmtag	{ "oprelative" "." }
-	parmtag	{ "vray_linked_only" "1" }
-	parmtag	{ "vray_plugin" "LightRectangle" }
-	parmtag	{ "vray_pluginattr" "rect_tex" }
-	parmtag	{ "vray_type" "Texture" }
-    }
-    parm {
-	name	"use_rect_tex"
-	label	"Use Texture"
-	type	toggle
-	default	{ "0" }
-	help	"true if the texture should be used"
-	range	{ 0 1 }
-	export	none
-	parmtag	{ "cook_dependent" "1" }
-	parmtag	{ "vray_plugin" "LightRectangle" }
-	parmtag	{ "vray_pluginattr" "use_rect_tex" }
-	parmtag	{ "vray_type" "boolean" }
-    }
-    parm {
-	name	"tex_resolution"
-	label	"Texture Resolution"
-	type	integer
-	default	{ "512" }
-	help	"The texture presampling resolution"
-	range	{ 0 64 }
-	export	none
-	parmtag	{ "cook_dependent" "1" }
-	parmtag	{ "vray_plugin" "LightRectangle" }
-	parmtag	{ "vray_pluginattr" "tex_resolution" }
-	parmtag	{ "vray_type" "int" }
-    }
-    parm {
-	name	"tex_adaptive"
-	label	"Texture Adaptivity"
-	type	float
-	default	{ "1" }
-	help	"The adaptivity of the sampling to the texture brightness (0.0 - no adaptivity; 1.0 - full adaptivity"
-	disablewhen	"{ use_rect_tex != 1 }"
-	range	{ 0 64 }
-	export	none
-	parmtag	{ "cook_dependent" "1" }
-	parmtag	{ "vray_plugin" "LightRectangle" }
-	parmtag	{ "vray_pluginattr" "tex_adaptive" }
-	parmtag	{ "vray_type" "float" }
-    }
-    parm {
-	name	"useMIS"
-	label	"Use Multiple Importance Sampling"
-	type	toggle
-	default	{ "1" }
-	help	"This parameter is for debugging only. It should always be set to true in user scenes. When set to false, rendering quality is not optimal"
-	range	{ 0 1 }
-	export	none
-	parmtag	{ "cook_dependent" "1" }
-	parmtag	{ "vray_plugin" "LightRectangle" }
-	parmtag	{ "vray_pluginattr" "useMIS" }
-	parmtag	{ "vray_type" "boolean" }
-    }
-    parm {
-	name	"is_disc"
-	label	"Is Disc"
-	type	toggle
-	default	{ "0" }
-	help	"The light is disc shaped"
-	range	{ 0 1 }
-	export	none
-	parmtag	{ "cook_dependent" "1" }
-	parmtag	{ "vray_plugin" "LightRectangle" }
-	parmtag	{ "vray_pluginattr" "is_disc" }
-	parmtag	{ "vray_type" "boolean" }
-    }
-=======
 
     groupsimple { //-----------------------------------------------------------------------------------------------------------------------------------
     name	"folder_main"
@@ -1201,5 +659,4 @@
 
 
 
->>>>>>> 82380d33
 }