--- conflicted
+++ resolved
@@ -3,180 +3,6 @@
     label	"Environment"
     parmtag	{ spare_category "Environment" }
     parmtag	{ vray_plugin "UVWGenEnvironment" }
-<<<<<<< HEAD
-    parm {
-	name	"mapping_type"
-	label	"Mapping Type"
-	type	ordinal
-	default	{ "2" }
-	help	"Mapping type"
-	menu	{
-	    "Angular"	"Angular"
-	    "Cubic"	"Cubic"
-	    "Spherical"	"Spherical"
-	    "Mirror Ball"	"Mirror Ball"
-	    "Screen"	"Screen"
-	    "Spherical (3ds max)"	"Spherical (3ds max)"
-	    "Spherical (V-Ray)"	"Spherical (V-Ray)"
-	    "Cylindrical (3ds max)"	"Cylindrical (3ds max)"
-	    "Shrink Wrap (3ds max)"	"Shrink Wrap (3ds max)"
-	}
-	range	{ 0 1 }
-	export	none
-	parmtag	{ "cook_dependent" "1" }
-	parmtag	{ "vray_enumkeys" "angular,cubic,spherical,mirror_ball,screen,max_spherical,spherical_vray,max_cylindrical,max_shrink_wrap" }
-	parmtag	{ "vray_plugin" "UVWGenEnvironment" }
-	parmtag	{ "vray_pluginattr" "mapping_type" }
-	parmtag	{ "vray_type" "string" }
-    }
-    parm {
-	name	"wrap_u"
-	label	"Wrap U"
-	type	ordinal
-	default	{ "0" }
-	help	"Wrap U"
-	menu	{
-	    "No Wrapping"	"No Wrapping"
-	    "Wrap"	"Wrap"
-	    "Mirror Tile"	"Mirror Tile"
-	}
-	range	{ 0 1 }
-	export	none
-	parmtag	{ "cook_dependent" "1" }
-	parmtag	{ "vray_enumkeys" "0,1,2" }
-	parmtag	{ "vray_plugin" "UVWGenEnvironment" }
-	parmtag	{ "vray_pluginattr" "wrap_u" }
-	parmtag	{ "vray_type" "int" }
-    }
-    parm {
-	name	"wrap_v"
-	label	"Wrap V"
-	type	ordinal
-	default	{ "0" }
-	help	"Wrap V"
-	menu	{
-	    "No Wrapping"	"No Wrapping"
-	    "Wrap"	"Wrap"
-	    "Mirror Tile"	"Mirror Tile"
-	}
-	range	{ 0 1 }
-	export	none
-	parmtag	{ "cook_dependent" "1" }
-	parmtag	{ "vray_enumkeys" "0,1,2" }
-	parmtag	{ "vray_plugin" "UVWGenEnvironment" }
-	parmtag	{ "vray_pluginattr" "wrap_v" }
-	parmtag	{ "vray_type" "int" }
-    }
-    parm {
-	name	"wrap_w"
-	label	"Wrap W"
-	type	ordinal
-	default	{ "0" }
-	help	"Wrap W"
-	menu	{
-	    "No Wrapping"	"No Wrapping"
-	    "Wrap"	"Wrap"
-	    "Mirror Tile"	"Mirror Tile"
-	}
-	range	{ 0 1 }
-	export	none
-	parmtag	{ "cook_dependent" "1" }
-	parmtag	{ "vray_enumkeys" "0,1,2" }
-	parmtag	{ "vray_plugin" "UVWGenEnvironment" }
-	parmtag	{ "vray_pluginattr" "wrap_w" }
-	parmtag	{ "vray_type" "int" }
-    }
-    parm {
-	name	"crop_u"
-	label	"Crop U"
-	type	toggle
-	default	{ "0" }
-	help	"Crop in the u-direction"
-	range	{ 0 1 }
-	export	none
-	parmtag	{ "cook_dependent" "1" }
-	parmtag	{ "vray_plugin" "UVWGenEnvironment" }
-	parmtag	{ "vray_pluginattr" "crop_u" }
-	parmtag	{ "vray_type" "int" }
-    }
-    parm {
-	name	"crop_v"
-	label	"Crop V"
-	type	toggle
-	default	{ "0" }
-	help	"Crop in the v-direction"
-	range	{ 0 1 }
-	export	none
-	parmtag	{ "cook_dependent" "1" }
-	parmtag	{ "vray_plugin" "UVWGenEnvironment" }
-	parmtag	{ "vray_pluginattr" "crop_v" }
-	parmtag	{ "vray_type" "int" }
-    }
-    parm {
-	name	"crop_w"
-	label	"Crop W"
-	type	toggle
-	default	{ "0" }
-	help	"Crop in the w-direction"
-	range	{ 0 1 }
-	export	none
-	parmtag	{ "cook_dependent" "1" }
-	parmtag	{ "vray_plugin" "UVWGenEnvironment" }
-	parmtag	{ "vray_pluginattr" "crop_w" }
-	parmtag	{ "vray_type" "int" }
-    }
-    parm {
-	name	"duvw_scale"
-	label	"Duvw Scale"
-	type	float
-	default	{ "1" }
-	help	"Additional scale factor for the texture derivatives"
-	range	{ 0 64 }
-	export	none
-	parmtag	{ "cook_dependent" "1" }
-	parmtag	{ "vray_plugin" "UVWGenEnvironment" }
-	parmtag	{ "vray_pluginattr" "duvw_scale" }
-	parmtag	{ "vray_type" "float" }
-    }
-    parm {
-	name	"ground_on"
-	label	"Ground On"
-	type	integer
-	default	{ "0" }
-	range	{ 0 64 }
-	export	none
-	parmtag	{ "cook_dependent" "1" }
-	parmtag	{ "vray_plugin" "UVWGenEnvironment" }
-	parmtag	{ "vray_pluginattr" "ground_on" }
-	parmtag	{ "vray_type" "int" }
-    }
-    parm {
-	name	"ground_radius"
-	label	"Ground Radius"
-	type	float
-	default	{ "1000" }
-	range	{ 0 64 }
-	export	none
-	parmtag	{ "cook_dependent" "1" }
-	parmtag	{ "vray_plugin" "UVWGenEnvironment" }
-	parmtag	{ "vray_pluginattr" "ground_radius" }
-	parmtag	{ "vray_type" "float" }
-    }
-    parm {
-	name	"ground_position"
-	label	"Ground Position"
-	type	direction
-	size	3
-	default	{ "0" "0" "0" }
-	range	{ 0 10 }
-	export	none
-	parmtag	{ "cook_dependent" "1" }
-	parmtag	{ "vray_plugin" "UVWGenEnvironment" }
-	parmtag	{ "vray_pluginattr" "ground_position" }
-	parmtag	{ "vray_type" "Vector" }
-    }
-=======
 
-#include "$VRAY_UI_DS_PATH/plugins/UVWGenEnvironmentParms.ds"
->>>>>>> 34c33f46
+#include "UVWGenEnvironmentParms.ds"
 }