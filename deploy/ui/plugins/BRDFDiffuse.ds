--- conflicted
+++ resolved
@@ -3,125 +3,6 @@
     label	"Diffuse"
     parmtag	{ spare_category "Diffuse" }
     parmtag	{ vray_plugin "BRDFDiffuse" }
-<<<<<<< HEAD
-    parm {
-	name	"color"
-	label	"Color"
-	type	color
-	size	3
-	default	{ "1" "1" "1" }
-	range	{ 0 10 }
-	export	none
-	parmtag	{ "cook_dependent" "1" }
-	parmtag	{ "vray_custom_handling" "1" }
-	parmtag	{ "vray_plugin" "BRDFDiffuse" }
-	parmtag	{ "vray_pluginattr" "color" }
-	parmtag	{ "vray_type" "color" }
-    }
-    parm {
-	name	"color_tex"
-	label	"Color"
-	type	color4
-	size	4
-	default	{ "0" "0" "0" "1" }
-	range	{ 0 10 }
-	export	none
-	parmtag	{ "cook_dependent" "1" }
-	parmtag	{ "vray_plugin" "BRDFDiffuse" }
-	parmtag	{ "vray_pluginattr" "color_tex" }
-	parmtag	{ "vray_type" "Texture" }
-    }
-    parm {
-	name	"color_tex_mult"
-	label	"Color. Tex. Mult."
-	type	float
-	default	{ "1" }
-	range	{ 0 64 }
-	export	none
-	parmtag	{ "cook_dependent" "1" }
-	parmtag	{ "vray_custom_handling" "1" }
-	parmtag	{ "vray_plugin" "BRDFDiffuse" }
-	parmtag	{ "vray_pluginattr" "color_tex_mult" }
-	parmtag	{ "vray_type" "float" }
-    }
-    parm {
-	name	"transparency"
-	label	"Transparency"
-	type	color
-	size	3
-	default	{ "0" "0" "0" }
-	range	{ 0 10 }
-	export	none
-	parmtag	{ "cook_dependent" "1" }
-	parmtag	{ "vray_custom_handling" "1" }
-	parmtag	{ "vray_plugin" "BRDFDiffuse" }
-	parmtag	{ "vray_pluginattr" "transparency" }
-	parmtag	{ "vray_type" "color" }
-    }
-    parm {
-	name	"transparency_tex"
-	label	"Transparency"
-	type	color4
-	size	4
-	default	{ "0" "0" "0" "1" }
-	range	{ 0 10 }
-	export	none
-	parmtag	{ "cook_dependent" "1" }
-	parmtag	{ "vray_plugin" "BRDFDiffuse" }
-	parmtag	{ "vray_pluginattr" "transparency_tex" }
-	parmtag	{ "vray_type" "Texture" }
-    }
-    parm {
-	name	"transparency_tex_mult"
-	label	"Transp. Tex. Mult."
-	type	float
-	default	{ "1" }
-	range	{ 0 64 }
-	export	none
-	parmtag	{ "cook_dependent" "1" }
-	parmtag	{ "vray_custom_handling" "1" }
-	parmtag	{ "vray_plugin" "BRDFDiffuse" }
-	parmtag	{ "vray_pluginattr" "transparency_tex_mult" }
-	parmtag	{ "vray_type" "float" }
-    }
-    parm {
-	name	"roughness"
-	label	"Roughness"
-	type	float
-	default	{ "1" }
-	range	{ 0 64 }
-	export	none
-	parmtag	{ "cook_dependent" "1" }
-	parmtag	{ "vray_plugin" "BRDFDiffuse" }
-	parmtag	{ "vray_pluginattr" "roughness" }
-	parmtag	{ "vray_type" "TextureFloat" }
-    }
-    parm {
-	name	"use_irradiance_map"
-	label	"Use Irradiance Map"
-	type	toggle
-	default	{ "1" }
-	range	{ 0 1 }
-	export	none
-	parmtag	{ "cook_dependent" "1" }
-	parmtag	{ "vray_plugin" "BRDFDiffuse" }
-	parmtag	{ "vray_pluginattr" "use_irradiance_map" }
-	parmtag	{ "vray_type" "boolean" }
-    }
-    parm {
-	name	"color_tex_alpha_as_transparency"
-	label	"Color Texture Alpha As Transparency"
-	type	toggle
-	default	{ "0" }
-	help	"Use color texture alpha channel as transparency"
-	range	{ 0 1 }
-	export	none
-	parmtag	{ "cook_dependent" "1" }
-	parmtag	{ "vray_plugin" "BRDFDiffuse" }
-	parmtag	{ "vray_pluginattr" "color_tex_alpha_as_transparency" }
-	parmtag	{ "vray_type" "boolean" }
-    }
-=======
 	
 	groupsimple {
 		name "folder_main"
@@ -255,5 +136,4 @@
 	
   
     
->>>>>>> 82380d33
 }