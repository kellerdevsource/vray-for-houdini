{
    name	RenderChannelVelocity
    label	"Velocity"
    parmtag	{ spare_category "Velocity" }
    parmtag	{ vray_plugin "RenderChannelVelocity" }
<<<<<<< HEAD
    parm {
	name	"name"
	label	"Name"
	type	string
	default	{ "Velocity" }
	range	{ 0 1 }
	export	none
	parmtag	{ "cook_dependent" "1" }
	parmtag	{ "vray_plugin" "RenderChannelVelocity" }
	parmtag	{ "vray_pluginattr" "name" }
	parmtag	{ "vray_type" "string" }
    }
    parm {
	name	"clamp_velocity"
	label	"Clamp Velocity"
	type	toggle
	default	{ "1" }
	range	{ 0 1 }
	export	none
	parmtag	{ "cook_dependent" "1" }
	parmtag	{ "vray_plugin" "RenderChannelVelocity" }
	parmtag	{ "vray_pluginattr" "clamp_velocity" }
	parmtag	{ "vray_type" "boolean" }
    }
    parm {
	name	"max_velocity"
	label	"Max Velocity"
	type	float
	default	{ "1" }
	range	{ 0 64 }
	export	none
	parmtag	{ "cook_dependent" "1" }
	parmtag	{ "vray_plugin" "RenderChannelVelocity" }
	parmtag	{ "vray_pluginattr" "max_velocity" }
	parmtag	{ "vray_type" "float" }
    }
    parm {
	name	"max_velocity_last_frame"
	label	"Max Velocity Last Frame"
	type	float
	default	{ "0" }
	range	{ 0 64 }
	export	none
	parmtag	{ "cook_dependent" "1" }
	parmtag	{ "vray_plugin" "RenderChannelVelocity" }
	parmtag	{ "vray_pluginattr" "max_velocity_last_frame" }
	parmtag	{ "vray_type" "float" }
    }
    parm {
	name	"ignore_z"
	label	"Ignore Z"
	type	toggle
	default	{ "1" }
	range	{ 0 1 }
	export	none
	parmtag	{ "cook_dependent" "1" }
	parmtag	{ "vray_plugin" "RenderChannelVelocity" }
	parmtag	{ "vray_pluginattr" "ignore_z" }
	parmtag	{ "vray_type" "boolean" }
    }
    parm {
	name	"filtering"
	label	"Filtering"
	type	toggle
	default	{ "1" }
	range	{ 0 1 }
	export	none
	parmtag	{ "cook_dependent" "1" }
	parmtag	{ "vray_plugin" "RenderChannelVelocity" }
	parmtag	{ "vray_pluginattr" "filtering" }
	parmtag	{ "vray_type" "boolean" }
    }
=======
	
	groupsimple {
		name "folder_main"
		label "Main"
		
		parm {
			name	"name"
			label	"Name"
			type	string
			default	{ "Velocity" }
			range	{ 0 1 }
			export	none
			parmtag	{ "cook_dependent" "1" }
			parmtag	{ "vray_plugin" "RenderChannelVelocity" }
			parmtag	{ "vray_pluginattr" "name" }
			parmtag	{ "vray_type" "String" }
		}
		parm {
			name	"clamp_velocity"
			label	"Clamp Velocity"
			type	toggle
			default	{ "1" }
			range	{ 0 1 }
			help "Sets the limit for Max Velocity. When enabled, this option limits the max velocity value to 1 for floating point images, 255 for 8-bit images, or 65535 for 16-bit images. This option is useful only when writing to an 8-bit or 16-bit file format."
			export	none
			parmtag	{ "cook_dependent" "1" }
			parmtag	{ "vray_plugin" "RenderChannelVelocity" }
			parmtag	{ "vray_pluginattr" "clamp_velocity" }
			parmtag	{ "vray_type" "boolean" }
		}
		parm {
			name	"max_velocity"
			label	"Max Velocity"
			type	float
			default	{ "1" }
			range	{ 0 3 }
			help "Used to scale the velocity values written to the render element so that they fit within the range specified by the Clamp Velocity parameter. This is only useful if writing to an 8-bit or 16-bit file format."
			export	none
			parmtag	{ "cook_dependent" "1" }
			parmtag	{ "vray_plugin" "RenderChannelVelocity" }
			parmtag	{ "vray_pluginattr" "max_velocity" }
			parmtag	{ "vray_type" "float" }
		}
		parm {
			name	"max_velocity_last_frame"
			label	"Max Velocity Last Frame"
			type	float
			default	{ "0" }
			range	{ 0 1 }
			help "Shows the maximum velocity value that was found while rendering the last image. This is a read-only parameter and can be used as a guide for setting the Max Velocity parameter."
			export	none
			parmtag	{ "cook_dependent" "1" }
			parmtag	{ "vray_plugin" "RenderChannelVelocity" }
			parmtag	{ "vray_pluginattr" "max_velocity_last_frame" }
			parmtag	{ "vray_type" "float" }
		}
		parm {
			name	"ignore_z"
			label	"Ignore Z"
			type	toggle
			default	{ "1" }
			range	{ 0 1 }
			help "Disregards motion along the Z axis."
			export	none
			parmtag	{ "cook_dependent" "1" }
			parmtag	{ "vray_plugin" "RenderChannelVelocity" }
			parmtag	{ "vray_pluginattr" "ignore_z" }
			parmtag	{ "vray_type" "boolean" }
		}
		parm {
			name	"filtering"
			label	"Filtering"
			type	toggle
			default	{ "1" }
			range	{ 0 1 }
			help "Applies the image filter to this channel. Image filter settings are in the Sampler rollout in the Renderer tab of the VRay ROP."
			export	none
			parmtag	{ "cook_dependent" "1" }
			parmtag	{ "vray_plugin" "RenderChannelVelocity" }
			parmtag	{ "vray_pluginattr" "filtering" }
			parmtag	{ "vray_type" "boolean" }
		}
		
		
	}
   
>>>>>>> 82380d33
}<|MERGE_RESOLUTION|>--- conflicted
+++ resolved
@@ -3,80 +3,6 @@
     label	"Velocity"
     parmtag	{ spare_category "Velocity" }
     parmtag	{ vray_plugin "RenderChannelVelocity" }
-<<<<<<< HEAD
-    parm {
-	name	"name"
-	label	"Name"
-	type	string
-	default	{ "Velocity" }
-	range	{ 0 1 }
-	export	none
-	parmtag	{ "cook_dependent" "1" }
-	parmtag	{ "vray_plugin" "RenderChannelVelocity" }
-	parmtag	{ "vray_pluginattr" "name" }
-	parmtag	{ "vray_type" "string" }
-    }
-    parm {
-	name	"clamp_velocity"
-	label	"Clamp Velocity"
-	type	toggle
-	default	{ "1" }
-	range	{ 0 1 }
-	export	none
-	parmtag	{ "cook_dependent" "1" }
-	parmtag	{ "vray_plugin" "RenderChannelVelocity" }
-	parmtag	{ "vray_pluginattr" "clamp_velocity" }
-	parmtag	{ "vray_type" "boolean" }
-    }
-    parm {
-	name	"max_velocity"
-	label	"Max Velocity"
-	type	float
-	default	{ "1" }
-	range	{ 0 64 }
-	export	none
-	parmtag	{ "cook_dependent" "1" }
-	parmtag	{ "vray_plugin" "RenderChannelVelocity" }
-	parmtag	{ "vray_pluginattr" "max_velocity" }
-	parmtag	{ "vray_type" "float" }
-    }
-    parm {
-	name	"max_velocity_last_frame"
-	label	"Max Velocity Last Frame"
-	type	float
-	default	{ "0" }
-	range	{ 0 64 }
-	export	none
-	parmtag	{ "cook_dependent" "1" }
-	parmtag	{ "vray_plugin" "RenderChannelVelocity" }
-	parmtag	{ "vray_pluginattr" "max_velocity_last_frame" }
-	parmtag	{ "vray_type" "float" }
-    }
-    parm {
-	name	"ignore_z"
-	label	"Ignore Z"
-	type	toggle
-	default	{ "1" }
-	range	{ 0 1 }
-	export	none
-	parmtag	{ "cook_dependent" "1" }
-	parmtag	{ "vray_plugin" "RenderChannelVelocity" }
-	parmtag	{ "vray_pluginattr" "ignore_z" }
-	parmtag	{ "vray_type" "boolean" }
-    }
-    parm {
-	name	"filtering"
-	label	"Filtering"
-	type	toggle
-	default	{ "1" }
-	range	{ 0 1 }
-	export	none
-	parmtag	{ "cook_dependent" "1" }
-	parmtag	{ "vray_plugin" "RenderChannelVelocity" }
-	parmtag	{ "vray_pluginattr" "filtering" }
-	parmtag	{ "vray_type" "boolean" }
-    }
-=======
 	
 	groupsimple {
 		name "folder_main"
@@ -163,5 +89,4 @@
 		
 	}
    
->>>>>>> 82380d33
 }