--- conflicted
+++ resolved
@@ -3,322 +3,6 @@
     label	"SSS 2"
     parmtag	{ spare_category "SSS 2" }
     parmtag	{ vray_plugin "BRDFSSS2" }
-<<<<<<< HEAD
-    parm {
-	name	"prepass_rate"
-	label	"Prepass Rate"
-	type	integer
-	default	{ "-1" }
-	help	"Sampling density for the illumination map"
-	range	{ 0 64 }
-	export	none
-	parmtag	{ "cook_dependent" "1" }
-	parmtag	{ "vray_plugin" "BRDFSSS2" }
-	parmtag	{ "vray_pluginattr" "prepass_rate" }
-	parmtag	{ "vray_type" "int" }
-    }
-    parm {
-	name	"interpolation_accuracy"
-	label	"Interpolation Accuracy"
-	type	float
-	default	{ "1" }
-	help	"Interpolation accuracy for the illumination map; normally 1.0 is fine"
-	range	{ 0 64 }
-	export	none
-	parmtag	{ "cook_dependent" "1" }
-	parmtag	{ "vray_plugin" "BRDFSSS2" }
-	parmtag	{ "vray_pluginattr" "interpolation_accuracy" }
-	parmtag	{ "vray_type" "float" }
-    }
-    parm {
-	name	"scale"
-	label	"Scale"
-	type	float
-	default	{ "1" }
-	help	"Values below 1.0 will make the object look as if it is bigger. Values above 1.0 will make it look as if it is smaller"
-	range	{ 0 64 }
-	export	none
-	parmtag	{ "cook_dependent" "1" }
-	parmtag	{ "vray_plugin" "BRDFSSS2" }
-	parmtag	{ "vray_pluginattr" "scale" }
-	parmtag	{ "vray_type" "float" }
-    }
-    parm {
-	name	"ior"
-	label	"Ior"
-	type	float
-	default	{ "1.5" }
-	range	{ 0 64 }
-	export	none
-	parmtag	{ "cook_dependent" "1" }
-	parmtag	{ "vray_plugin" "BRDFSSS2" }
-	parmtag	{ "vray_pluginattr" "ior" }
-	parmtag	{ "vray_type" "float" }
-    }
-    parm {
-	name	"diffuse_reflectance"
-	label	"Diffuse Reflectance"
-	type	color4
-	size	4
-	default	{ "0.81" "0.81" "0.69" "1" }
-	range	{ 0 10 }
-	export	none
-	parmtag	{ "cook_dependent" "1" }
-	parmtag	{ "vray_plugin" "BRDFSSS2" }
-	parmtag	{ "vray_pluginattr" "diffuse_reflectance" }
-	parmtag	{ "vray_type" "Texture" }
-    }
-    parm {
-	name	"scatter_radius"
-	label	"Scatter Radius"
-	type	color4
-	size	4
-	default	{ "0.92" "0.52" "0.175" "1" }
-	help	"This is measured in centimeters"
-	range	{ 0 10 }
-	export	none
-	parmtag	{ "cook_dependent" "1" }
-	parmtag	{ "vray_plugin" "BRDFSSS2" }
-	parmtag	{ "vray_pluginattr" "scatter_radius" }
-	parmtag	{ "vray_type" "Texture" }
-    }
-    parm {
-	name	"scatter_radius_mult"
-	label	"Scatter Radius Mult"
-	type	float
-	default	{ "2" }
-	help	"The scatter radius will be multiplied by this number"
-	range	{ 0 64 }
-	export	none
-	parmtag	{ "cook_dependent" "1" }
-	parmtag	{ "vray_plugin" "BRDFSSS2" }
-	parmtag	{ "vray_pluginattr" "scatter_radius_mult" }
-	parmtag	{ "vray_type" "TextureFloat" }
-    }
-    parm {
-	name	"subdivs"
-	label	"Subdivs"
-	type	integer
-	default	{ "8" }
-	range	{ 0 64 }
-	export	none
-	parmtag	{ "cook_dependent" "1" }
-	parmtag	{ "vray_plugin" "BRDFSSS2" }
-	parmtag	{ "vray_pluginattr" "subdivs" }
-	parmtag	{ "vray_type" "int" }
-    }
-    parm {
-	name	"phase_function"
-	label	"Phase Function"
-	type	float
-	default	{ "0" }
-	range	{ 0 64 }
-	export	none
-	parmtag	{ "cook_dependent" "1" }
-	parmtag	{ "vray_plugin" "BRDFSSS2" }
-	parmtag	{ "vray_pluginattr" "phase_function" }
-	parmtag	{ "vray_type" "float" }
-    }
-    parm {
-	name	"single_scatter"
-	label	"Single Scatter"
-	type	toggle
-	default	{ "1" }
-	help	"How to compute single scattering (0 - off; 1 - approximation; 2 - raytraced (solid); 3 - raytraced (volumetric); 4 - only provide a volume, BRDF itself is transparent"
-	range	{ 0 1 }
-	export	none
-	parmtag	{ "cook_dependent" "1" }
-	parmtag	{ "vray_plugin" "BRDFSSS2" }
-	parmtag	{ "vray_pluginattr" "single_scatter" }
-	parmtag	{ "vray_type" "int" }
-    }
-    parm {
-	name	"front_scatter"
-	label	"Front Scatter"
-	type	toggle
-	default	{ "1" }
-	range	{ 0 1 }
-	export	none
-	parmtag	{ "cook_dependent" "1" }
-	parmtag	{ "vray_plugin" "BRDFSSS2" }
-	parmtag	{ "vray_pluginattr" "front_scatter" }
-	parmtag	{ "vray_type" "boolean" }
-    }
-    parm {
-	name	"back_scatter"
-	label	"Back Scatter"
-	type	toggle
-	default	{ "1" }
-	range	{ 0 1 }
-	export	none
-	parmtag	{ "cook_dependent" "1" }
-	parmtag	{ "vray_plugin" "BRDFSSS2" }
-	parmtag	{ "vray_pluginattr" "back_scatter" }
-	parmtag	{ "vray_type" "boolean" }
-    }
-    parm {
-	name	"scatter_gi"
-	label	"Scatter Gi"
-	type	toggle
-	default	{ "0" }
-	range	{ 0 1 }
-	export	none
-	parmtag	{ "cook_dependent" "1" }
-	parmtag	{ "vray_plugin" "BRDFSSS2" }
-	parmtag	{ "vray_pluginattr" "scatter_gi" }
-	parmtag	{ "vray_type" "boolean" }
-    }
-    parm {
-	name	"prepass_lod_threshold"
-	label	"Prepass Lod Threshold"
-	type	float
-	default	{ "4" }
-	range	{ 0 64 }
-	export	none
-	parmtag	{ "cook_dependent" "1" }
-	parmtag	{ "vray_plugin" "BRDFSSS2" }
-	parmtag	{ "vray_pluginattr" "prepass_lod_threshold" }
-	parmtag	{ "vray_type" "float" }
-    }
-    parm {
-	name	"prepass_blur"
-	label	"Prepass Blur"
-	type	float
-	default	{ "1.2" }
-	range	{ 0 64 }
-	export	none
-	parmtag	{ "cook_dependent" "1" }
-	parmtag	{ "vray_plugin" "BRDFSSS2" }
-	parmtag	{ "vray_pluginattr" "prepass_blur" }
-	parmtag	{ "vray_type" "float" }
-    }
-    parm {
-	name	"prepass_id"
-	label	"Prepass Id"
-	type	integer
-	default	{ "0" }
-	help	"0 to calculate a separate illuminataion map for this shader; otherwise all shaders with the same prepass ID will share the same illumination map"
-	range	{ 0 64 }
-	export	none
-	parmtag	{ "cook_dependent" "1" }
-	parmtag	{ "vray_plugin" "BRDFSSS2" }
-	parmtag	{ "vray_pluginattr" "prepass_id" }
-	parmtag	{ "vray_type" "int" }
-    }
-    parm {
-	name	"linear_workflow"
-	label	"Linear Workflow"
-	type	toggle
-	default	{ "0" }
-	help	"Set to true to apply the inverse of gamma correction"
-	range	{ 0 1 }
-	export	none
-	parmtag	{ "cook_dependent" "1" }
-	parmtag	{ "vray_plugin" "BRDFSSS2" }
-	parmtag	{ "vray_pluginattr" "linear_workflow" }
-	parmtag	{ "vray_type" "boolean" }
-    }
-    parm {
-	name	"geometry_based_sampling"
-	label	"Geometry Based Sampling"
-	type	toggle
-	default	{ "0" }
-	range	{ 0 1 }
-	export	none
-	parmtag	{ "cook_dependent" "1" }
-	parmtag	{ "vray_plugin" "BRDFSSS2" }
-	parmtag	{ "vray_pluginattr" "geometry_based_sampling" }
-	parmtag	{ "vray_type" "int" }
-    }
-    parm {
-	name	"samples_per_unit_area"
-	label	"Samples Per Unit Area"
-	type	float
-	default	{ "16" }
-	range	{ 0 64 }
-	export	none
-	parmtag	{ "cook_dependent" "1" }
-	parmtag	{ "vray_plugin" "BRDFSSS2" }
-	parmtag	{ "vray_pluginattr" "samples_per_unit_area" }
-	parmtag	{ "vray_type" "float" }
-    }
-    parm {
-	name	"surface_offset"
-	label	"Surface Offset"
-	type	float
-	default	{ "0.001" }
-	help	"An offset along the geometric surface normal at which to perform shading in order to avoid surface acne"
-	range	{ 0 64 }
-	export	none
-	parmtag	{ "cook_dependent" "1" }
-	parmtag	{ "vray_plugin" "BRDFSSS2" }
-	parmtag	{ "vray_pluginattr" "surface_offset" }
-	parmtag	{ "vray_type" "float" }
-    }
-    parm {
-	name	"preview_samples"
-	label	"Preview Samples"
-	type	integer
-	default	{ "0" }
-	range	{ 0 64 }
-	export	none
-	parmtag	{ "cook_dependent" "1" }
-	parmtag	{ "vray_plugin" "BRDFSSS2" }
-	parmtag	{ "vray_pluginattr" "preview_samples" }
-	parmtag	{ "vray_type" "int" }
-    }
-    parm {
-	name	"max_distance"
-	label	"Max Distance"
-	type	float
-	default	{ "0.1" }
-	range	{ 0 64 }
-	export	none
-	parmtag	{ "cook_dependent" "1" }
-	parmtag	{ "vray_plugin" "BRDFSSS2" }
-	parmtag	{ "vray_pluginattr" "max_distance" }
-	parmtag	{ "vray_type" "float" }
-    }
-    parm {
-	name	"background_color"
-	label	"Background Color"
-	type	color
-	size	3
-	default	{ "0" "0" "0" }
-	range	{ 0 10 }
-	export	none
-	parmtag	{ "cook_dependent" "1" }
-	parmtag	{ "vray_plugin" "BRDFSSS2" }
-	parmtag	{ "vray_pluginattr" "background_color" }
-	parmtag	{ "vray_type" "color" }
-    }
-    parm {
-	name	"samples_color"
-	label	"Samples Color"
-	type	color
-	size	3
-	default	{ "1" "1" "1" }
-	range	{ 0 10 }
-	export	none
-	parmtag	{ "cook_dependent" "1" }
-	parmtag	{ "vray_plugin" "BRDFSSS2" }
-	parmtag	{ "vray_pluginattr" "samples_color" }
-	parmtag	{ "vray_type" "color" }
-    }
-    parm {
-	name	"color_mode"
-	label	"Color Mode"
-	type	integer
-	default	{ "0" }
-	help	"Determines the meaning of the two colors: 0 - diffuse surface reflectance and scatter radius; 1 - scatter coefficient and fog color"
-	range	{ 0 10 }
-	export	none
-	parmtag	{ "cook_dependent" "1" }
-	parmtag	{ "vray_plugin" "BRDFSSS2" }
-	parmtag	{ "vray_pluginattr" "color_mode" }
-	parmtag	{ "vray_type" "int" }
-    }
-=======
 	
 	group {
 		name "folder_diffuse"
@@ -666,5 +350,4 @@
 	}
 	
 	
->>>>>>> 82380d33
 }