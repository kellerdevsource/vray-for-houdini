--- conflicted
+++ resolved
@@ -3,62 +3,8 @@
     label	"CSV"
     parmtag	{ spare_category "CSV" }
     parmtag	{ vray_plugin "BRDFCSV" }
-<<<<<<< HEAD
-    parm {
-	name	"transparency"
-	label	"Transparency"
-	type	color
-	size	3
-	default	{ "0" "0" "0" }
-	range	{ 0 10 }
-	export	none
-	parmtag	{ "cook_dependent" "1" }
-	parmtag	{ "vray_plugin" "BRDFCSV" }
-	parmtag	{ "vray_pluginattr" "transparency" }
-	parmtag	{ "vray_type" "color" }
-    }
-    parm {
-	name	"transparency_tex"
-	label	"Transparency"
-	type	color4
-	size	4
-	default	{ "0" "0" "0" "1" }
-	range	{ 0 10 }
-	export	none
-	parmtag	{ "cook_dependent" "1" }
-	parmtag	{ "vray_plugin" "BRDFCSV" }
-	parmtag	{ "vray_pluginattr" "transparency_tex" }
-	parmtag	{ "vray_type" "Texture" }
-    }
-    parm {
-	name	"transparency_tex_mult"
-	label	"Transparency Tex Mult"
-	type	float
-	default	{ "1" }
-	range	{ 0 64 }
-	export	none
-	parmtag	{ "cook_dependent" "1" }
-	parmtag	{ "vray_plugin" "BRDFCSV" }
-	parmtag	{ "vray_pluginattr" "transparency_tex_mult" }
-	parmtag	{ "vray_type" "float" }
-    }
-    parm {
-	name	"cutoff"
-	label	"Cutoff"
-	type	float
-	default	{ "0.01" }
-	range	{ 0 64 }
-	export	none
-	parmtag	{ "cook_dependent" "1" }
-	parmtag	{ "vray_plugin" "BRDFCSV" }
-	parmtag	{ "vray_pluginattr" "cutoff" }
-	parmtag	{ "vray_type" "float" }
-    }
-    parm {
-=======
 	
 	parm {
->>>>>>> 82380d33
 	name	"back_side"
 	label	"Double-sided"
 	type	toggle
@@ -255,54 +201,6 @@
 		
 		
 	}
-<<<<<<< HEAD
-	range	{ 0 1 }
-	export	none
-	parmtag	{ "cook_dependent" "1" }
-	parmtag	{ "vray_enumkeys" "0,1,2" }
-	parmtag	{ "vray_plugin" "BRDFCSV" }
-	parmtag	{ "vray_pluginattr" "glossyAsGI" }
-	parmtag	{ "vray_type" "int" }
-    }
-    parm {
-	name	"subdivs"
-	label	"Subdivs"
-	type	integer
-	default	{ "8" }
-	range	{ 0 64 }
-	export	none
-	parmtag	{ "cook_dependent" "1" }
-	parmtag	{ "vray_plugin" "BRDFCSV" }
-	parmtag	{ "vray_pluginattr" "subdivs" }
-	parmtag	{ "vray_type" "int" }
-    }
-    parm {
-	name	"csv_path"
-	label	"Csv Path"
-	type	file
-	default	{ "" }
-	range	{ 0 1 }
-	export	none
-	parmtag	{ "cook_dependent" "1" }
-	parmtag	{ "filechooser_pattern" "*.csv" }
-	parmtag	{ "vray_plugin" "BRDFCSV" }
-	parmtag	{ "vray_pluginattr" "csv_path" }
-	parmtag	{ "vray_type" "string" }
-    }
-    parm {
-	name	"csv_color_filter"
-	label	"Csv Color Filter"
-	type	color
-	size	3
-	default	{ "1" "1" "1" }
-	range	{ 0 10 }
-	export	none
-	parmtag	{ "cook_dependent" "1" }
-	parmtag	{ "vray_plugin" "BRDFCSV" }
-	parmtag	{ "vray_pluginattr" "csv_color_filter" }
-	parmtag	{ "vray_type" "color" }
-    }
-=======
 	
 	group {
 		name "folder_options"
@@ -357,5 +255,4 @@
  
     
     
->>>>>>> 82380d33
 }