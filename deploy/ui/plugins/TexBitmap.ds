--- conflicted
+++ resolved
@@ -1,5 +1,4 @@
 {
-<<<<<<< HEAD
     name TexBitmap
     label "Image Texture"
     parmtag { spare_category "Image Texture" }
@@ -16,13 +15,6 @@
         invisible
     }
 
+#include "TexBitmapParms.ds"
 #include "vfh_texture_common.ds"
-=======
-    name	TexBitmap
-    label	"Image Texture"
-    parmtag	{ spare_category "Image Texture" }
-    parmtag	{ vray_plugin "TexBitmap" }
-
-#include "$VRAY_UI_DS_PATH/plugins/TexBitmapParms.ds"
->>>>>>> 34c33f46
 }