{
    name	LightDome
    label	"Dome"
    parmtag	{ spare_category "Dome" }
    parmtag	{ vray_plugin "LightDome" }



    groupsimple { //-----------------------------------------------------------------------------------------------------------------------------------
    name	"folder_main"
    label	"Main"

      parm {
        name	"enabled"
        label	"Enabled"
        type	toggle
        joinnext
        default	{ "1" }
        help	"true if the light is casting light (turned on) and false otherwise; it only makes sense to use this parameter if it is animated, or if another object depends on this node but it must not be rendered"
        range	{ 0 1 }
        export	none
        parmtag	{ "cook_dependent" "1" }
        parmtag	{ "vray_plugin" "LightDome" }
        parmtag	{ "vray_pluginattr" "enabled" }
        parmtag	{ "vray_type" "boolean" }
      }

      parm {
        name	"dome_spherical"
        label	"Dome Spherical"
        type	toggle
        joinnext
        default	{ "1" }
        range	{ 0 1 }
        export	none
        parmtag	{ "cook_dependent" "1" }
        parmtag	{ "vray_plugin" "LightDome" }
        parmtag	{ "vray_pluginattr" "dome_spherical" }
        parmtag	{ "vray_type" "boolean" }
      }

      parm {
      	name	"invisible"
      	label	"Invisible"
      	type	toggle
      	default	{ "0" }
      	help	"True if the light is NOT directly visible from the camera and false otherwise."
      	range	{ 0 1 }
      	export	none
      	parmtag	{ "cook_dependent" "1" }
      	parmtag	{ "vray_plugin" "LightDome" }
      	parmtag	{ "vray_pluginattr" "invisible" }
      	parmtag	{ "vray_type" "boolean" }
      }

      parm {
        name	"intensity"
        label	"Intensity"
        type	float
        joinnext
        disablewhen	"{ map_intensity == 1 }"
        default	{ "1" }
        help	"Light intensity"
        range	{ 0 8 }
        export	none
        parmtag	{ "cook_dependent" "1" }
        parmtag	{ "vray_plugin" "LightDome" }
        parmtag	{ "vray_pluginattr" "intensity" }
        parmtag	{ "vray_type" "float" }
      }

      parm {
        name	"map_intensity"
        label	"Map"
        type	toggle
        default	{ "0" }
        help	"Enable to map intensity"
        range	{ 0 1 }
        export	none
      }

      parm {
        name	"intensity_tex"
        label	"Intensity Tex"
        type	oppath
        hidewhen	"{ map_intensity == 0 }"
        default	{ "" }
        help	"A float texture that if present will override the intensity parameter"
        range	{ 0 1 }
        export	none
        parmtag	{ "cook_dependent" "1" }
        parmtag	{ "oprelative" "." }
        parmtag	{ "vray_linked_only" "1" }
        parmtag	{ "vray_plugin" "LightDome" }
        parmtag	{ "vray_pluginattr" "intensity_tex" }
        parmtag	{ "vray_type" "TextureFloat" }
      }

      parm {
        name	"color"
        label	"Color"
        type	color
        joinnext
        disablewhen "{ map_color == 1 }"
        size	3
        default	{ "1" "1" "1" }
        help	"Color of the light"
        range	{ 0 10 }
        export	none
        parmtag	{ "cook_dependent" "1" }
        parmtag	{ "vray_plugin" "LightDome" }
        parmtag	{ "vray_pluginattr" "color" }
        parmtag	{ "vray_type" "Color" }
      }

      parm {
        name	"map_color"
        label	"Map"
        type	toggle
        default	{ "0" }
        help	"Enable to map color"
        range	{ 0 1 }
        export	none
      }

      parm {
        name	"color_tex"
        label	"Color Tex"
        type	oppath
        hidewhen "{ map_color == 0 }"
        default	{ "" }
        help	"A color texture that if present will override the color parameter"
        range	{ 0 1 }
        export	none
        parmtag	{ "cook_dependent" "1" }
        parmtag	{ "oprelative" "." }
        parmtag	{ "vray_linked_only" "1" }
        parmtag	{ "vray_plugin" "LightDome" }
        parmtag	{ "vray_pluginattr" "color_tex" }
        parmtag	{ "vray_type" "Texture" }
      }

      parm {
        name	"use_dome_tex"
        label	"Use Texture"
        type	toggle
        joinnext
        default	{ "0" }
        help	"True if the texture should be used"
        range	{ 0 1 }
        export	none
        parmtag	{ "cook_dependent" "1" }
        parmtag	{ "vray_plugin" "LightDome" }
        parmtag	{ "vray_pluginattr" "use_dome_tex" }
        parmtag	{ "vray_type" "boolean" }
      }

      parm {
        name	"dome_tex"
        label	"Dome Tex"
        disablewhen	"{ use_dome_tex == 0 }"
        type	oppath
        default	{ "" }
        range	{ 0 1 }
        export	none
        parmtag	{ "cook_dependent" "1" }
        parmtag	{ "oprelative" "." }
        parmtag	{ "vray_linked_only" "1" }
        parmtag	{ "vray_plugin" "LightDome" }
        parmtag	{ "vray_pluginattr" "dome_tex" }
        parmtag	{ "vray_type" "Texture" }
      }

      parm {
        name	"tex_resolution"
        label	"Texture Resolution"
        disablewhen	"{ use_dome_tex == 0 }"
        type	integer
        default	{ "1024" }
        help	"The texture presampling resolution"
        range	{ 0 64 }
        export	none
        parmtag	{ "cook_dependent" "1" }
        parmtag	{ "vray_plugin" "LightDome" }
        parmtag	{ "vray_pluginattr" "tex_resolution" }
        parmtag	{ "vray_type" "int" }
      }

      parm {
      	name	"units"
      	label	"Units"
      	type	ordinal
        joinnext
      	default	{ "0" }
      	help	"Units for the intensity (0 - default, 1 - lumens, 2 - lm/m/m/sr, 3 - watts, 4 - w/m/m/sr)"
      	menu	{
      	    "Default"	"Default"
      	    "Lumens"	"Lumens"
      	    "Lm/m/m/sr"	"Lm/m/m/sr"
      	    "Watts"	"Watts"
      	    "W/m/m/sr"	"W/m/m/sr"
      	}
      	range	{ 0 1 }
      	export	none
      	parmtag	{ "cook_dependent" "1" }
      	parmtag	{ "vray_enumkeys" "0,1,2,3,4" }
      	parmtag	{ "vray_plugin" "LightDome" }
      	parmtag	{ "vray_pluginattr" "units" }
      	parmtag	{ "vray_type" "int" }
      }

      parm {
      	name	"use_global_light_level"
      	label	"Use Global Light Level"
      	type	toggle
      	default	{ "1" }
      	help	"true if the light should use the global light level setting"
      	range	{ 0 1 }
      	export	none
      	parmtag	{ "cook_dependent" "1" }
      	parmtag	{ "vray_plugin" "LightDome" }
      	parmtag	{ "vray_pluginattr" "use_global_light_level" }
      	parmtag	{ "vray_type" "boolean" }
      }

      parm {
        name	"subdivs"
        label	"Subdivs"
        type	integer
        default	{ "8" }
        range	{ 0 64 }
        export	none
        parmtag	{ "cook_dependent" "1" }
        parmtag	{ "vray_plugin" "LightDome" }
        parmtag	{ "vray_pluginattr" "subdivs" }
        parmtag	{ "vray_type" "int" }
      }


      parm {
        name	"objectID"
        label	"Objectid"
        type	integer
        default	{ "0" }
        range	{ 0 64 }
        export	none
        parmtag	{ "cook_dependent" "1" }
        parmtag	{ "vray_plugin" "LightDome" }
        parmtag	{ "vray_pluginattr" "objectID" }
        parmtag	{ "vray_type" "int" }
      }

  }


  groupcollapsible {//-----------------------------------------------------------------------------------------------------------------------------------
    name "folder_shadows"
    label "Shadows"

    parm {
      name	"shadows"
      label	"Shadows"
      type	toggle
      default	{ "1" }
      help	"true if the light casts shadows and false otherwise"
      range	{ 0 1 }
      export	none
      parmtag	{ "cook_dependent" "1" }
      parmtag	{ "vray_plugin" "LightDome" }
      parmtag	{ "vray_pluginattr" "shadows" }
      parmtag	{ "vray_type" "boolean" }
    }

<<<<<<< HEAD
    parm {
    	name	"dome_spherical"
    	label	"Dome Spherical"
    	type	toggle
      joinnext
    	default	{ "0" }
    	range	{ 0 1 }
    	export	none
    	parmtag	{ "cook_dependent" "1" }
    	parmtag	{ "vray_plugin" "LightDome" }
    	parmtag	{ "vray_pluginattr" "dome_spherical" }
    	parmtag	{ "vray_type" "boolean" }
    }

    parm {
      name	"affect_alpha"
      label	"Affect Alpha"
      type	toggle
      joinnext
      default	{ "1" }
      help	"true if the light appears in the alpha and false otherwise"
      range	{ 0 1 }
      export	none
      parmtag	{ "cook_dependent" "1" }
      parmtag	{ "vray_plugin" "LightDome" }
      parmtag	{ "vray_pluginattr" "affect_alpha" }
      parmtag	{ "vray_type" "boolean" }
    }
    parm {
    	name	"use_global_light_level"
    	label	"Use Global Light Level"
    	type	toggle
    	default	{ "1" }
    	help	"true if the light should use the global light level setting"
    	range	{ 0 1 }
    	export	none
    	parmtag	{ "cook_dependent" "1" }
    	parmtag	{ "vray_plugin" "LightDome" }
    	parmtag	{ "vray_pluginattr" "use_global_light_level" }
    	parmtag	{ "vray_type" "boolean" }
    }




    parm {
      name	"intensity"
      label	"Intensity"
      type	float
      joinnext
      disablewhen	"{ map_intensity == 1 }"
      default	{ "1" }
      help	"Light intensity"
      range	{ 0 8 }
      export	none
      parmtag	{ "cook_dependent" "1" }
      parmtag	{ "vray_plugin" "LightDome" }
      parmtag	{ "vray_pluginattr" "intensity" }
      parmtag	{ "vray_type" "float" }
    }

    parm {
      name	"map_intensity"
      label	"Map"
      type	toggle
      default	{ "0" }
      help	"Enable to map intensity"
      range	{ 0 1 }
      export	none
    }


    parm {
      name	"intensity_tex"
      label	"Intensity Tex"
      type	oppath
      hidewhen	"{ map_intensity == 0 }"
      default	{ "" }
      help	"A float texture that if present will override the intensity parameter"
      range	{ 0 1 }
      export	none
      parmtag	{ "cook_dependent" "1" }
      parmtag	{ "oprelative" "." }
      parmtag	{ "vray_linked_only" "1" }
      parmtag	{ "vray_plugin" "LightDome" }
      parmtag	{ "vray_pluginattr" "intensity_tex" }
      parmtag	{ "vray_type" "TextureFloat" }
    }

    parm {
      name	"color"
      label	"Color"
      type	color
      joinnext
      disablewhen "{ map_color == 1 }"
      size	3
      default	{ "1" "1" "1" }
      help	"Color of the light"
      range	{ 0 10 }
      export	none
      parmtag	{ "cook_dependent" "1" }
      parmtag	{ "vray_plugin" "LightDome" }
      parmtag	{ "vray_pluginattr" "color" }
      parmtag	{ "vray_type" "color" }
    }

    parm {
      name	"map_color"
      label	"Map"
      type	toggle
      default	{ "0" }
      help	"Enable to map color"
      range	{ 0 1 }
      export	none
    }
    parm {
      name	"color_tex"
      label	"Color Tex"
      type	oppath
      hidewhen "{ map_color == 0 }"
      default	{ "" }
      help	"A color texture that if present will override the color parameter"
      range	{ 0 1 }
      export	none
      parmtag	{ "cook_dependent" "1" }
      parmtag	{ "oprelative" "." }
      parmtag	{ "vray_linked_only" "1" }
      parmtag	{ "vray_plugin" "LightDome" }
      parmtag	{ "vray_pluginattr" "color_tex" }
      parmtag	{ "vray_type" "Texture" }
    }

    parm {
      name	"use_dome_tex"
      label	"Use Texture"
      type	toggle
      joinnext
      default	{ "0" }
      help	"True if the texture should be used"
      range	{ 0 1 }
      export	none
      parmtag	{ "cook_dependent" "1" }
      parmtag	{ "vray_plugin" "LightDome" }
      parmtag	{ "vray_pluginattr" "use_dome_tex" }
      parmtag	{ "vray_type" "boolean" }
    }

    parm {
      name	"dome_tex"
      label	"Dome Tex"
      disablewhen	"{ use_dome_tex == 0 }"
      type	oppath
      default	{ "" }
      range	{ 0 1 }
      export	none
      parmtag	{ "cook_dependent" "1" }
      parmtag	{ "oprelative" "." }
      parmtag	{ "vray_linked_only" "1" }
      parmtag	{ "vray_plugin" "LightDome" }
      parmtag	{ "vray_pluginattr" "dome_tex" }
      parmtag	{ "vray_type" "Texture" }
    }


    parm {
      name	"tex_resolution"
      label	"Texture Resolution"
      disablewhen	"{ use_dome_tex == 0 }"
      type	integer
      default	{ "1024" }
      help	"The texture presampling resolution"
      range	{ 0 64 }
      export	none
      parmtag	{ "cook_dependent" "1" }
      parmtag	{ "vray_plugin" "LightDome" }
      parmtag	{ "vray_pluginattr" "tex_resolution" }
      parmtag	{ "vray_type" "int" }
    }


    parm {
    	name	"units"
    	label	"Units"
    	type	ordinal
    	default	{ "0" }
    	help	"Units for the intensity (0 - default, 1 - lumens, 2 - lm/m/m/sr, 3 - watts, 4 - w/m/m/sr)"
    	menu	{
    	    "Default"	"Default"
    	    "Lumens"	"Lumens"
    	    "Lm/m/m/sr"	"Lm/m/m/sr"
    	    "Watts"	"Watts"
    	    "W/m/m/sr"	"W/m/m/sr"
    	}
    	range	{ 0 1 }
    	export	none
    	parmtag	{ "cook_dependent" "1" }
    	parmtag	{ "vray_enumkeys" "0,1,2,3,4" }
    	parmtag	{ "vray_plugin" "LightDome" }
    	parmtag	{ "vray_pluginattr" "units" }
    	parmtag	{ "vray_type" "int" }
    }






    parm {
      name	"subdivs"
      label	"Subdivs"
      type	integer
      default	{ "8" }
      range	{ 0 64 }
      export	none
      parmtag	{ "cook_dependent" "1" }
      parmtag	{ "vray_plugin" "LightDome" }
      parmtag	{ "vray_pluginattr" "subdivs" }
      parmtag	{ "vray_type" "int" }
    }


    parm {
      name	"objectID"
      label	"Objectid"
      type	integer
      default	{ "0" }
      range	{ 0 64 }
      export	none
      parmtag	{ "cook_dependent" "1" }
      parmtag	{ "vray_plugin" "LightDome" }
      parmtag	{ "vray_pluginattr" "objectID" }
      parmtag	{ "vray_type" "int" }
    }



  }


  groupcollapsible {//-----------------------------------------------------------------------------------------------------------------------------------
    name "folder_shadows"
    label "Shadows"

=======
>>>>>>> 82380d33


    parm {
    	name	"shadowColor"
    	label	"Shadow Color"
    	type	color
      disablewhen "{ map_shadow_color == 1 }"
      joinnext
    	size	3
    	default	{ "0" "0" "0" }
    	help	"The shadow color. Anything but black is not physically accurate"
    	range	{ 0 10 }
    	export	none
    	parmtag	{ "cook_dependent" "1" }
    	parmtag	{ "vray_plugin" "LightDome" }
    	parmtag	{ "vray_pluginattr" "shadowColor" }
    	parmtag	{ "vray_type" "color" }
    }

    parm {
      name	"map_shadow_color"
      label	"Map"
      type	toggle
      default	{ "0" }
      help	"Enable to map shadow color"
      range	{ 0 1 }
      export	none
    }


    parm {
    	name	"shadowColor_tex"
    	label	"Shadow Color Texture"
    	type	oppath
      hidewhen "{ map_shadow_color == 0 }"
    	default	{ "" }
    	help	"A color texture that if present will override the shadowColor parameter"
    	range	{ 0 1 }
    	export	none
    	parmtag	{ "cook_dependent" "1" }
    	parmtag	{ "oprelative" "." }
    	parmtag	{ "vray_linked_only" "1" }
    	parmtag	{ "vray_plugin" "LightDome" }
    	parmtag	{ "vray_pluginattr" "shadowColor_tex" }
    	parmtag	{ "vray_type" "Texture" }
    }

    parm {
    	name	"shadowBias"
    	label	"Bias"
    	type	float
    	default	{ "0" }
    	help	"Shadow offset from the surface. Helps to prevent polygonal shadow artifacts on low-poly surfaces"
    	range	{ 0 64 }
    	export	none
    	parmtag	{ "cook_dependent" "1" }
    	parmtag	{ "vray_plugin" "LightDome" }
    	parmtag	{ "vray_pluginattr" "shadowBias" }
    	parmtag	{ "vray_type" "float" }
    }

  }



  groupcollapsible { //-----------------------------------------------------------------------------------------------------------------------------------
    name "folder_advanced"
    label "Advanced"

    parm {
      name	"affect_alpha"
      label	"Affect Alpha"
      type	toggle
      default	{ "1" }
      help	"true if the light appears in the alpha and false otherwise"
      range	{ 0 1 }
      export	none
      parmtag	{ "cook_dependent" "1" }
      parmtag	{ "vray_plugin" "LightDome" }
      parmtag	{ "vray_pluginattr" "affect_alpha" }
      parmtag	{ "vray_type" "boolean" }
    }

    parm {
      name	"affectDiffuse"
      label	"Affect Diffuse"
      type	toggle
      default	{ "1" }
      help	"true if the light produces diffuse lighting and false otherwise"
      range	{ 0 1 }
      export	none
      parmtag	{ "cook_dependent" "1" }
      parmtag	{ "vray_plugin" "LightDome" }
      parmtag	{ "vray_pluginattr" "affectDiffuse" }
      parmtag	{ "vray_type" "boolean" }
    }

    parm {
      name	"affectSpecular"
      label	"Affect Specular"
      type	toggle
      default	{ "1" }
      help	"true if the light produces specular hilights and false otherwise"
      range	{ 0 1 }
      export	none
      parmtag	{ "cook_dependent" "1" }
      parmtag	{ "vray_plugin" "LightDome" }
      parmtag	{ "vray_pluginattr" "affectSpecular" }
      parmtag	{ "vray_type" "boolean" }
    }

    parm {
      name	"affectReflections"
      label	"Affect Reflections"
      type	toggle
      default	{ "1" }
      help	"true if the light appears in reflections and false otherwise"
      range	{ 0 1 }
      export	none
      parmtag	{ "cook_dependent" "1" }
      parmtag	{ "vray_plugin" "LightDome" }
      parmtag	{ "vray_pluginattr" "affectReflections" }
      parmtag	{ "vray_type" "boolean" }
    }

    parm {
      name	"diffuse_contribution"
      label	"Diffuse Contribution"
      type	float
      disablewhen "{ affectDiffuse == 0 }"
      default	{ "1" }
      help	"Diffuse contribution for the light"
      range	{ 0 1 }
      export	none
      parmtag	{ "cook_dependent" "1" }
      parmtag	{ "vray_plugin" "LightDome" }
      parmtag	{ "vray_pluginattr" "diffuse_contribution" }
      parmtag	{ "vray_type" "float" }
    }
    parm {
      name	"specular_contribution"
      label	"Specular Contribution"
      type	float
      disablewhen "{ affectSpecular == 0 }"
      default	{ "1" }
      help	"Specular contribution for the light"
      range	{ 0 1 }
      export	none
      parmtag	{ "cook_dependent" "1" }
      parmtag	{ "vray_plugin" "LightDome" }
      parmtag	{ "vray_pluginattr" "specular_contribution" }
      parmtag	{ "vray_type" "float" }
    }

    parm {
      name	"nsamples"
      label	"MoBlur Nsamples"
      type	integer
      default	{ "0" }
      help	"Number of parameter samples for motion blur"
      range	{ 0 64 }
      export	none
      parmtag	{ "cook_dependent" "1" }
      parmtag	{ "vray_plugin" "LightDome" }
      parmtag	{ "vray_pluginattr" "nsamples" }
      parmtag	{ "vray_type" "int" }
    }

    parm {
      name	"tex_adaptive"
      label	"Texture Adaptivity"
      type	float
      default	{ "1" }
      help	"The adaptivity of the sampling to the texture brightness (0.0 - no adaptivity; 1.0 - full adaptivity"
      disablewhen	"{ use_dome_tex != 1 }"
      range	{ 0 64 }
      export	none
      parmtag	{ "cook_dependent" "1" }
      parmtag	{ "vray_plugin" "LightDome" }
      parmtag	{ "vray_pluginattr" "tex_adaptive" }
      parmtag	{ "vray_type" "float" }
    }


    parm {
      name	"dome_targetRadius"
      label	"Dome Targetradius"
      type	float
      default	{ "100" }
      range	{ 0 64 }
      export	none
      parmtag	{ "cook_dependent" "1" }
      parmtag	{ "vray_plugin" "LightDome" }
      parmtag	{ "vray_pluginattr" "dome_targetRadius" }
      parmtag	{ "vray_type" "float" }
    }
    parm {
      name	"dome_emitRadius"
      label	"Dome Emitradius"
      type	float
      default	{ "150" }
      range	{ 0 64 }
      export	none
      parmtag	{ "cook_dependent" "1" }
      parmtag	{ "vray_plugin" "LightDome" }
      parmtag	{ "vray_pluginattr" "dome_emitRadius" }
      parmtag	{ "vray_type" "float" }
    }


    parm {
      name	"dome_rayDistance"
      label	"Dome Raydistance"
      type	float
      default	{ "100000" }
      range	{ 0 64 }
      export	none
      parmtag	{ "cook_dependent" "1" }
      parmtag	{ "vray_plugin" "LightDome" }
      parmtag	{ "vray_pluginattr" "dome_rayDistance" }
      parmtag	{ "vray_type" "float" }
    }

    parm {
      name	"dome_rayDistanceMode"
      label	"Dome Raydistancemode"
      type	integer
      default	{ "0" }
      range	{ 0 64 }
      export	none
      parmtag	{ "cook_dependent" "1" }
      parmtag	{ "vray_plugin" "LightDome" }
      parmtag	{ "vray_pluginattr" "dome_rayDistanceMode" }
      parmtag	{ "vray_type" "int" }
    }

    parm {
      name	"useMIS"
      label	"Use Multiple Importance Sampling"
      type	toggle
      default	{ "1" }
      help	"This parameter is for debugging only. It should always be set to true in user scenes. When set to false, rendering quality is not optimal"
      range	{ 0 1 }
      export	none
      parmtag	{ "cook_dependent" "1" }
      parmtag	{ "vray_plugin" "LightDome" }
      parmtag	{ "vray_pluginattr" "useMIS" }
      parmtag	{ "vray_type" "boolean" }
    }


    parm {
      name	"cutoffThreshold"
      label	"Cut-off Threshold"
      type	float
      default	{ "0.001" }
      help	"Light cut-off threshold (speed optimization). If the light intensity for a point is below this threshold, the light will not be computed"
      range	{ 0 64 }
      export	none
      parmtag	{ "cook_dependent" "1" }
      parmtag	{ "vray_plugin" "LightDome" }
      parmtag	{ "vray_pluginattr" "cutoffThreshold" }
      parmtag	{ "vray_type" "float" }
    }

    parm {
      name	"bumped_below_surface_check"
      label	"Bumped Normal Check"
      type	toggle
      default	{ "0" }
      help	"true if the bumped normal should be used to check if the light dir is below the surface"
      range	{ 0 1 }
      export	none
      parmtag	{ "cook_dependent" "1" }
      parmtag	{ "vray_plugin" "LightDome" }
      parmtag	{ "vray_pluginattr" "bumped_below_surface_check" }
      parmtag	{ "vray_type" "boolean" }
    }


  }

  groupcollapsible { //-----------------------------------------------------------------------------------------------------------------------------------
    name "folder_gi"
    label "GI"


    parm {
      name	"storeWithIrradianceMap"
      label	"Store With Irradiance Map"
      type	toggle
      default	{ "0" }
      help	"When this option is on and GI calculation is set to Irradiance map V-Ray will calculate the effects of this light and store them in the irradiance map. The result is that the irradiance map is computed more slowly but the rendering takes less time. You can also save the irradiance map and reuse it later."
      range	{ 0 1 }
      export	none
      parmtag	{ "cook_dependent" "1" }
      parmtag	{ "vray_plugin" "LightDome" }
      parmtag	{ "vray_pluginattr" "storeWithIrradianceMap" }
      parmtag	{ "vray_type" "boolean" }
    }


    parm {
    	name	"diffuseMult"
    	label	"Diffuse Multiplier"
    	type	float
    	default	{ "1" }
    	help	"Multiplier for the diffuse photons"
    	range	{ 0 64 }
    	export	none
    	parmtag	{ "cook_dependent" "1" }
    	parmtag	{ "vray_plugin" "LightDome" }
    	parmtag	{ "vray_pluginattr" "diffuseMult" }
    	parmtag	{ "vray_type" "float" }
    }
    parm {
    	name	"causticMult"
    	label	"Caustics Multiplier"
    	type	float
    	default	{ "1" }
    	help	"Multiplier for the caustic photons"
    	range	{ 0 64 }
    	export	none
    	parmtag	{ "cook_dependent" "1" }
    	parmtag	{ "vray_plugin" "LightDome" }
    	parmtag	{ "vray_pluginattr" "causticMult" }
    	parmtag	{ "vray_type" "float" }
    }

    parm {
      name	"photonSubdivs"
      label	"Photon Subdivs"
      type	integer
      default	{ "500" }
      help	"Determines the number of photons emitted by this light when calculating the Global Photon Map. 1000 subdivs equal 1 million photons."
      range	{ 0 64 }
      export	none
      parmtag	{ "cook_dependent" "1" }
      parmtag	{ "vray_plugin" "LightDome" }
      parmtag	{ "vray_pluginattr" "photonSubdivs" }
      parmtag	{ "vray_type" "int" }
    }
    parm {
      name	"causticSubdivs"
      label	"Caustics Subdivs"
      type	integer
      default	{ "1000" }
      help	"Determines the number of photons emitted by this light when calculating the Caustics Photon Map. 1000 subdivs equal 1 million photons."
      range	{ 0 64 }
      export	none
      parmtag	{ "cook_dependent" "1" }
      parmtag	{ "vray_plugin" "LightDome" }
      parmtag	{ "vray_pluginattr" "causticSubdivs" }
      parmtag	{ "vray_type" "int" }
    }



  }




























}<|MERGE_RESOLUTION|>--- conflicted
+++ resolved
@@ -271,252 +271,6 @@
       parmtag	{ "vray_type" "boolean" }
     }
 
-<<<<<<< HEAD
-    parm {
-    	name	"dome_spherical"
-    	label	"Dome Spherical"
-    	type	toggle
-      joinnext
-    	default	{ "0" }
-    	range	{ 0 1 }
-    	export	none
-    	parmtag	{ "cook_dependent" "1" }
-    	parmtag	{ "vray_plugin" "LightDome" }
-    	parmtag	{ "vray_pluginattr" "dome_spherical" }
-    	parmtag	{ "vray_type" "boolean" }
-    }
-
-    parm {
-      name	"affect_alpha"
-      label	"Affect Alpha"
-      type	toggle
-      joinnext
-      default	{ "1" }
-      help	"true if the light appears in the alpha and false otherwise"
-      range	{ 0 1 }
-      export	none
-      parmtag	{ "cook_dependent" "1" }
-      parmtag	{ "vray_plugin" "LightDome" }
-      parmtag	{ "vray_pluginattr" "affect_alpha" }
-      parmtag	{ "vray_type" "boolean" }
-    }
-    parm {
-    	name	"use_global_light_level"
-    	label	"Use Global Light Level"
-    	type	toggle
-    	default	{ "1" }
-    	help	"true if the light should use the global light level setting"
-    	range	{ 0 1 }
-    	export	none
-    	parmtag	{ "cook_dependent" "1" }
-    	parmtag	{ "vray_plugin" "LightDome" }
-    	parmtag	{ "vray_pluginattr" "use_global_light_level" }
-    	parmtag	{ "vray_type" "boolean" }
-    }
-
-
-
-
-    parm {
-      name	"intensity"
-      label	"Intensity"
-      type	float
-      joinnext
-      disablewhen	"{ map_intensity == 1 }"
-      default	{ "1" }
-      help	"Light intensity"
-      range	{ 0 8 }
-      export	none
-      parmtag	{ "cook_dependent" "1" }
-      parmtag	{ "vray_plugin" "LightDome" }
-      parmtag	{ "vray_pluginattr" "intensity" }
-      parmtag	{ "vray_type" "float" }
-    }
-
-    parm {
-      name	"map_intensity"
-      label	"Map"
-      type	toggle
-      default	{ "0" }
-      help	"Enable to map intensity"
-      range	{ 0 1 }
-      export	none
-    }
-
-
-    parm {
-      name	"intensity_tex"
-      label	"Intensity Tex"
-      type	oppath
-      hidewhen	"{ map_intensity == 0 }"
-      default	{ "" }
-      help	"A float texture that if present will override the intensity parameter"
-      range	{ 0 1 }
-      export	none
-      parmtag	{ "cook_dependent" "1" }
-      parmtag	{ "oprelative" "." }
-      parmtag	{ "vray_linked_only" "1" }
-      parmtag	{ "vray_plugin" "LightDome" }
-      parmtag	{ "vray_pluginattr" "intensity_tex" }
-      parmtag	{ "vray_type" "TextureFloat" }
-    }
-
-    parm {
-      name	"color"
-      label	"Color"
-      type	color
-      joinnext
-      disablewhen "{ map_color == 1 }"
-      size	3
-      default	{ "1" "1" "1" }
-      help	"Color of the light"
-      range	{ 0 10 }
-      export	none
-      parmtag	{ "cook_dependent" "1" }
-      parmtag	{ "vray_plugin" "LightDome" }
-      parmtag	{ "vray_pluginattr" "color" }
-      parmtag	{ "vray_type" "color" }
-    }
-
-    parm {
-      name	"map_color"
-      label	"Map"
-      type	toggle
-      default	{ "0" }
-      help	"Enable to map color"
-      range	{ 0 1 }
-      export	none
-    }
-    parm {
-      name	"color_tex"
-      label	"Color Tex"
-      type	oppath
-      hidewhen "{ map_color == 0 }"
-      default	{ "" }
-      help	"A color texture that if present will override the color parameter"
-      range	{ 0 1 }
-      export	none
-      parmtag	{ "cook_dependent" "1" }
-      parmtag	{ "oprelative" "." }
-      parmtag	{ "vray_linked_only" "1" }
-      parmtag	{ "vray_plugin" "LightDome" }
-      parmtag	{ "vray_pluginattr" "color_tex" }
-      parmtag	{ "vray_type" "Texture" }
-    }
-
-    parm {
-      name	"use_dome_tex"
-      label	"Use Texture"
-      type	toggle
-      joinnext
-      default	{ "0" }
-      help	"True if the texture should be used"
-      range	{ 0 1 }
-      export	none
-      parmtag	{ "cook_dependent" "1" }
-      parmtag	{ "vray_plugin" "LightDome" }
-      parmtag	{ "vray_pluginattr" "use_dome_tex" }
-      parmtag	{ "vray_type" "boolean" }
-    }
-
-    parm {
-      name	"dome_tex"
-      label	"Dome Tex"
-      disablewhen	"{ use_dome_tex == 0 }"
-      type	oppath
-      default	{ "" }
-      range	{ 0 1 }
-      export	none
-      parmtag	{ "cook_dependent" "1" }
-      parmtag	{ "oprelative" "." }
-      parmtag	{ "vray_linked_only" "1" }
-      parmtag	{ "vray_plugin" "LightDome" }
-      parmtag	{ "vray_pluginattr" "dome_tex" }
-      parmtag	{ "vray_type" "Texture" }
-    }
-
-
-    parm {
-      name	"tex_resolution"
-      label	"Texture Resolution"
-      disablewhen	"{ use_dome_tex == 0 }"
-      type	integer
-      default	{ "1024" }
-      help	"The texture presampling resolution"
-      range	{ 0 64 }
-      export	none
-      parmtag	{ "cook_dependent" "1" }
-      parmtag	{ "vray_plugin" "LightDome" }
-      parmtag	{ "vray_pluginattr" "tex_resolution" }
-      parmtag	{ "vray_type" "int" }
-    }
-
-
-    parm {
-    	name	"units"
-    	label	"Units"
-    	type	ordinal
-    	default	{ "0" }
-    	help	"Units for the intensity (0 - default, 1 - lumens, 2 - lm/m/m/sr, 3 - watts, 4 - w/m/m/sr)"
-    	menu	{
-    	    "Default"	"Default"
-    	    "Lumens"	"Lumens"
-    	    "Lm/m/m/sr"	"Lm/m/m/sr"
-    	    "Watts"	"Watts"
-    	    "W/m/m/sr"	"W/m/m/sr"
-    	}
-    	range	{ 0 1 }
-    	export	none
-    	parmtag	{ "cook_dependent" "1" }
-    	parmtag	{ "vray_enumkeys" "0,1,2,3,4" }
-    	parmtag	{ "vray_plugin" "LightDome" }
-    	parmtag	{ "vray_pluginattr" "units" }
-    	parmtag	{ "vray_type" "int" }
-    }
-
-
-
-
-
-
-    parm {
-      name	"subdivs"
-      label	"Subdivs"
-      type	integer
-      default	{ "8" }
-      range	{ 0 64 }
-      export	none
-      parmtag	{ "cook_dependent" "1" }
-      parmtag	{ "vray_plugin" "LightDome" }
-      parmtag	{ "vray_pluginattr" "subdivs" }
-      parmtag	{ "vray_type" "int" }
-    }
-
-
-    parm {
-      name	"objectID"
-      label	"Objectid"
-      type	integer
-      default	{ "0" }
-      range	{ 0 64 }
-      export	none
-      parmtag	{ "cook_dependent" "1" }
-      parmtag	{ "vray_plugin" "LightDome" }
-      parmtag	{ "vray_pluginattr" "objectID" }
-      parmtag	{ "vray_type" "int" }
-    }
-
-
-
-  }
-
-
-  groupcollapsible {//-----------------------------------------------------------------------------------------------------------------------------------
-    name "folder_shadows"
-    label "Shadows"
-
-=======
->>>>>>> 82380d33
 
 
     parm {
@@ -533,7 +287,7 @@
     	parmtag	{ "cook_dependent" "1" }
     	parmtag	{ "vray_plugin" "LightDome" }
     	parmtag	{ "vray_pluginattr" "shadowColor" }
-    	parmtag	{ "vray_type" "color" }
+    	parmtag	{ "vray_type" "Color" }
     }
 
     parm {
