{
    name	GeomStaticSmoothedMesh
    label	"Subdivision"
    parmtag	{ spare_category "Subdivision" }
    parmtag	{ vray_plugin "GeomStaticSmoothedMesh" }
<<<<<<< HEAD
    parm {
	name	"displacement_tex_color"
	label	"Color"
	type	color4
	size	4
	default	{ "0" "0" "0" "1" }
	help	"The displacement texture"
	range	{ 0 10 }
	export	none
	parmtag	{ "cook_dependent" "1" }
	parmtag	{ "vray_plugin" "GeomStaticSmoothedMesh" }
	parmtag	{ "vray_pluginattr" "displacement_tex_color" }
	parmtag	{ "vray_type" "Texture" }
    }
    parm {
	name	"displacement_tex_float"
	label	"Float"
	type	float
	default	{ "1" }
	help	"The displacement texture"
	range	{ 0 64 }
	export	none
	parmtag	{ "cook_dependent" "1" }
	parmtag	{ "vray_plugin" "GeomStaticSmoothedMesh" }
	parmtag	{ "vray_pluginattr" "displacement_tex_float" }
	parmtag	{ "vray_type" "TextureFloat" }
    }
    parm {
	name	"displacement_amount"
	label	"Amount"
	type	float
	default	{ "0.25" }
	help	"Determines the displacement amount for white areas in the displacement map; if use_globals is true this is multiplied by the global displacement amount option"
	range	{ 0 64 }
	export	none
	parmtag	{ "cook_dependent" "1" }
	parmtag	{ "vray_plugin" "GeomStaticSmoothedMesh" }
	parmtag	{ "vray_pluginattr" "displacement_amount" }
	parmtag	{ "vray_type" "float" }
    }
    parm {
	name	"displacement_shift"
	label	"Shift"
	type	float
	default	{ "0" }
	help	"This constant value is added to the displacement map"
	range	{ 0 64 }
	export	none
	parmtag	{ "cook_dependent" "1" }
	parmtag	{ "vray_plugin" "GeomStaticSmoothedMesh" }
	parmtag	{ "vray_pluginattr" "displacement_shift" }
	parmtag	{ "vray_type" "float" }
    }
    parm {
	name	"keep_continuity"
	label	"Keep Continuity"
	type	toggle
	default	{ "0" }
	help	"If true, the plugin will attempt to keep the continuity of the displaced surface"
	range	{ 0 1 }
	export	none
	parmtag	{ "cook_dependent" "1" }
	parmtag	{ "vray_plugin" "GeomStaticSmoothedMesh" }
	parmtag	{ "vray_pluginattr" "keep_continuity" }
	parmtag	{ "vray_type" "boolean" }
    }
    parm {
	name	"water_level"
	label	"Water Level"
	type	float
	default	{ "-1e+30" }
	help	"Geometry below this displacement level will be clipped away"
	range	{ 0 64 }
	export	none
	parmtag	{ "cook_dependent" "1" }
	parmtag	{ "vray_plugin" "GeomStaticSmoothedMesh" }
	parmtag	{ "vray_pluginattr" "water_level" }
	parmtag	{ "vray_type" "float" }
    }
    parm {
	name	"map_channel"
	label	"Map Channel"
	type	integer
	default	{ "0" }
	help	"The mapping channel to use for vector displacement"
	range	{ 0 64 }
	export	none
	parmtag	{ "cook_dependent" "1" }
	parmtag	{ "vray_plugin" "GeomStaticSmoothedMesh" }
	parmtag	{ "vray_pluginattr" "map_channel" }
	parmtag	{ "vray_type" "int" }
    }
    parm {
	name	"image_width"
	label	"Image Width"
	type	integer
	default	{ "0" }
	help	"This parameter overrides the imgWidth paramter from VRayFrameData during the calculation of the subdivision depth"
	range	{ 0 64 }
	export	none
	parmtag	{ "cook_dependent" "1" }
	parmtag	{ "vray_plugin" "GeomStaticSmoothedMesh" }
	parmtag	{ "vray_pluginattr" "image_width" }
	parmtag	{ "vray_type" "int" }
    }
    parm {
	name	"cache_normals"
	label	"Cache Normals"
	type	toggle
	default	{ "0" }
	help	"If this option is equal to 1 then the normals of the generated triangles are cached. It has effect only if the surface is displaced"
	range	{ 0 1 }
	export	none
	parmtag	{ "cook_dependent" "1" }
	parmtag	{ "vray_plugin" "GeomStaticSmoothedMesh" }
	parmtag	{ "vray_pluginattr" "cache_normals" }
	parmtag	{ "vray_type" "boolean" }
    }
    parm {
	name	"use_globals"
	label	"Use Global Settings"
	type	toggle
	default	{ "1" }
	help	"If true, the global displacement quality settings will be used"
	range	{ 0 1 }
	export	none
	parmtag	{ "cook_dependent" "1" }
	parmtag	{ "vray_plugin" "GeomStaticSmoothedMesh" }
	parmtag	{ "vray_pluginattr" "use_globals" }
	parmtag	{ "vray_type" "boolean" }
    }
    parm {
	name	"static_subdiv"
	label	"Static Subdivision"
	type	toggle
	default	{ "0" }
	help	"True if the resulting triangles of the subdivision algorithm will be inserted into the rayserver as static geometry"
	range	{ 0 1 }
	export	none
	parmtag	{ "cook_dependent" "1" }
	parmtag	{ "vray_plugin" "GeomStaticSmoothedMesh" }
	parmtag	{ "vray_pluginattr" "static_subdiv" }
	parmtag	{ "vray_type" "boolean" }
    }
    parm {
	name	"view_dep"
	label	"View Dependent"
	type	toggle
	default	{ "1" }
	help	"If use_globals is false, this determines if view-dependent tesselation is used"
	disablewhen	"{ use_globals != 0 }"
	range	{ 0 1 }
	export	none
	parmtag	{ "cook_dependent" "1" }
	parmtag	{ "vray_plugin" "GeomStaticSmoothedMesh" }
	parmtag	{ "vray_pluginattr" "view_dep" }
	parmtag	{ "vray_type" "boolean" }
    }
    parm {
	name	"edge_length"
	label	"Edge Length"
	type	float
	default	{ "4" }
	help	"If use_globals is false, this determines the approximate edge length for the sub-triangles"
	disablewhen	"{ use_globals != 0 }"
	range	{ 0 64 }
	export	none
	parmtag	{ "cook_dependent" "1" }
	parmtag	{ "vray_plugin" "GeomStaticSmoothedMesh" }
	parmtag	{ "vray_pluginattr" "edge_length" }
	parmtag	{ "vray_type" "float" }
    }
    parm {
	name	"max_subdivs"
	label	"Max Subdivisions"
	type	integer
	default	{ "256" }
	help	"If use_globals is false, this determines the maximum subdivisions for a triangle of the original mesh"
	disablewhen	"{ use_globals != 0 }"
	range	{ 0 64 }
	export	none
	parmtag	{ "cook_dependent" "1" }
	parmtag	{ "vray_plugin" "GeomStaticSmoothedMesh" }
	parmtag	{ "vray_pluginattr" "max_subdivs" }
	parmtag	{ "vray_type" "int" }
    }
    parm {
	name	"use_bounds"
	label	"Use Bounds"
	type	toggle
	default	{ "0" }
	help	"If true, the min/max values for the displacement texture are specified by the min_bound and max_bound parameters; if false, these are calculated automatically"
	range	{ 0 1 }
	export	none
	parmtag	{ "cook_dependent" "1" }
	parmtag	{ "vray_plugin" "GeomStaticSmoothedMesh" }
	parmtag	{ "vray_pluginattr" "use_bounds" }
	parmtag	{ "vray_type" "boolean" }
    }
    parm {
	name	"min_bound"
	label	"Min Bound"
	type	color
	size	3
	default	{ "0" "0" "0" }
	help	"The lowest value for the displacement texture"
	disablewhen	"{ use_bounds != 1 }"
	range	{ 0 10 }
	export	none
	parmtag	{ "cook_dependent" "1" }
	parmtag	{ "vray_plugin" "GeomStaticSmoothedMesh" }
	parmtag	{ "vray_pluginattr" "min_bound" }
	parmtag	{ "vray_type" "color" }
    }
    parm {
	name	"max_bound"
	label	"Max Bound"
	type	color
	size	3
	default	{ "1" "1" "1" }
	help	"The biggest value for the displacement texture"
	disablewhen	"{ use_bounds != 1 }"
	range	{ 0 10 }
	export	none
	parmtag	{ "cook_dependent" "1" }
	parmtag	{ "vray_plugin" "GeomStaticSmoothedMesh" }
	parmtag	{ "vray_pluginattr" "max_bound" }
	parmtag	{ "vray_type" "color" }
=======
	
	
	parm {
		name	"displacement_tex_color"
		label	"Color"
		type	color4
		invisible
		size	4
		default	{ "0" "0" "0" "1" }
		help	"The displacement texture"
		range	{ 0 10 }
		export	none
		parmtag	{ "cook_dependent" "1" }
		parmtag	{ "vray_plugin" "GeomStaticSmoothedMesh" }
		parmtag	{ "vray_pluginattr" "displacement_tex_color" }
		parmtag	{ "vray_type" "Texture" }
    }
    parm {
		name	"displacement_tex_float"
		label	"Float"
		type	float
		invisible
		default	{ "1" }
		help	"The displacement texture"
		range	{ 0 64 }
		export	none
		parmtag	{ "cook_dependent" "1" }
		parmtag	{ "vray_plugin" "GeomStaticSmoothedMesh" }
		parmtag	{ "vray_pluginattr" "displacement_tex_float" }
		parmtag	{ "vray_type" "TextureFloat" }
>>>>>>> 82380d33
    }
	
	
	
	
	groupsimple {
		name "folder_main"
		label "Main"
		
		
		parm {
			name	"vector_displacement"
			label	"Mode"
			type	ordinal
			default	{ "0" }
			help	"Mode"
			menu	{
				"Normal"	"Normal"
				"Vector"	"Vector"
				"Absolute Tangent"	"Absolute Tangent"
				"Vector (Object Space)"	"Vector (Object Space)"
			}
			range	{ 0 1 }
			export	none
			parmtag	{ "cook_dependent" "1" }
			parmtag	{ "vray_enumkeys" "0,1,2,3" }
			parmtag	{ "vray_plugin" "GeomStaticSmoothedMesh" }
			parmtag	{ "vray_pluginattr" "vector_displacement" }
			parmtag	{ "vray_type" "int" }
		}
		parm {
			name	"map_channel"
			label	"Map Channel"
			type	integer
			default	{ "0" }
			help	"The mapping channel to use for vector displacement"
			range	{ 0 4 }
			export	none
			parmtag	{ "cook_dependent" "1" }
			parmtag	{ "vray_plugin" "GeomStaticSmoothedMesh" }
			parmtag	{ "vray_pluginattr" "map_channel" }
			parmtag	{ "vray_type" "int" }
		}
		parm {
			name	"displacement_amount"
			label	"Amount"
			type	float
			default	{ "0.25" }
			help	"Determines the displacement amount for white areas in the displacement map; if use_globals is true this is multiplied by the global displacement amount option"
			range	{ 0 64 }
			export	none
			parmtag	{ "cook_dependent" "1" }
			parmtag	{ "vray_plugin" "GeomStaticSmoothedMesh" }
			parmtag	{ "vray_pluginattr" "displacement_amount" }
			parmtag	{ "vray_type" "float" }
			}
		parm {
			name	"displacement_shift"
			label	"Shift"
			type	float
			default	{ "0" }
			help	"This constant value is added to the displacement map"
			range	{ 0 64 }
			export	none
			parmtag	{ "cook_dependent" "1" }
			parmtag	{ "vray_plugin" "GeomStaticSmoothedMesh" }
			parmtag	{ "vray_pluginattr" "displacement_shift" }
			parmtag	{ "vray_type" "float" }
		}
		parm {
			name	"view_dep"
			label	"View Dependent"
			type	toggle
			default	{ "1" }
			help	"If use_globals is false, this determines if view-dependent tesselation is used"
			hidewhen	"{ use_globals == 1 }"
			range	{ 0 1 }
			export	none
			parmtag	{ "cook_dependent" "1" }
			parmtag	{ "vray_plugin" "GeomStaticSmoothedMesh" }
			parmtag	{ "vray_pluginattr" "view_dep" }
			parmtag	{ "vray_type" "boolean" }
		}
		parm {
			name	"edge_length"
			label	"Edge Length"
			type	float
			default	{ "4" }
			help	"If use_globals is false, this determines the approximate edge length for the sub-triangles"
			hidewhen	"{ use_globals == 1 }"
			range	{ 0 16 }
			export	none
			parmtag	{ "cook_dependent" "1" }
			parmtag	{ "vray_plugin" "GeomStaticSmoothedMesh" }
			parmtag	{ "vray_pluginattr" "edge_length" }
			parmtag	{ "vray_type" "float" }
		}
		parm {
			name	"max_subdivs"
			label	"Max Subdivisions"
			type	integer
			default	{ "4" }
			help	"If use_globals is false, this determines the maximum subdivisions for a triangle of the original mesh"
			hidewhen	"{ use_globals == 1 }"
			range	{ 0 32 }
			export	none
			parmtag	{ "cook_dependent" "1" }
			parmtag	{ "vray_plugin" "GeomStaticSmoothedMesh" }
			parmtag	{ "vray_pluginattr" "max_subdivs" }
			parmtag	{ "vray_type" "int" }
		}
		
		
		
	
	}
	
	groupsimple {
		name "folder_options"
		label "Options"
		parm {
			name	"use_globals"
			label	"Use Global Settings"
			type	toggle
			default	{ "1" }
			help	"If true, the global displacement quality settings will be used"
			range	{ 0 1 }
			export	none
			parmtag	{ "cook_dependent" "1" }
			parmtag	{ "vray_plugin" "GeomStaticSmoothedMesh" }
			parmtag	{ "vray_pluginattr" "use_globals" }
			parmtag	{ "vray_type" "boolean" }
		}
		
		parm {
			name	"preserve_map_borders"
			label	"Preserve Map Borders"
			type	ordinal
			default	{ "0" }
			help	"The valid values"
			menu	{
				"Not Set"	"Not Set"
				"None"	"None"
				"Internal"	"Internal"
				"All"	"All"
			}
			range	{ 0 1 }
			export	none
			parmtag	{ "cook_dependent" "1" }
			parmtag	{ "vray_enumkeys" "-1,0,1,2" }
			parmtag	{ "vray_plugin" "GeomStaticSmoothedMesh" }
			parmtag	{ "vray_pluginattr" "preserve_map_borders" }
			parmtag	{ "vray_type" "int" }
		}
		parm {
			name	"classic_catmark"
			label	"Classic Catmull-clark"
			type	toggle
			default	{ "0" }
			help	"If equal to 1 then the classical Catmull-Clark masks will be used for meshes which contain only quadrangles"
			range	{ 0 1 }
			export	none
			parmtag	{ "cook_dependent" "1" }
			parmtag	{ "vray_plugin" "GeomStaticSmoothedMesh" }
			parmtag	{ "vray_pluginattr" "classic_catmark" }
			parmtag	{ "vray_type" "boolean" }
		}
		parm {
			name	"keep_continuity"
			label	"Keep Continuity"
			type	toggle
			default	{ "0" }
			help	"If true, the plugin will attempt to keep the continuity of the displaced surface"
			range	{ 0 1 }
			export	none
			parmtag	{ "cook_dependent" "1" }
			parmtag	{ "vray_plugin" "GeomStaticSmoothedMesh" }
			parmtag	{ "vray_pluginattr" "keep_continuity" }
			parmtag	{ "vray_type" "boolean" }
		}
		parm {
			name	"static_subdiv"
			label	"Static Subdivision"
			type	toggle
			default	{ "0" }
			help	"True if the resulting triangles of the subdivision algorithm will be inserted into the rayserver as static geometry"
			range	{ 0 1 }
			export	none
			parmtag	{ "cook_dependent" "1" }
			parmtag	{ "vray_plugin" "GeomStaticSmoothedMesh" }
			parmtag	{ "vray_pluginattr" "static_subdiv" }
			parmtag	{ "vray_type" "boolean" }
		}
		parm {
			name	"object_space_displacement"
			label	"Object Space Displacement"
			type	toggle
			default	{ "0" }
			help	"If true, the parent transformation will affect the amount of displacement. Used only when doing 3D displacement"
			range	{ 0 1 }
			export	none
			parmtag	{ "cook_dependent" "1" }
			parmtag	{ "vray_plugin" "GeomStaticSmoothedMesh" }
			parmtag	{ "vray_pluginattr" "object_space_displacement" }
			parmtag	{ "vray_type" "boolean" }
		}
		
		parm {
			name	"cache_normals"
			label	"Cache Normals"
			type	toggle
			default	{ "0" }
			help	"If this option is equal to 1 then the normals of the generated triangles are cached. It has effect only if the surface is displaced"
			range	{ 0 1 }
			export	none
			parmtag	{ "cook_dependent" "1" }
			parmtag	{ "vray_plugin" "GeomStaticSmoothedMesh" }
			parmtag	{ "vray_pluginattr" "cache_normals" }
			parmtag	{ "vray_type" "boolean" }
		}
		
		parm {
			name	"water_level"
			label	"Water Level"
			type	float
			default	{ "-1e+30" }
			help	"Geometry below this displacement level will be clipped away"
			range	{ 0 64 }
			export	none
			parmtag	{ "cook_dependent" "1" }
			parmtag	{ "vray_plugin" "GeomStaticSmoothedMesh" }
			parmtag	{ "vray_pluginattr" "water_level" }
			parmtag	{ "vray_type" "float" }
		}
		
		parm {
			name	"image_width"
			label	"Image Width"
			type	integer
			default	{ "0" }
			help	"This parameter overrides the imgWidth paramter from VRayFrameData during the calculation of the subdivision depth"
			range	{ 0 64 }
			export	none
			parmtag	{ "cook_dependent" "1" }
			parmtag	{ "vray_plugin" "GeomStaticSmoothedMesh" }
			parmtag	{ "vray_pluginattr" "image_width" }
			parmtag	{ "vray_type" "int" }
		}
		
		
		
	}
	
	groupcollapsible {
		name "folder_bounds"
		label "Bounds"
		
		parm {
			name	"use_bounds"
			label	"Use Bounds"
			type	toggle
			default	{ "0" }
			help	"If true, the min/max values for the displacement texture are specified by the min_bound and max_bound parameters; if false, these are calculated automatically"
			range	{ 0 1 }
			export	none
			parmtag	{ "cook_dependent" "1" }
			parmtag	{ "vray_plugin" "GeomStaticSmoothedMesh" }
			parmtag	{ "vray_pluginattr" "use_bounds" }
			parmtag	{ "vray_type" "boolean" }
		}
		parm {
			name	"min_bound"
			label	"Min Bound"
			type	color
			size	3
			default	{ "0" "0" "0" }
			help	"The lowest value for the displacement texture"
			hidewhen	"{ use_bounds != 1 }"
			range	{ 0 10 }
			export	none
			parmtag	{ "cook_dependent" "1" }
			parmtag	{ "vray_plugin" "GeomStaticSmoothedMesh" }
			parmtag	{ "vray_pluginattr" "min_bound" }
			parmtag	{ "vray_type" "Color" }
		}
		parm {
			name	"max_bound"
			label	"Max Bound"
			type	color
			size	3
			default	{ "1" "1" "1" }
			help	"The biggest value for the displacement texture"
			hidewhen	"{ use_bounds != 1 }"
			range	{ 0 10 }
			export	none
			parmtag	{ "cook_dependent" "1" }
			parmtag	{ "vray_plugin" "GeomStaticSmoothedMesh" }
			parmtag	{ "vray_pluginattr" "max_bound" }
			parmtag	{ "vray_type" "Color" }
		}
	}
	
    
}<|MERGE_RESOLUTION|>--- conflicted
+++ resolved
@@ -3,236 +3,6 @@
     label	"Subdivision"
     parmtag	{ spare_category "Subdivision" }
     parmtag	{ vray_plugin "GeomStaticSmoothedMesh" }
-<<<<<<< HEAD
-    parm {
-	name	"displacement_tex_color"
-	label	"Color"
-	type	color4
-	size	4
-	default	{ "0" "0" "0" "1" }
-	help	"The displacement texture"
-	range	{ 0 10 }
-	export	none
-	parmtag	{ "cook_dependent" "1" }
-	parmtag	{ "vray_plugin" "GeomStaticSmoothedMesh" }
-	parmtag	{ "vray_pluginattr" "displacement_tex_color" }
-	parmtag	{ "vray_type" "Texture" }
-    }
-    parm {
-	name	"displacement_tex_float"
-	label	"Float"
-	type	float
-	default	{ "1" }
-	help	"The displacement texture"
-	range	{ 0 64 }
-	export	none
-	parmtag	{ "cook_dependent" "1" }
-	parmtag	{ "vray_plugin" "GeomStaticSmoothedMesh" }
-	parmtag	{ "vray_pluginattr" "displacement_tex_float" }
-	parmtag	{ "vray_type" "TextureFloat" }
-    }
-    parm {
-	name	"displacement_amount"
-	label	"Amount"
-	type	float
-	default	{ "0.25" }
-	help	"Determines the displacement amount for white areas in the displacement map; if use_globals is true this is multiplied by the global displacement amount option"
-	range	{ 0 64 }
-	export	none
-	parmtag	{ "cook_dependent" "1" }
-	parmtag	{ "vray_plugin" "GeomStaticSmoothedMesh" }
-	parmtag	{ "vray_pluginattr" "displacement_amount" }
-	parmtag	{ "vray_type" "float" }
-    }
-    parm {
-	name	"displacement_shift"
-	label	"Shift"
-	type	float
-	default	{ "0" }
-	help	"This constant value is added to the displacement map"
-	range	{ 0 64 }
-	export	none
-	parmtag	{ "cook_dependent" "1" }
-	parmtag	{ "vray_plugin" "GeomStaticSmoothedMesh" }
-	parmtag	{ "vray_pluginattr" "displacement_shift" }
-	parmtag	{ "vray_type" "float" }
-    }
-    parm {
-	name	"keep_continuity"
-	label	"Keep Continuity"
-	type	toggle
-	default	{ "0" }
-	help	"If true, the plugin will attempt to keep the continuity of the displaced surface"
-	range	{ 0 1 }
-	export	none
-	parmtag	{ "cook_dependent" "1" }
-	parmtag	{ "vray_plugin" "GeomStaticSmoothedMesh" }
-	parmtag	{ "vray_pluginattr" "keep_continuity" }
-	parmtag	{ "vray_type" "boolean" }
-    }
-    parm {
-	name	"water_level"
-	label	"Water Level"
-	type	float
-	default	{ "-1e+30" }
-	help	"Geometry below this displacement level will be clipped away"
-	range	{ 0 64 }
-	export	none
-	parmtag	{ "cook_dependent" "1" }
-	parmtag	{ "vray_plugin" "GeomStaticSmoothedMesh" }
-	parmtag	{ "vray_pluginattr" "water_level" }
-	parmtag	{ "vray_type" "float" }
-    }
-    parm {
-	name	"map_channel"
-	label	"Map Channel"
-	type	integer
-	default	{ "0" }
-	help	"The mapping channel to use for vector displacement"
-	range	{ 0 64 }
-	export	none
-	parmtag	{ "cook_dependent" "1" }
-	parmtag	{ "vray_plugin" "GeomStaticSmoothedMesh" }
-	parmtag	{ "vray_pluginattr" "map_channel" }
-	parmtag	{ "vray_type" "int" }
-    }
-    parm {
-	name	"image_width"
-	label	"Image Width"
-	type	integer
-	default	{ "0" }
-	help	"This parameter overrides the imgWidth paramter from VRayFrameData during the calculation of the subdivision depth"
-	range	{ 0 64 }
-	export	none
-	parmtag	{ "cook_dependent" "1" }
-	parmtag	{ "vray_plugin" "GeomStaticSmoothedMesh" }
-	parmtag	{ "vray_pluginattr" "image_width" }
-	parmtag	{ "vray_type" "int" }
-    }
-    parm {
-	name	"cache_normals"
-	label	"Cache Normals"
-	type	toggle
-	default	{ "0" }
-	help	"If this option is equal to 1 then the normals of the generated triangles are cached. It has effect only if the surface is displaced"
-	range	{ 0 1 }
-	export	none
-	parmtag	{ "cook_dependent" "1" }
-	parmtag	{ "vray_plugin" "GeomStaticSmoothedMesh" }
-	parmtag	{ "vray_pluginattr" "cache_normals" }
-	parmtag	{ "vray_type" "boolean" }
-    }
-    parm {
-	name	"use_globals"
-	label	"Use Global Settings"
-	type	toggle
-	default	{ "1" }
-	help	"If true, the global displacement quality settings will be used"
-	range	{ 0 1 }
-	export	none
-	parmtag	{ "cook_dependent" "1" }
-	parmtag	{ "vray_plugin" "GeomStaticSmoothedMesh" }
-	parmtag	{ "vray_pluginattr" "use_globals" }
-	parmtag	{ "vray_type" "boolean" }
-    }
-    parm {
-	name	"static_subdiv"
-	label	"Static Subdivision"
-	type	toggle
-	default	{ "0" }
-	help	"True if the resulting triangles of the subdivision algorithm will be inserted into the rayserver as static geometry"
-	range	{ 0 1 }
-	export	none
-	parmtag	{ "cook_dependent" "1" }
-	parmtag	{ "vray_plugin" "GeomStaticSmoothedMesh" }
-	parmtag	{ "vray_pluginattr" "static_subdiv" }
-	parmtag	{ "vray_type" "boolean" }
-    }
-    parm {
-	name	"view_dep"
-	label	"View Dependent"
-	type	toggle
-	default	{ "1" }
-	help	"If use_globals is false, this determines if view-dependent tesselation is used"
-	disablewhen	"{ use_globals != 0 }"
-	range	{ 0 1 }
-	export	none
-	parmtag	{ "cook_dependent" "1" }
-	parmtag	{ "vray_plugin" "GeomStaticSmoothedMesh" }
-	parmtag	{ "vray_pluginattr" "view_dep" }
-	parmtag	{ "vray_type" "boolean" }
-    }
-    parm {
-	name	"edge_length"
-	label	"Edge Length"
-	type	float
-	default	{ "4" }
-	help	"If use_globals is false, this determines the approximate edge length for the sub-triangles"
-	disablewhen	"{ use_globals != 0 }"
-	range	{ 0 64 }
-	export	none
-	parmtag	{ "cook_dependent" "1" }
-	parmtag	{ "vray_plugin" "GeomStaticSmoothedMesh" }
-	parmtag	{ "vray_pluginattr" "edge_length" }
-	parmtag	{ "vray_type" "float" }
-    }
-    parm {
-	name	"max_subdivs"
-	label	"Max Subdivisions"
-	type	integer
-	default	{ "256" }
-	help	"If use_globals is false, this determines the maximum subdivisions for a triangle of the original mesh"
-	disablewhen	"{ use_globals != 0 }"
-	range	{ 0 64 }
-	export	none
-	parmtag	{ "cook_dependent" "1" }
-	parmtag	{ "vray_plugin" "GeomStaticSmoothedMesh" }
-	parmtag	{ "vray_pluginattr" "max_subdivs" }
-	parmtag	{ "vray_type" "int" }
-    }
-    parm {
-	name	"use_bounds"
-	label	"Use Bounds"
-	type	toggle
-	default	{ "0" }
-	help	"If true, the min/max values for the displacement texture are specified by the min_bound and max_bound parameters; if false, these are calculated automatically"
-	range	{ 0 1 }
-	export	none
-	parmtag	{ "cook_dependent" "1" }
-	parmtag	{ "vray_plugin" "GeomStaticSmoothedMesh" }
-	parmtag	{ "vray_pluginattr" "use_bounds" }
-	parmtag	{ "vray_type" "boolean" }
-    }
-    parm {
-	name	"min_bound"
-	label	"Min Bound"
-	type	color
-	size	3
-	default	{ "0" "0" "0" }
-	help	"The lowest value for the displacement texture"
-	disablewhen	"{ use_bounds != 1 }"
-	range	{ 0 10 }
-	export	none
-	parmtag	{ "cook_dependent" "1" }
-	parmtag	{ "vray_plugin" "GeomStaticSmoothedMesh" }
-	parmtag	{ "vray_pluginattr" "min_bound" }
-	parmtag	{ "vray_type" "color" }
-    }
-    parm {
-	name	"max_bound"
-	label	"Max Bound"
-	type	color
-	size	3
-	default	{ "1" "1" "1" }
-	help	"The biggest value for the displacement texture"
-	disablewhen	"{ use_bounds != 1 }"
-	range	{ 0 10 }
-	export	none
-	parmtag	{ "cook_dependent" "1" }
-	parmtag	{ "vray_plugin" "GeomStaticSmoothedMesh" }
-	parmtag	{ "vray_pluginattr" "max_bound" }
-	parmtag	{ "vray_type" "color" }
-=======
 	
 	
 	parm {
@@ -263,7 +33,6 @@
 		parmtag	{ "vray_plugin" "GeomStaticSmoothedMesh" }
 		parmtag	{ "vray_pluginattr" "displacement_tex_float" }
 		parmtag	{ "vray_type" "TextureFloat" }
->>>>>>> 82380d33
     }
 	
 	
