{
    name	TexUserScalar
    label	"User Scalar"
    parmtag	{ spare_category "User Scalar" }
    parmtag	{ vray_plugin "TexUserScalar" }
<<<<<<< HEAD
    parm {
	name	"default_value"
	label	"Default Value"
	type	float
	default	{ "1" }
	help	"Default value if the attribute is not found"
	range	{ 0 64 }
	export	none
	parmtag	{ "cook_dependent" "1" }
	parmtag	{ "vray_plugin" "TexUserScalar" }
	parmtag	{ "vray_pluginattr" "default_value" }
	parmtag	{ "vray_type" "TextureFloat" }
    }
    parm {
	name	"user_attribute"
	label	"User Attribute"
	type	string
	default	{ "" }
	help	"User attribute name of type float or color"
	range	{ 0 1 }
	export	none
	parmtag	{ "cook_dependent" "1" }
	parmtag	{ "vray_plugin" "TexUserScalar" }
	parmtag	{ "vray_pluginattr" "user_attribute" }
	parmtag	{ "vray_type" "string" }
=======

    groupsimple {
      name "folder_main"
      label "Main"

      parm {
      	name	"user_attribute"
      	label	"User Attribute"
      	type	string
      	default	{ "user_float" }
      	help	"User attribute name of type float or color"
      	range	{ 0 1 }
      	export	none
      	parmtag	{ "cook_dependent" "1" }
      	parmtag	{ "vray_plugin" "TexUserScalar" }
      	parmtag	{ "vray_pluginattr" "user_attribute" }
      	parmtag	{ "vray_type" "String" }
      }

      parm {
      	name	"default_value"
      	label	"Default Value"
      	type	float
      	default	{ "0" }
      	help	"Default value if the attribute is not found"
      	range	{ 0 1 }
      	export	none
      	parmtag	{ "cook_dependent" "1" }
      	parmtag	{ "vray_plugin" "TexUserScalar" }
      	parmtag	{ "vray_pluginattr" "default_value" }
      	parmtag	{ "vray_type" "TextureFloat" }
      }

>>>>>>> 82380d33
    }

}<|MERGE_RESOLUTION|>--- conflicted
+++ resolved
@@ -3,33 +3,6 @@
     label	"User Scalar"
     parmtag	{ spare_category "User Scalar" }
     parmtag	{ vray_plugin "TexUserScalar" }
-<<<<<<< HEAD
-    parm {
-	name	"default_value"
-	label	"Default Value"
-	type	float
-	default	{ "1" }
-	help	"Default value if the attribute is not found"
-	range	{ 0 64 }
-	export	none
-	parmtag	{ "cook_dependent" "1" }
-	parmtag	{ "vray_plugin" "TexUserScalar" }
-	parmtag	{ "vray_pluginattr" "default_value" }
-	parmtag	{ "vray_type" "TextureFloat" }
-    }
-    parm {
-	name	"user_attribute"
-	label	"User Attribute"
-	type	string
-	default	{ "" }
-	help	"User attribute name of type float or color"
-	range	{ 0 1 }
-	export	none
-	parmtag	{ "cook_dependent" "1" }
-	parmtag	{ "vray_plugin" "TexUserScalar" }
-	parmtag	{ "vray_pluginattr" "user_attribute" }
-	parmtag	{ "vray_type" "string" }
-=======
 
     groupsimple {
       name "folder_main"
@@ -63,7 +36,6 @@
       	parmtag	{ "vray_type" "TextureFloat" }
       }
 
->>>>>>> 82380d33
     }
 
 }