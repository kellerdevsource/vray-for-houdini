#include "$VRAY_UI_DS_PATH/vfh_macros.ds"

parm {
    name "show_current_vfb"
    label "Show Frame Buffer"
    type button
}

VFH_UI_PARM_TOGGLE("SettingsOutput_img_save", "Save Image", "Save rendered image to file", 1)

parm {
<<<<<<< HEAD
    name    "SettingsOutput_img_format"
    label   "File Format"
    type    string
    default { "5" }
    help    "Output image format"
    menu {
        0 "PNG"
        1 "JPEG"
        2 "TIFF"
        3 "TGA"
        4 "SGI"
        5 "OpenEXR"
        6 "VRayImage"
    }
    export  none
    parmtag { "cook_dependent" "1" }
    parmtag { "vray_custom_handling" "1" }
    parmtag { "vray_enumkeys" "0,1,2,3,4,5,6" }
}

parm {
    name    "SettingsOutput_img_file"
    label   "File Name"
=======
    name    "SettingsOutput_img_file_path"
    label   "File Path"
>>>>>>> 493ee3ed
    type    string
    default { "$HIP/render/$HIPNAME.exr" }
    help    "Render file path. Accepted file extensions are: .png, .jpg, .tiff, .tga, .sgi, .exr, .vrimg. A file without one of these extensions is given .exr extension by default."
    range   { 0 1 }
    export  none
    parmtag { "cook_dependent" "1" }
    parmtag { "vray_pluginattr" "img_file" }
}

groupsimple {
    name "SettingsOutputRenderElements"
    label "Render Elements"

    parm {
        name    "render_network_render_channels"
        label   "Network"
        type    oppath
        default { "" }
    }

    parm {
        name    "SettingsOutput_relements_separateFiles"
        label   "Separate Files"
        type    toggle
        default { "0" }
        help    "Save render channels in separate files"
        range   { 0 1 }
        export  none
        parmtag { "cook_dependent" "1" }
        parmtag { "vray_custom_handling" "1" }
    }

    parm {
        name    "SettingsOutput_relements_separateFolders"
        label   "Separate Folders"
        type    toggle
        default { "0" }
        help    "Save render channels in separate folders"
        range   { 0 1 }
        export  none
        parmtag { "cook_dependent" "1" }
        parmtag { "vray_pluginattr" "relements_separateFolders" }
        hidewhen "{ SettingsOutput_relements_separateFiles == 0 }"
    }

    parm {
        name    "SettingsOutput_relements_separate_rgba"
        label   "Separate Folder RGBA"
        type    toggle
        default { "0" }
        help    "true to save the main RGBA elment in a separate folder too, if relements_separateFolders is specified"
        range   { 0 1 }
        export  none
        parmtag { "cook_dependent" "1" }
        parmtag { "vray_pluginattr" "relements_separate_rgba" }
        hidewhen "{ SettingsOutput_relements_separateFolders == 0 } { SettingsOutput_relements_separateFiles == 0 }"
    }

    parm {
        name    "SettingsOutput_relements_divider"
        label   "File Name Separator"
        type    string
        default { "." }
        help    "Render elements name separator"
        range   { 0 1 }
        export  none
        parmtag { "cook_dependent" "1" }
        parmtag { "vray_pluginattr" "relements_divider" }
        hidewhen "{ SettingsOutput_relements_separateFiles == 0 }"
    }

}

groupcollapsible {
    name "SettingsOutputAdvanced"
    label "Advanced"

    parm {
        name    "SettingsOutput_img_pixelAspect"
        label   "Pixel Aspect"
        type    float
        default { "1" }
        help    "Output image pixel aspect"
        range   { 0 64 }
        export  none
        parmtag { "cook_dependent" "1" }
        parmtag { "vray_pluginattr" "img_pixelAspect" }
        invisible
    }

    parm {
        name    "SettingsOutput_img_dontSaveRgbChannel"
        label   "Don't Save RGB Channel"
        type    toggle
        default { "0" }
        help    "If true, the RGB channel will not be saved to disk"
        range   { 0 1 }
        export  none
        parmtag { "cook_dependent" "1" }
        parmtag { "vray_pluginattr" "img_dontSaveRgbChannel" }
    }

    parm {
        name    "SettingsOutput_img_noAlpha"
        label   "Don't Write Alpha Channel"
        type    toggle
        default { "0" }
        help    "Don't write the alpha channel to the final image"
        range   { 0 1 }
        export  none
        parmtag { "cook_dependent" "1" }
        parmtag { "vray_pluginattr" "img_noAlpha" }
    }

    parm {
        name    "SettingsOutput_img_separateAlpha"
        label   "Separate Alpha Channel File"
        type    toggle
        default { "0" }
        help    "Write the alpha channel to a separate file"
        range   { 0 1 }
        export  none
        hidewhen "{ SettingsOutput_img_noAlpha == 1 }"
        parmtag { "cook_dependent" "1" }
        parmtag { "vray_pluginattr" "img_separateAlpha" }
    }

    parm {
        name    "SettingsOutput_img_deepFile"
        label   "Write Deep Data"
        type    toggle
        disablewhen "{ SettingsImageSampler_type == \"Progressive\" }"
        default { "0" }
        help    "If true, V-Ray will will generate deep image file (valid for vrst and exr). Not supported for Progressive Sampler type yet."
        range   { 0 1 }
        export  none
        parmtag { "cook_dependent" "1" }
        parmtag { "vray_pluginattr" "img_deepFile" }
    }

    parm {
        name    "SettingsOutput_img_rawFile"
        label   "Raw File"
        type    toggle
        default { "0" }
        help    "If true, V-Ray will render to a tiled file format (.vrimg or .exr). This is automatically turned on for file formats that only support tiled writing (like .vrimg)"
        range   { 0 1 }
        export  none
        parmtag { "cook_dependent" "1" }
        parmtag { "vray_pluginattr" "img_rawFile" }
        invisible
    }

    parm {
        name    "SettingsOutput_img_rawFileVFB"
        label   "Raw File VFB Mode"
        type    string
        default { "1" }
        help    "If writing to a tiled file format, specifies whether a memory VFB window should be displayed"
        menu {
            "0" "No Memory VFB"
            "1" "Full Memory VFB"
            "2" "Preview"
        }
        range   { 0 2 }
        export  none
        parmtag { "cook_dependent" "1" }
        parmtag { "vray_pluginattr" "img_rawFileVFB" }
        hidewhen "{ SettingsOutput_img_rawFile == 0 }"
    }

    parm {
        name    "SettingsOutput_img_saveVelocityZeroBase"
        label   "Save Velocity 0-Base"
        type    toggle
        default { "0" }
        help    "Save velocity channel zero base instead of the default 0.5 based"
        range   { 0 1 }
        export  none
        parmtag { "cook_dependent" "1" }
        parmtag { "vray_pluginattr" "img_saveVelocityZeroBase" }
    }

    parm {
        name    "SettingsOutput_anim_start"
        label   "Start Animation"
        type    float
        default { "0" }
        help    "Start of animation range in time units"
        range   { 0 64 }
        export  none
        parmtag { "cook_dependent" "1" }
        parmtag { "vray_pluginattr" "anim_start" }
        invisible
    }

    parm {
        name    "SettingsOutput_anim_end"
        label   "End Animation"
        type    float
        default { "1" }
        help    "End of animation range in time units"
        range   { 0 64 }
        export  none
        parmtag { "cook_dependent" "1" }
        parmtag { "vray_pluginattr" "anim_end" }
        invisible
    }

    parm {
        name    "SettingsOutput_anim_frame_padding"
        label   "Frame Padding"
        type    integer
        default { "4" }
        help    "Animation Frame Name Padding"
        range   { 0 64 }
        export  none
        parmtag { "cook_dependent" "1" }
        parmtag { "vray_pluginattr" "anim_frame_padding" }
        invisible
    }

    parm {
        name    "SettingsOutput_anim_renumber_on"
        label   "Anim Renumber On"
        type    toggle
        default { "0" }
        help    "If true, frame renumbering is used"
        range   { 0 1 }
        export  none
        parmtag { "cook_dependent" "1" }
        parmtag { "vray_pluginattr" "anim_renumber_on" }
        invisible
    }

    parm {
        name    "SettingsOutput_anim_renumber_start"
        label   "Renumber Start Number"
        type    float
        default { "0" }
        help    "Start number for renumber frames"
        range   { 0 64 }
        export  none
        parmtag { "cook_dependent" "1" }
        parmtag { "vray_pluginattr" "anim_renumber_start" }
        invisible
    }

    parm {
        name    "SettingsOutput_anim_renumber_step"
        label   "Renumber Frames Step"
        type    float
        default { "1" }
        help    "Renumber frames step"
        range   { 0 64 }
        export  none
        parmtag { "cook_dependent" "1" }
        parmtag { "vray_pluginattr" "anim_renumber_step" }
        invisible
    }

    parm {
        name    "SettingsOutput_anim_ren_frame_start"
        label   "First Frame Of Animation Range"
        type    float
        default { "0" }
        help    "First frame of animation range"
        range   { 0 64 }
        export  none
        parmtag { "cook_dependent" "1" }
        parmtag { "vray_pluginattr" "anim_ren_frame_start" }
        invisible
    }

    parm {
        name    "SettingsOutput_frame_start"
        label   "Frame Start"
        type    integer
        default { "0" }
        help    "The frame number at the start of the animation range"
        range   { 0 64 }
        export  none
        parmtag { "cook_dependent" "1" }
        parmtag { "vray_pluginattr" "frame_start" }
        invisible
    }

    parm {
        name    "SettingsOutput_frames_per_second"
        label   "Frames Per Unit Time"
        type    float
        default { "1" }
        help    "Number of frames per unit time"
        range   { 0 64 }
        export  none
        parmtag { "cook_dependent" "1" }
        parmtag { "vray_pluginattr" "frames_per_second" }
        invisible
    }

    parm {
        name    "SettingsOutput_img_width"
        label   "Image Width"
        type    integer
        default { "640" }
        help    "Output image width"
        range   { 0 64 }
        export  none
        parmtag { "cook_dependent" "1" }
        parmtag { "vray_pluginattr" "img_width" }
        invisible
    }

    parm {
        name    "SettingsOutput_img_height"
        label   "Image Height"
        type    integer
        default { "480" }
        help    "Output image height"
        range   { 0 64 }
        export  none
        parmtag { "cook_dependent" "1" }
        parmtag { "vray_pluginattr" "img_height" }
        invisible
    }

    parm {
        name    "SettingsOutput_rgn_left"
        label   "Image Output Region Left Coord"
        type    float
        default { "0" }
        help    "Image output region left coord"
        range   { 0 64 }
        export  none
        parmtag { "cook_dependent" "1" }
        parmtag { "vray_pluginattr" "rgn_left" }
        invisible
    }

    parm {
        name    "SettingsOutput_rgn_width"
        label   "Image Output Region Width"
        type    float
        default { "640" }
        help    "Image output region width"
        range   { 0 64 }
        export  none
        parmtag { "cook_dependent" "1" }
        parmtag { "vray_pluginattr" "rgn_width" }
        invisible
    }

    parm {
        name    "SettingsOutput_rgn_top"
        label   "Image Output Region Top Coord"
        type    float
        default { "0" }
        help    "Image output region top coord"
        range   { 0 64 }
        export  none
        parmtag { "cook_dependent" "1" }
        parmtag { "vray_pluginattr" "rgn_top" }
        invisible
    }

    parm {
        name    "SettingsOutput_rgn_height"
        label   "Image Output Region Height"
        type    float
        default { "480" }
        help    "Image output region height"
        range   { 0 64 }
        export  none
        parmtag { "cook_dependent" "1" }
        parmtag { "vray_pluginattr" "rgn_height" }
        invisible
    }

    parm {
        name    "SettingsOutput_bmp_width"
        label   "Bitmap Width"
        type    integer
        default { "640" }
        help    "Output bitmap width"
        range   { 0 64 }
        export  none
        parmtag { "cook_dependent" "1" }
        parmtag { "vray_pluginattr" "bmp_width" }
        invisible
    }

    parm {
        name    "SettingsOutput_bmp_height"
        label   "Bitmap Height"
        type    integer
        default { "480" }
        help    "Output bitmap height"
        range   { 0 64 }
        export  none
        parmtag { "cook_dependent" "1" }
        parmtag { "vray_pluginattr" "bmp_height" }
        invisible
    }

    parm {
        name    "SettingsOutput_r_left"
        label   "Bitmap Output Region Left Coord"
        type    integer
        default { "0" }
        help    "Bitmap output region left coord"
        range   { 0 64 }
        export  none
        parmtag { "cook_dependent" "1" }
        parmtag { "vray_pluginattr" "r_left" }
        invisible
    }

    parm {
        name    "SettingsOutput_r_width"
        label   "Bitmap Output Region Width"
        type    integer
        default { "640" }
        help    "Bitmap output region width"
        range   { 0 64 }
        export  none
        parmtag { "cook_dependent" "1" }
        parmtag { "vray_pluginattr" "r_width" }
        invisible
    }

    parm {
        name    "SettingsOutput_r_top"
        label   "Bitmap Output Region Top Coord"
        type    integer
        default { "0" }
        help    "Bitmap output region top coord"
        range   { 0 64 }
        export  none
        parmtag { "cook_dependent" "1" }
        parmtag { "vray_pluginattr" "r_top" }
        invisible
    }

    parm {
        name    "SettingsOutput_r_height"
        label   "Bitmap Output Region Height"
        type    integer
        default { "480" }
        help    "Bitmap output region height"
        range   { 0 64 }
        export  none
        parmtag { "cook_dependent" "1" }
        parmtag { "vray_pluginattr" "r_height" }
        invisible
    }

    parm {
        name    "SettingsOutput_film_offset_x"
        label   "Film Offset X"
        type    float
        default { "0" }
        help    "Horizontal film offset"
        range   { 0 64 }
        export  none
        parmtag { "cook_dependent" "1" }
        parmtag { "vray_pluginattr" "film_offset_x" }
        invisible
    }

    parm {
        name    "SettingsOutput_film_offset_y"
        label   "Film Offset Y"
        type    float
        default { "0" }
        help    "Vertical film offset"
        range   { 0 64 }
        export  none
        parmtag { "cook_dependent" "1" }
        parmtag { "vray_pluginattr" "film_offset_y" }
        invisible
    }

    parm {
        name    "SettingsOutput_frame_stamp_enabled"
        label   "Frame Stamp"
        type    toggle
        default { "0" }
        help    "true to enable the VFB frame stamp"
        range   { 0 1 }
        export  none
        parmtag { "cook_dependent" "1" }
        parmtag { "vray_pluginattr" "frame_stamp_enabled" }
    }

    parm {
        name    "SettingsOutput_frame_stamp_text"
        label   "Stamp Text"
        type    string
        default { "V-Ray for Houdini | V-Ray Core: %vraycore | %rendertime" }
        help    "Frame stamp text"
        range   { 0 1 }
        export  none
        hidewhen "{ SettingsOutput_frame_stamp_enabled == 0 }"
        parmtag { "cook_dependent" "1" }
        parmtag { "vray_pluginattr" "frame_stamp_text" }
    }
}<|MERGE_RESOLUTION|>--- conflicted
+++ resolved
@@ -9,34 +9,8 @@
 VFH_UI_PARM_TOGGLE("SettingsOutput_img_save", "Save Image", "Save rendered image to file", 1)
 
 parm {
-<<<<<<< HEAD
-    name    "SettingsOutput_img_format"
-    label   "File Format"
-    type    string
-    default { "5" }
-    help    "Output image format"
-    menu {
-        0 "PNG"
-        1 "JPEG"
-        2 "TIFF"
-        3 "TGA"
-        4 "SGI"
-        5 "OpenEXR"
-        6 "VRayImage"
-    }
-    export  none
-    parmtag { "cook_dependent" "1" }
-    parmtag { "vray_custom_handling" "1" }
-    parmtag { "vray_enumkeys" "0,1,2,3,4,5,6" }
-}
-
-parm {
-    name    "SettingsOutput_img_file"
-    label   "File Name"
-=======
     name    "SettingsOutput_img_file_path"
     label   "File Path"
->>>>>>> 493ee3ed
     type    string
     default { "$HIP/render/$HIPNAME.exr" }
     help    "Render file path. Accepted file extensions are: .png, .jpg, .tiff, .tga, .sgi, .exr, .vrimg. A file without one of these extensions is given .exr extension by default."
