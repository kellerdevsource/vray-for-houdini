--- conflicted
+++ resolved
@@ -89,133 +89,6 @@
       "Don't Affect Colors"	"Don't Affect Colors, only adaptation"
       "Color Mapping Only"	"Color Mapping Only, no gamma"
     }
-<<<<<<< HEAD
-    parm {
-	name	"SettingsColorMapping_dark_mult"
-	label	"Dark Multiplier"
-	type	float
-	default	{ "1" }
-	help	"Multiplier for dark colors"
-	range	{ 0 64 }
-	export	none
-	parmtag	{ "cook_dependent" "1" }
-	parmtag	{ "vray_plugin" "SettingsColorMapping" }
-	parmtag	{ "vray_pluginattr" "dark_mult" }
-	parmtag	{ "vray_type" "float" }
-    }
-    parm {
-	name	"SettingsColorMapping_bright_mult"
-	label	"Bright Multiplier"
-	type	float
-	default	{ "1" }
-	help	"Multiplier for bright colors"
-	range	{ 0 64 }
-	export	none
-	parmtag	{ "cook_dependent" "1" }
-	parmtag	{ "vray_plugin" "SettingsColorMapping" }
-	parmtag	{ "vray_pluginattr" "bright_mult" }
-	parmtag	{ "vray_type" "float" }
-    }
-    parm {
-	name	"SettingsColorMapping_gamma"
-	label	"Gamma"
-	type	float
-	default	{ "2.2" }
-	help	"Gamma correction for the output image regardless of the color mapping mode"
-	range	{ 0.454 2.2 }
-	export	none
-	parmtag	{ "cook_dependent" "1" }
-	parmtag	{ "vray_plugin" "SettingsColorMapping" }
-	parmtag	{ "vray_pluginattr" "gamma" }
-	parmtag	{ "vray_type" "float" }
-    }
-    parm {
-	name	"SettingsColorMapping_subpixel_mapping"
-	label	"Subpixel Mapping"
-	type	toggle
-	default	{ "0" }
-	help	"This option controls whether color mapping will be applied to the final image pixels, or to the individual sub-pixel samples"
-	range	{ 0 1 }
-	export	none
-	parmtag	{ "cook_dependent" "1" }
-	parmtag	{ "vray_plugin" "SettingsColorMapping" }
-	parmtag	{ "vray_pluginattr" "subpixel_mapping" }
-	parmtag	{ "vray_type" "boolean" }
-    }
-    parm {
-	name	"SettingsColorMapping_clamp_output"
-	label	"Clamp Output"
-	type	toggle
-	default	{ "0" }
-	help	"Clamp colors"
-	range	{ 0 1 }
-	export	none
-	parmtag	{ "cook_dependent" "1" }
-	parmtag	{ "vray_plugin" "SettingsColorMapping" }
-	parmtag	{ "vray_pluginattr" "clamp_output" }
-	parmtag	{ "vray_type" "boolean" }
-    }
-    parm {
-	name	"SettingsColorMapping_clamp_level"
-	label	"Clamp Level"
-	type	float
-	default	{ "1" }
-	help	"The level at which colors will be clamped"
-	disablewhen	"{ SettingsColorMapping_clamp_output == 0 }"
-	range	{ 0 64 }
-	export	none
-	parmtag	{ "cook_dependent" "1" }
-	parmtag	{ "vray_plugin" "SettingsColorMapping" }
-	parmtag	{ "vray_pluginattr" "clamp_level" }
-	parmtag	{ "vray_type" "float" }
-    }
-    parm {
-	name	"SettingsColorMapping_adaptation_only"
-	label	"Mode"
-	type	ordinal
-	default	{ "2" }
-	help	"When this parameter is on, the color mapping will not be applied to the final image, however V-Ray will proceed with all its calculations as though color mapping is applied (e.g. the noise levels will be corrected accordingly)"
-	menu	{
-	    "Color Mapping & Gamma"	"Color Mapping & Gamma"
-	    "Don't Affect Colors"	"Don't Affect Colors"
-	    "Color Mapping Only"	"Color Mapping Only"
-	}
-	range	{ 0 1 }
-	export	none
-	parmtag	{ "cook_dependent" "1" }
-	parmtag	{ "vray_enumkeys" "0,1,2" }
-	parmtag	{ "vray_plugin" "SettingsColorMapping" }
-	parmtag	{ "vray_pluginattr" "adaptation_only" }
-	parmtag	{ "vray_type" "int" }
-    }
-    parm {
-	name	"SettingsColorMapping_linearWorkflow"
-	label	"Linear Workflow"
-	type	toggle
-	default	{ "0" }
-	help	"When this option is checked V-Ray will automatically apply the inverse of the Gamma correction that you have set in the Gamma field to all materials in scene"
-	range	{ 0 1 }
-	export	none
-	parmtag	{ "cook_dependent" "1" }
-	parmtag	{ "vray_plugin" "SettingsColorMapping" }
-	parmtag	{ "vray_pluginattr" "linearWorkflow" }
-	parmtag	{ "vray_type" "boolean" }
-    }
-    parm {
-	name	"SettingsColorMapping_exposure"
-	label	"Image Exposure"
-	type	color
-	size	3
-	default	{ "1" "1" "1" }
-	help	"Additional image exposure"
-	range	{ 0 10 }
-	export	none
-	parmtag	{ "cook_dependent" "1" }
-	parmtag	{ "vray_plugin" "SettingsColorMapping" }
-	parmtag	{ "vray_pluginattr" "exposure" }
-	parmtag	{ "vray_type" "color" }
-    }
-=======
     range	{ 0 1 }
     export	none
     parmtag	{ "cook_dependent" "1" }
@@ -296,4 +169,3 @@
   }
 
 }
->>>>>>> 82380d33
