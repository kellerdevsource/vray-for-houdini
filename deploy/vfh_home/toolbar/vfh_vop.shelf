--- conflicted
+++ resolved
@@ -1639,2782 +1639,2759 @@
 </tool>
 
 
-<<<<<<< HEAD
-<tool name="vop_VRayNodePhxShaderCache" label="Phoenix Cache" icon="ROP_vray">
-    <readOnly/>
-    <toolMenuContext name="viewer">
-        <contextNetType>VOP</contextNetType>
-    </toolMenuContext>
-    <toolMenuContext name="network">
-        <contextOpType>Vop/VRayNodePhxShaderCache</contextOpType>
+<tool name="vop_VRayNodePhxShaderSim" label="VolumeGrid Shader" icon="ROP_vray">
+    <readOnly/>
+    <toolMenuContext name="viewer">
+        <contextNetType>VOP</contextNetType>
+    </toolMenuContext>
+    <toolMenuContext name="network">
+        <contextOpType>Vop/VRayNodePhxShaderSim</contextOpType>
     </toolMenuContext>
     <toolSubmenu>Effect</toolSubmenu>
     <script scriptType="python">
 <![CDATA[
 
 import voptoolutils;
-voptoolutils.genericTool(kwargs, 'VRayNodePhxShaderCache', nodename="phoenixcache")
-
-]]>
-    </script>
-</tool>
-
-
-=======
->>>>>>> f737b604
-<tool name="vop_VRayNodePhxShaderSim" label="VolumeGrid Shader" icon="ROP_vray">
-    <readOnly/>
-    <toolMenuContext name="viewer">
-        <contextNetType>VOP</contextNetType>
-    </toolMenuContext>
-    <toolMenuContext name="network">
-        <contextOpType>Vop/VRayNodePhxShaderSim</contextOpType>
+voptoolutils.genericTool(kwargs, 'VRayNodePhxShaderSim', nodename="phxshadersim")
+
+]]>
+    </script>
+</tool>
+
+
+<tool name="vop_VRayNodePhxShaderSimVol" label="Phoenix Shader" icon="ROP_vray">
+    <readOnly/>
+    <toolMenuContext name="viewer">
+        <contextNetType>VOP</contextNetType>
+    </toolMenuContext>
+    <toolMenuContext name="network">
+        <contextOpType>Vop/VRayNodePhxShaderSimVol</contextOpType>
     </toolMenuContext>
     <toolSubmenu>Effect</toolSubmenu>
     <script scriptType="python">
 <![CDATA[
 
 import voptoolutils;
-voptoolutils.genericTool(kwargs, 'VRayNodePhxShaderSim', nodename="phxshadersim")
-
-]]>
-    </script>
-</tool>
-
-
-<tool name="vop_VRayNodePhxShaderSimVol" label="Phoenix Shader" icon="ROP_vray">
-    <readOnly/>
-    <toolMenuContext name="viewer">
-        <contextNetType>VOP</contextNetType>
-    </toolMenuContext>
-    <toolMenuContext name="network">
-        <contextOpType>Vop/VRayNodePhxShaderSimVol</contextOpType>
+voptoolutils.genericTool(kwargs, 'VRayNodePhxShaderSimVol', nodename="phoenixshader")
+
+]]>
+    </script>
+</tool>
+
+
+<tool name="vop_VRayNodeRTEngine" label="Realtime Engine" icon="ROP_vray">
+    <readOnly/>
+    <toolMenuContext name="viewer">
+        <contextNetType>VOP</contextNetType>
+    </toolMenuContext>
+    <toolMenuContext name="network">
+        <contextOpType>Vop/VRayNodeRTEngine</contextOpType>
+    </toolMenuContext>
+    <toolSubmenu>Settings</toolSubmenu>
+    <script scriptType="python">
+<![CDATA[
+
+import voptoolutils;
+voptoolutils.genericTool(kwargs, 'VRayNodeRTEngine', nodename="realtimeengine")
+
+]]>
+    </script>
+</tool>
+
+
+<tool name="vop_VRayNodeRenderChannelBumpNormals" label="Bump Normals" icon="ROP_vray">
+    <readOnly/>
+    <toolMenuContext name="viewer">
+        <contextNetType>VOP</contextNetType>
+    </toolMenuContext>
+    <toolMenuContext name="network">
+        <contextOpType>Vop/VRayNodeRenderChannelBumpNormals</contextOpType>
+    </toolMenuContext>
+    <toolSubmenu>Render Channel</toolSubmenu>
+    <script scriptType="python">
+<![CDATA[
+
+import voptoolutils;
+voptoolutils.genericTool(kwargs, 'VRayNodeRenderChannelBumpNormals', nodename="bumpnormals")
+
+]]>
+    </script>
+</tool>
+
+
+<tool name="vop_VRayNodeRenderChannelColor" label="Color Channel" icon="ROP_vray">
+    <readOnly/>
+    <toolMenuContext name="viewer">
+        <contextNetType>VOP</contextNetType>
+    </toolMenuContext>
+    <toolMenuContext name="network">
+        <contextOpType>Vop/VRayNodeRenderChannelColor</contextOpType>
+    </toolMenuContext>
+    <toolSubmenu>Render Channel</toolSubmenu>
+    <script scriptType="python">
+<![CDATA[
+
+import voptoolutils;
+voptoolutils.genericTool(kwargs, 'VRayNodeRenderChannelColor', nodename="colorchannel")
+
+]]>
+    </script>
+</tool>
+
+
+<tool name="vop_VRayNodeRenderChannelCoverage" label="Coverage" icon="ROP_vray">
+    <readOnly/>
+    <toolMenuContext name="viewer">
+        <contextNetType>VOP</contextNetType>
+    </toolMenuContext>
+    <toolMenuContext name="network">
+        <contextOpType>Vop/VRayNodeRenderChannelCoverage</contextOpType>
+    </toolMenuContext>
+    <toolSubmenu>Render Channel</toolSubmenu>
+    <script scriptType="python">
+<![CDATA[
+
+import voptoolutils;
+voptoolutils.genericTool(kwargs, 'VRayNodeRenderChannelCoverage', nodename="coverage")
+
+]]>
+    </script>
+</tool>
+
+
+<tool name="vop_VRayNodeRenderChannelDRBucket" label="DR Bucket" icon="ROP_vray">
+    <readOnly/>
+    <toolMenuContext name="viewer">
+        <contextNetType>VOP</contextNetType>
+    </toolMenuContext>
+    <toolMenuContext name="network">
+        <contextOpType>Vop/VRayNodeRenderChannelDRBucket</contextOpType>
+    </toolMenuContext>
+    <toolSubmenu>Render Channel</toolSubmenu>
+    <script scriptType="python">
+<![CDATA[
+
+import voptoolutils;
+voptoolutils.genericTool(kwargs, 'VRayNodeRenderChannelDRBucket', nodename="drbucket")
+
+]]>
+    </script>
+</tool>
+
+
+<tool name="vop_VRayNodeRenderChannelExtraTex" label="ExtraTex" icon="ROP_vray">
+    <readOnly/>
+    <toolMenuContext name="viewer">
+        <contextNetType>VOP</contextNetType>
+    </toolMenuContext>
+    <toolMenuContext name="network">
+        <contextOpType>Vop/VRayNodeRenderChannelExtraTex</contextOpType>
+    </toolMenuContext>
+    <toolSubmenu>Render Channel</toolSubmenu>
+    <script scriptType="python">
+<![CDATA[
+
+import voptoolutils;
+voptoolutils.genericTool(kwargs, 'VRayNodeRenderChannelExtraTex', nodename="extratex")
+
+]]>
+    </script>
+</tool>
+
+
+<tool name="vop_VRayNodeRenderChannelGlossiness" label="Glossiness" icon="ROP_vray">
+    <readOnly/>
+    <toolMenuContext name="viewer">
+        <contextNetType>VOP</contextNetType>
+    </toolMenuContext>
+    <toolMenuContext name="network">
+        <contextOpType>Vop/VRayNodeRenderChannelGlossiness</contextOpType>
+    </toolMenuContext>
+    <toolSubmenu>Render Channel</toolSubmenu>
+    <script scriptType="python">
+<![CDATA[
+
+import voptoolutils;
+voptoolutils.genericTool(kwargs, 'VRayNodeRenderChannelGlossiness', nodename="glossiness")
+
+]]>
+    </script>
+</tool>
+
+
+<tool name="vop_VRayNodeRenderChannelLightSelect" label="Light Select" icon="ROP_vray">
+    <readOnly/>
+    <toolMenuContext name="viewer">
+        <contextNetType>VOP</contextNetType>
+    </toolMenuContext>
+    <toolMenuContext name="network">
+        <contextOpType>Vop/VRayNodeRenderChannelLightSelect</contextOpType>
+    </toolMenuContext>
+    <toolSubmenu>Render Channel</toolSubmenu>
+    <script scriptType="python">
+<![CDATA[
+
+import voptoolutils;
+voptoolutils.genericTool(kwargs, 'VRayNodeRenderChannelLightSelect', nodename="lightselect")
+
+]]>
+    </script>
+</tool>
+
+
+<tool name="vop_VRayNodeRenderChannelMultiMatte" label="MultiMatte" icon="ROP_vray">
+    <readOnly/>
+    <toolMenuContext name="viewer">
+        <contextNetType>VOP</contextNetType>
+    </toolMenuContext>
+    <toolMenuContext name="network">
+        <contextOpType>Vop/VRayNodeRenderChannelMultiMatte</contextOpType>
+    </toolMenuContext>
+    <toolSubmenu>Render Channel</toolSubmenu>
+    <script scriptType="python">
+<![CDATA[
+
+import voptoolutils;
+voptoolutils.genericTool(kwargs, 'VRayNodeRenderChannelMultiMatte', nodename="multimatte")
+
+]]>
+    </script>
+</tool>
+
+
+<tool name="vop_VRayNodeRenderChannelNodeID" label="Node ID" icon="ROP_vray">
+    <readOnly/>
+    <toolMenuContext name="viewer">
+        <contextNetType>VOP</contextNetType>
+    </toolMenuContext>
+    <toolMenuContext name="network">
+        <contextOpType>Vop/VRayNodeRenderChannelNodeID</contextOpType>
+    </toolMenuContext>
+    <toolSubmenu>Render Channel</toolSubmenu>
+    <script scriptType="python">
+<![CDATA[
+
+import voptoolutils;
+voptoolutils.genericTool(kwargs, 'VRayNodeRenderChannelNodeID', nodename="nodeid")
+
+]]>
+    </script>
+</tool>
+
+
+<tool name="vop_VRayNodeRenderChannelNormals" label="Normals" icon="ROP_vray">
+    <readOnly/>
+    <toolMenuContext name="viewer">
+        <contextNetType>VOP</contextNetType>
+    </toolMenuContext>
+    <toolMenuContext name="network">
+        <contextOpType>Vop/VRayNodeRenderChannelNormals</contextOpType>
+    </toolMenuContext>
+    <toolSubmenu>Render Channel</toolSubmenu>
+    <script scriptType="python">
+<![CDATA[
+
+import voptoolutils;
+voptoolutils.genericTool(kwargs, 'VRayNodeRenderChannelNormals', nodename="normals")
+
+]]>
+    </script>
+</tool>
+
+
+<tool name="vop_VRayNodeRenderChannelObjectSelect" label="Object Select" icon="ROP_vray">
+    <readOnly/>
+    <toolMenuContext name="viewer">
+        <contextNetType>VOP</contextNetType>
+    </toolMenuContext>
+    <toolMenuContext name="network">
+        <contextOpType>Vop/VRayNodeRenderChannelObjectSelect</contextOpType>
+    </toolMenuContext>
+    <toolSubmenu>Render Channel</toolSubmenu>
+    <script scriptType="python">
+<![CDATA[
+
+import voptoolutils;
+voptoolutils.genericTool(kwargs, 'VRayNodeRenderChannelObjectSelect', nodename="objectselect")
+
+]]>
+    </script>
+</tool>
+
+
+<tool name="vop_VRayNodeRenderChannelRenderID" label="Render ID" icon="ROP_vray">
+    <readOnly/>
+    <toolMenuContext name="viewer">
+        <contextNetType>VOP</contextNetType>
+    </toolMenuContext>
+    <toolMenuContext name="network">
+        <contextOpType>Vop/VRayNodeRenderChannelRenderID</contextOpType>
+    </toolMenuContext>
+    <toolSubmenu>Render Channel</toolSubmenu>
+    <script scriptType="python">
+<![CDATA[
+
+import voptoolutils;
+voptoolutils.genericTool(kwargs, 'VRayNodeRenderChannelRenderID', nodename="renderid")
+
+]]>
+    </script>
+</tool>
+
+
+<tool name="vop_VRayNodeRenderChannelVelocity" label="Velocity" icon="ROP_vray">
+    <readOnly/>
+    <toolMenuContext name="viewer">
+        <contextNetType>VOP</contextNetType>
+    </toolMenuContext>
+    <toolMenuContext name="network">
+        <contextOpType>Vop/VRayNodeRenderChannelVelocity</contextOpType>
+    </toolMenuContext>
+    <toolSubmenu>Render Channel</toolSubmenu>
+    <script scriptType="python">
+<![CDATA[
+
+import voptoolutils;
+voptoolutils.genericTool(kwargs, 'VRayNodeRenderChannelVelocity', nodename="velocity")
+
+]]>
+    </script>
+</tool>
+
+
+<tool name="vop_VRayNodeRenderChannelZDepth" label="Z-Depth" icon="ROP_vray">
+    <readOnly/>
+    <toolMenuContext name="viewer">
+        <contextNetType>VOP</contextNetType>
+    </toolMenuContext>
+    <toolMenuContext name="network">
+        <contextOpType>Vop/VRayNodeRenderChannelZDepth</contextOpType>
+    </toolMenuContext>
+    <toolSubmenu>Render Channel</toolSubmenu>
+    <script scriptType="python">
+<![CDATA[
+
+import voptoolutils;
+voptoolutils.genericTool(kwargs, 'VRayNodeRenderChannelZDepth', nodename="z-depth")
+
+]]>
+    </script>
+</tool>
+
+
+<tool name="vop_VRayNodeRenderView" label="Render view" icon="ROP_vray">
+    <readOnly/>
+    <toolMenuContext name="viewer">
+        <contextNetType>VOP</contextNetType>
+    </toolMenuContext>
+    <toolMenuContext name="network">
+        <contextOpType>Vop/VRayNodeRenderView</contextOpType>
+    </toolMenuContext>
+    <toolSubmenu>Camera</toolSubmenu>
+    <script scriptType="python">
+<![CDATA[
+
+import voptoolutils;
+voptoolutils.genericTool(kwargs, 'VRayNodeRenderView', nodename="renderview")
+
+]]>
+    </script>
+</tool>
+
+
+<tool name="vop_VRayNodeSettingsCamera" label="Camera" icon="ROP_vray">
+    <readOnly/>
+    <toolMenuContext name="viewer">
+        <contextNetType>VOP</contextNetType>
+    </toolMenuContext>
+    <toolMenuContext name="network">
+        <contextOpType>Vop/VRayNodeSettingsCamera</contextOpType>
+    </toolMenuContext>
+    <toolSubmenu>Settings</toolSubmenu>
+    <script scriptType="python">
+<![CDATA[
+
+import voptoolutils;
+voptoolutils.genericTool(kwargs, 'VRayNodeSettingsCamera', nodename="camera")
+
+]]>
+    </script>
+</tool>
+
+
+<tool name="vop_VRayNodeSettingsCameraDof" label="SettingsCameraDof" icon="ROP_vray">
+    <readOnly/>
+    <toolMenuContext name="viewer">
+        <contextNetType>VOP</contextNetType>
+    </toolMenuContext>
+    <toolMenuContext name="network">
+        <contextOpType>Vop/VRayNodeSettingsCameraDof</contextOpType>
+    </toolMenuContext>
+    <toolSubmenu>Settings</toolSubmenu>
+    <script scriptType="python">
+<![CDATA[
+
+import voptoolutils;
+voptoolutils.genericTool(kwargs, 'VRayNodeSettingsCameraDof', nodename="settingscameradof")
+
+]]>
+    </script>
+</tool>
+
+
+<tool name="vop_VRayNodeSettingsCaustics" label="Caustics" icon="ROP_vray">
+    <readOnly/>
+    <toolMenuContext name="viewer">
+        <contextNetType>VOP</contextNetType>
+    </toolMenuContext>
+    <toolMenuContext name="network">
+        <contextOpType>Vop/VRayNodeSettingsCaustics</contextOpType>
+    </toolMenuContext>
+    <toolSubmenu>Settings</toolSubmenu>
+    <script scriptType="python">
+<![CDATA[
+
+import voptoolutils;
+voptoolutils.genericTool(kwargs, 'VRayNodeSettingsCaustics', nodename="caustics")
+
+]]>
+    </script>
+</tool>
+
+
+<tool name="vop_VRayNodeSettingsColorMapping" label="SettingsColorMapping" icon="ROP_vray">
+    <readOnly/>
+    <toolMenuContext name="viewer">
+        <contextNetType>VOP</contextNetType>
+    </toolMenuContext>
+    <toolMenuContext name="network">
+        <contextOpType>Vop/VRayNodeSettingsColorMapping</contextOpType>
+    </toolMenuContext>
+    <toolSubmenu>Settings</toolSubmenu>
+    <script scriptType="python">
+<![CDATA[
+
+import voptoolutils;
+voptoolutils.genericTool(kwargs, 'VRayNodeSettingsColorMapping', nodename="settingscolormapping")
+
+]]>
+    </script>
+</tool>
+
+
+<tool name="vop_VRayNodeSettingsCurrentFrame" label="Current Frame" icon="ROP_vray">
+    <readOnly/>
+    <toolMenuContext name="viewer">
+        <contextNetType>VOP</contextNetType>
+    </toolMenuContext>
+    <toolMenuContext name="network">
+        <contextOpType>Vop/VRayNodeSettingsCurrentFrame</contextOpType>
+    </toolMenuContext>
+    <toolSubmenu>Settings</toolSubmenu>
+    <script scriptType="python">
+<![CDATA[
+
+import voptoolutils;
+voptoolutils.genericTool(kwargs, 'VRayNodeSettingsCurrentFrame', nodename="currentframe")
+
+]]>
+    </script>
+</tool>
+
+
+<tool name="vop_VRayNodeSettingsDMCGI" label="Brute Force" icon="ROP_vray">
+    <readOnly/>
+    <toolMenuContext name="viewer">
+        <contextNetType>VOP</contextNetType>
+    </toolMenuContext>
+    <toolMenuContext name="network">
+        <contextOpType>Vop/VRayNodeSettingsDMCGI</contextOpType>
+    </toolMenuContext>
+    <toolSubmenu>Settings</toolSubmenu>
+    <script scriptType="python">
+<![CDATA[
+
+import voptoolutils;
+voptoolutils.genericTool(kwargs, 'VRayNodeSettingsDMCGI', nodename="bruteforce")
+
+]]>
+    </script>
+</tool>
+
+
+<tool name="vop_VRayNodeSettingsDMCSampler" label="DMC Sampler" icon="ROP_vray">
+    <readOnly/>
+    <toolMenuContext name="viewer">
+        <contextNetType>VOP</contextNetType>
+    </toolMenuContext>
+    <toolMenuContext name="network">
+        <contextOpType>Vop/VRayNodeSettingsDMCSampler</contextOpType>
+    </toolMenuContext>
+    <toolSubmenu>Settings</toolSubmenu>
+    <script scriptType="python">
+<![CDATA[
+
+import voptoolutils;
+voptoolutils.genericTool(kwargs, 'VRayNodeSettingsDMCSampler', nodename="dmcsampler")
+
+]]>
+    </script>
+</tool>
+
+
+<tool name="vop_VRayNodeSettingsDefaultDisplacement" label="Default Displacement" icon="ROP_vray">
+    <readOnly/>
+    <toolMenuContext name="viewer">
+        <contextNetType>VOP</contextNetType>
+    </toolMenuContext>
+    <toolMenuContext name="network">
+        <contextOpType>Vop/VRayNodeSettingsDefaultDisplacement</contextOpType>
+    </toolMenuContext>
+    <toolSubmenu>Settings</toolSubmenu>
+    <script scriptType="python">
+<![CDATA[
+
+import voptoolutils;
+voptoolutils.genericTool(kwargs, 'VRayNodeSettingsDefaultDisplacement', nodename="defaultdisplacement")
+
+]]>
+    </script>
+</tool>
+
+
+<tool name="vop_VRayNodeSettingsEXR" label="SettingsEXR" icon="ROP_vray">
+    <readOnly/>
+    <toolMenuContext name="viewer">
+        <contextNetType>VOP</contextNetType>
+    </toolMenuContext>
+    <toolMenuContext name="network">
+        <contextOpType>Vop/VRayNodeSettingsEXR</contextOpType>
+    </toolMenuContext>
+    <toolSubmenu>Settings</toolSubmenu>
+    <script scriptType="python">
+<![CDATA[
+
+import voptoolutils;
+voptoolutils.genericTool(kwargs, 'VRayNodeSettingsEXR', nodename="settingsexr")
+
+]]>
+    </script>
+</tool>
+
+
+<tool name="vop_VRayNodeSettingsEnvironment" label="Env Settings" icon="ROP_vray">
+    <readOnly/>
+    <toolMenuContext name="viewer">
+        <contextNetType>VOP</contextNetType>
+    </toolMenuContext>
+    <toolMenuContext name="network">
+        <contextOpType>Vop/VRayNodeSettingsEnvironment</contextOpType>
+    </toolMenuContext>
+    <toolSubmenu>Mapping</toolSubmenu>
+    <script scriptType="python">
+<![CDATA[
+
+import voptoolutils;
+voptoolutils.genericTool(kwargs, 'VRayNodeSettingsEnvironment', nodename="environment")
+
+]]>
+    </script>
+</tool>
+
+
+<tool name="vop_VRayNodeSettingsGI" label="Global Illumination" icon="ROP_vray">
+    <readOnly/>
+    <toolMenuContext name="viewer">
+        <contextNetType>VOP</contextNetType>
+    </toolMenuContext>
+    <toolMenuContext name="network">
+        <contextOpType>Vop/VRayNodeSettingsGI</contextOpType>
+    </toolMenuContext>
+    <toolSubmenu>Settings</toolSubmenu>
+    <script scriptType="python">
+<![CDATA[
+
+import voptoolutils;
+voptoolutils.genericTool(kwargs, 'VRayNodeSettingsGI', nodename="globalillumination")
+
+]]>
+    </script>
+</tool>
+
+
+<tool name="vop_VRayNodeSettingsImageSampler" label="Image Sampler" icon="ROP_vray">
+    <readOnly/>
+    <toolMenuContext name="viewer">
+        <contextNetType>VOP</contextNetType>
+    </toolMenuContext>
+    <toolMenuContext name="network">
+        <contextOpType>Vop/VRayNodeSettingsImageSampler</contextOpType>
+    </toolMenuContext>
+    <toolSubmenu>Settings</toolSubmenu>
+    <script scriptType="python">
+<![CDATA[
+
+import voptoolutils;
+voptoolutils.genericTool(kwargs, 'VRayNodeSettingsImageSampler', nodename="imagesampler")
+
+]]>
+    </script>
+</tool>
+
+
+<tool name="vop_VRayNodeSettingsIrradianceMap" label="SettingsIrradianceMap" icon="ROP_vray">
+    <readOnly/>
+    <toolMenuContext name="viewer">
+        <contextNetType>VOP</contextNetType>
+    </toolMenuContext>
+    <toolMenuContext name="network">
+        <contextOpType>Vop/VRayNodeSettingsIrradianceMap</contextOpType>
+    </toolMenuContext>
+    <toolSubmenu>Settings</toolSubmenu>
+    <script scriptType="python">
+<![CDATA[
+
+import voptoolutils;
+voptoolutils.genericTool(kwargs, 'VRayNodeSettingsIrradianceMap', nodename="settingsirradiancemap")
+
+]]>
+    </script>
+</tool>
+
+
+<tool name="vop_VRayNodeSettingsJPEG" label="SettingsJPEG" icon="ROP_vray">
+    <readOnly/>
+    <toolMenuContext name="viewer">
+        <contextNetType>VOP</contextNetType>
+    </toolMenuContext>
+    <toolMenuContext name="network">
+        <contextOpType>Vop/VRayNodeSettingsJPEG</contextOpType>
+    </toolMenuContext>
+    <toolSubmenu>Settings</toolSubmenu>
+    <script scriptType="python">
+<![CDATA[
+
+import voptoolutils;
+voptoolutils.genericTool(kwargs, 'VRayNodeSettingsJPEG', nodename="settingsjpeg")
+
+]]>
+    </script>
+</tool>
+
+
+<tool name="vop_VRayNodeSettingsLightCache" label="SettingsLightCache" icon="ROP_vray">
+    <readOnly/>
+    <toolMenuContext name="viewer">
+        <contextNetType>VOP</contextNetType>
+    </toolMenuContext>
+    <toolMenuContext name="network">
+        <contextOpType>Vop/VRayNodeSettingsLightCache</contextOpType>
+    </toolMenuContext>
+    <toolSubmenu>Settings</toolSubmenu>
+    <script scriptType="python">
+<![CDATA[
+
+import voptoolutils;
+voptoolutils.genericTool(kwargs, 'VRayNodeSettingsLightCache', nodename="settingslightcache")
+
+]]>
+    </script>
+</tool>
+
+
+<tool name="vop_VRayNodeSettingsLightLinker" label="Settings Light Linker" icon="ROP_vray">
+    <readOnly/>
+    <toolMenuContext name="viewer">
+        <contextNetType>VOP</contextNetType>
+    </toolMenuContext>
+    <toolMenuContext name="network">
+        <contextOpType>Vop/VRayNodeSettingsLightLinker</contextOpType>
+    </toolMenuContext>
+    <toolSubmenu>Settings</toolSubmenu>
+    <script scriptType="python">
+<![CDATA[
+
+import voptoolutils;
+voptoolutils.genericTool(kwargs, 'VRayNodeSettingsLightLinker', nodename="settingslightlinker")
+
+]]>
+    </script>
+</tool>
+
+
+<tool name="vop_VRayNodeSettingsLightTree" label="Light Tree" icon="ROP_vray">
+    <readOnly/>
+    <toolMenuContext name="viewer">
+        <contextNetType>VOP</contextNetType>
+    </toolMenuContext>
+    <toolMenuContext name="network">
+        <contextOpType>Vop/VRayNodeSettingsLightTree</contextOpType>
+    </toolMenuContext>
+    <toolSubmenu>Settings</toolSubmenu>
+    <script scriptType="python">
+<![CDATA[
+
+import voptoolutils;
+voptoolutils.genericTool(kwargs, 'VRayNodeSettingsLightTree', nodename="lighttree")
+
+]]>
+    </script>
+</tool>
+
+
+<tool name="vop_VRayNodeSettingsMotionBlur" label="Motion Blur" icon="ROP_vray">
+    <readOnly/>
+    <toolMenuContext name="viewer">
+        <contextNetType>VOP</contextNetType>
+    </toolMenuContext>
+    <toolMenuContext name="network">
+        <contextOpType>Vop/VRayNodeSettingsMotionBlur</contextOpType>
+    </toolMenuContext>
+    <toolSubmenu>Settings</toolSubmenu>
+    <script scriptType="python">
+<![CDATA[
+
+import voptoolutils;
+voptoolutils.genericTool(kwargs, 'VRayNodeSettingsMotionBlur', nodename="motionblur")
+
+]]>
+    </script>
+</tool>
+
+
+<tool name="vop_VRayNodeSettingsOptions" label="Options" icon="ROP_vray">
+    <readOnly/>
+    <toolMenuContext name="viewer">
+        <contextNetType>VOP</contextNetType>
+    </toolMenuContext>
+    <toolMenuContext name="network">
+        <contextOpType>Vop/VRayNodeSettingsOptions</contextOpType>
+    </toolMenuContext>
+    <toolSubmenu>Settings</toolSubmenu>
+    <script scriptType="python">
+<![CDATA[
+
+import voptoolutils;
+voptoolutils.genericTool(kwargs, 'VRayNodeSettingsOptions', nodename="options")
+
+]]>
+    </script>
+</tool>
+
+
+<tool name="vop_VRayNodeSettingsOutput" label="Output" icon="ROP_vray">
+    <readOnly/>
+    <toolMenuContext name="viewer">
+        <contextNetType>VOP</contextNetType>
+    </toolMenuContext>
+    <toolMenuContext name="network">
+        <contextOpType>Vop/VRayNodeSettingsOutput</contextOpType>
+    </toolMenuContext>
+    <toolSubmenu>Settings</toolSubmenu>
+    <script scriptType="python">
+<![CDATA[
+
+import voptoolutils;
+voptoolutils.genericTool(kwargs, 'VRayNodeSettingsOutput', nodename="output")
+
+]]>
+    </script>
+</tool>
+
+
+<tool name="vop_VRayNodeSettingsPNG" label="PNG" icon="ROP_vray">
+    <readOnly/>
+    <toolMenuContext name="viewer">
+        <contextNetType>VOP</contextNetType>
+    </toolMenuContext>
+    <toolMenuContext name="network">
+        <contextOpType>Vop/VRayNodeSettingsPNG</contextOpType>
+    </toolMenuContext>
+    <toolSubmenu>Settings</toolSubmenu>
+    <script scriptType="python">
+<![CDATA[
+
+import voptoolutils;
+voptoolutils.genericTool(kwargs, 'VRayNodeSettingsPNG', nodename="png")
+
+]]>
+    </script>
+</tool>
+
+
+<tool name="vop_VRayNodeSettingsPhotonMap" label="Photon Map" icon="ROP_vray">
+    <readOnly/>
+    <toolMenuContext name="viewer">
+        <contextNetType>VOP</contextNetType>
+    </toolMenuContext>
+    <toolMenuContext name="network">
+        <contextOpType>Vop/VRayNodeSettingsPhotonMap</contextOpType>
+    </toolMenuContext>
+    <toolSubmenu>Settings</toolSubmenu>
+    <script scriptType="python">
+<![CDATA[
+
+import voptoolutils;
+voptoolutils.genericTool(kwargs, 'VRayNodeSettingsPhotonMap', nodename="photonmap")
+
+]]>
+    </script>
+</tool>
+
+
+<tool name="vop_VRayNodeSettingsPtexBaker" label="Ptex Baker" icon="ROP_vray">
+    <readOnly/>
+    <toolMenuContext name="viewer">
+        <contextNetType>VOP</contextNetType>
+    </toolMenuContext>
+    <toolMenuContext name="network">
+        <contextOpType>Vop/VRayNodeSettingsPtexBaker</contextOpType>
+    </toolMenuContext>
+    <toolSubmenu>Settings</toolSubmenu>
+    <script scriptType="python">
+<![CDATA[
+
+import voptoolutils;
+voptoolutils.genericTool(kwargs, 'VRayNodeSettingsPtexBaker', nodename="ptexbaker")
+
+]]>
+    </script>
+</tool>
+
+
+<tool name="vop_VRayNodeSettingsRTEngine" label="Realtime Engine Settings" icon="ROP_vray">
+    <readOnly/>
+    <toolMenuContext name="viewer">
+        <contextNetType>VOP</contextNetType>
+    </toolMenuContext>
+    <toolMenuContext name="network">
+        <contextOpType>Vop/VRayNodeSettingsRTEngine</contextOpType>
+    </toolMenuContext>
+    <toolSubmenu>Settings</toolSubmenu>
+    <script scriptType="python">
+<![CDATA[
+
+import voptoolutils;
+voptoolutils.genericTool(kwargs, 'VRayNodeSettingsRTEngine', nodename="realtimeenginesettings")
+
+]]>
+    </script>
+</tool>
+
+
+<tool name="vop_VRayNodeSettingsRaycaster" label="Raycaster" icon="ROP_vray">
+    <readOnly/>
+    <toolMenuContext name="viewer">
+        <contextNetType>VOP</contextNetType>
+    </toolMenuContext>
+    <toolMenuContext name="network">
+        <contextOpType>Vop/VRayNodeSettingsRaycaster</contextOpType>
+    </toolMenuContext>
+    <toolSubmenu>Settings</toolSubmenu>
+    <script scriptType="python">
+<![CDATA[
+
+import voptoolutils;
+voptoolutils.genericTool(kwargs, 'VRayNodeSettingsRaycaster', nodename="raycaster")
+
+]]>
+    </script>
+</tool>
+
+
+<tool name="vop_VRayNodeSettingsRegionsGenerator" label="Regions Generator" icon="ROP_vray">
+    <readOnly/>
+    <toolMenuContext name="viewer">
+        <contextNetType>VOP</contextNetType>
+    </toolMenuContext>
+    <toolMenuContext name="network">
+        <contextOpType>Vop/VRayNodeSettingsRegionsGenerator</contextOpType>
+    </toolMenuContext>
+    <toolSubmenu>Settings</toolSubmenu>
+    <script scriptType="python">
+<![CDATA[
+
+import voptoolutils;
+voptoolutils.genericTool(kwargs, 'VRayNodeSettingsRegionsGenerator', nodename="regionsgenerator")
+
+]]>
+    </script>
+</tool>
+
+
+<tool name="vop_VRayNodeSettingsRenderChannels" label="Render Channels" icon="ROP_vray">
+    <readOnly/>
+    <toolMenuContext name="viewer">
+        <contextNetType>VOP</contextNetType>
+    </toolMenuContext>
+    <toolMenuContext name="network">
+        <contextOpType>Vop/VRayNodeSettingsRenderChannels</contextOpType>
+    </toolMenuContext>
+    <toolSubmenu>Settings</toolSubmenu>
+    <script scriptType="python">
+<![CDATA[
+
+import voptoolutils;
+voptoolutils.genericTool(kwargs, 'VRayNodeSettingsRenderChannels', nodename="renderchannels")
+
+]]>
+    </script>
+</tool>
+
+
+<tool name="vop_VRayNodeSettingsSGI" label="SettingsSGI" icon="ROP_vray">
+    <readOnly/>
+    <toolMenuContext name="viewer">
+        <contextNetType>VOP</contextNetType>
+    </toolMenuContext>
+    <toolMenuContext name="network">
+        <contextOpType>Vop/VRayNodeSettingsSGI</contextOpType>
+    </toolMenuContext>
+    <toolSubmenu>Settings</toolSubmenu>
+    <script scriptType="python">
+<![CDATA[
+
+import voptoolutils;
+voptoolutils.genericTool(kwargs, 'VRayNodeSettingsSGI', nodename="settingssgi")
+
+]]>
+    </script>
+</tool>
+
+
+<tool name="vop_VRayNodeSettingsTGA" label="SettingsTGA" icon="ROP_vray">
+    <readOnly/>
+    <toolMenuContext name="viewer">
+        <contextNetType>VOP</contextNetType>
+    </toolMenuContext>
+    <toolMenuContext name="network">
+        <contextOpType>Vop/VRayNodeSettingsTGA</contextOpType>
+    </toolMenuContext>
+    <toolSubmenu>Settings</toolSubmenu>
+    <script scriptType="python">
+<![CDATA[
+
+import voptoolutils;
+voptoolutils.genericTool(kwargs, 'VRayNodeSettingsTGA', nodename="settingstga")
+
+]]>
+    </script>
+</tool>
+
+
+<tool name="vop_VRayNodeSettingsTIFF" label="SettingsTIFF" icon="ROP_vray">
+    <readOnly/>
+    <toolMenuContext name="viewer">
+        <contextNetType>VOP</contextNetType>
+    </toolMenuContext>
+    <toolMenuContext name="network">
+        <contextOpType>Vop/VRayNodeSettingsTIFF</contextOpType>
+    </toolMenuContext>
+    <toolSubmenu>Settings</toolSubmenu>
+    <script scriptType="python">
+<![CDATA[
+
+import voptoolutils;
+voptoolutils.genericTool(kwargs, 'VRayNodeSettingsTIFF', nodename="settingstiff")
+
+]]>
+    </script>
+</tool>
+
+
+<tool name="vop_VRayNodeSettingsUnitsInfo" label="SettingsUnitsInfo" icon="ROP_vray">
+    <readOnly/>
+    <toolMenuContext name="viewer">
+        <contextNetType>VOP</contextNetType>
+    </toolMenuContext>
+    <toolMenuContext name="network">
+        <contextOpType>Vop/VRayNodeSettingsUnitsInfo</contextOpType>
+    </toolMenuContext>
+    <toolSubmenu>Settings</toolSubmenu>
+    <script scriptType="python">
+<![CDATA[
+
+import voptoolutils;
+voptoolutils.genericTool(kwargs, 'VRayNodeSettingsUnitsInfo', nodename="settingsunitsinfo")
+
+]]>
+    </script>
+</tool>
+
+
+<tool name="vop_VRayNodeSettingsVFB" label="SettingsVFB" icon="ROP_vray">
+    <readOnly/>
+    <toolMenuContext name="viewer">
+        <contextNetType>VOP</contextNetType>
+    </toolMenuContext>
+    <toolMenuContext name="network">
+        <contextOpType>Vop/VRayNodeSettingsVFB</contextOpType>
+    </toolMenuContext>
+    <toolSubmenu>Settings</toolSubmenu>
+    <script scriptType="python">
+<![CDATA[
+
+import voptoolutils;
+voptoolutils.genericTool(kwargs, 'VRayNodeSettingsVFB', nodename="settingsvfb")
+
+]]>
+    </script>
+</tool>
+
+
+<tool name="vop_VRayNodeSettingsVRST" label="SettingsVRST" icon="ROP_vray">
+    <readOnly/>
+    <toolMenuContext name="viewer">
+        <contextNetType>VOP</contextNetType>
+    </toolMenuContext>
+    <toolMenuContext name="network">
+        <contextOpType>Vop/VRayNodeSettingsVRST</contextOpType>
+    </toolMenuContext>
+    <toolSubmenu>Settings</toolSubmenu>
+    <script scriptType="python">
+<![CDATA[
+
+import voptoolutils;
+voptoolutils.genericTool(kwargs, 'VRayNodeSettingsVRST', nodename="settingsvrst")
+
+]]>
+    </script>
+</tool>
+
+
+<tool name="vop_VRayNodeSettingsVertexBaker" label="SettingsVertexBaker" icon="ROP_vray">
+    <readOnly/>
+    <toolMenuContext name="viewer">
+        <contextNetType>VOP</contextNetType>
+    </toolMenuContext>
+    <toolMenuContext name="network">
+        <contextOpType>Vop/VRayNodeSettingsVertexBaker</contextOpType>
+    </toolMenuContext>
+    <toolSubmenu>Settings</toolSubmenu>
+    <script scriptType="python">
+<![CDATA[
+
+import voptoolutils;
+voptoolutils.genericTool(kwargs, 'VRayNodeSettingsVertexBaker', nodename="settingsvertexbaker")
+
+]]>
+    </script>
+</tool>
+
+
+<tool name="vop_VRayNodeSphereFade" label="Sphere Fade" icon="ROP_vray">
+    <readOnly/>
+    <toolMenuContext name="viewer">
+        <contextNetType>VOP</contextNetType>
+    </toolMenuContext>
+    <toolMenuContext name="network">
+        <contextOpType>Vop/VRayNodeSphereFade</contextOpType>
     </toolMenuContext>
     <toolSubmenu>Effect</toolSubmenu>
     <script scriptType="python">
 <![CDATA[
 
 import voptoolutils;
-voptoolutils.genericTool(kwargs, 'VRayNodePhxShaderSimVol', nodename="phoenixshader")
-
-]]>
-    </script>
-</tool>
-
-
-<tool name="vop_VRayNodeRTEngine" label="Realtime Engine" icon="ROP_vray">
-    <readOnly/>
-    <toolMenuContext name="viewer">
-        <contextNetType>VOP</contextNetType>
-    </toolMenuContext>
-    <toolMenuContext name="network">
-        <contextOpType>Vop/VRayNodeRTEngine</contextOpType>
-    </toolMenuContext>
-    <toolSubmenu>Settings</toolSubmenu>
-    <script scriptType="python">
-<![CDATA[
-
-import voptoolutils;
-voptoolutils.genericTool(kwargs, 'VRayNodeRTEngine', nodename="realtimeengine")
-
-]]>
-    </script>
-</tool>
-
-
-<tool name="vop_VRayNodeRenderChannelBumpNormals" label="Bump Normals" icon="ROP_vray">
-    <readOnly/>
-    <toolMenuContext name="viewer">
-        <contextNetType>VOP</contextNetType>
-    </toolMenuContext>
-    <toolMenuContext name="network">
-        <contextOpType>Vop/VRayNodeRenderChannelBumpNormals</contextOpType>
-    </toolMenuContext>
-    <toolSubmenu>Render Channel</toolSubmenu>
-    <script scriptType="python">
-<![CDATA[
-
-import voptoolutils;
-voptoolutils.genericTool(kwargs, 'VRayNodeRenderChannelBumpNormals', nodename="bumpnormals")
-
-]]>
-    </script>
-</tool>
-
-
-<tool name="vop_VRayNodeRenderChannelColor" label="Color Channel" icon="ROP_vray">
-    <readOnly/>
-    <toolMenuContext name="viewer">
-        <contextNetType>VOP</contextNetType>
-    </toolMenuContext>
-    <toolMenuContext name="network">
-        <contextOpType>Vop/VRayNodeRenderChannelColor</contextOpType>
-    </toolMenuContext>
-    <toolSubmenu>Render Channel</toolSubmenu>
-    <script scriptType="python">
-<![CDATA[
-
-import voptoolutils;
-voptoolutils.genericTool(kwargs, 'VRayNodeRenderChannelColor', nodename="colorchannel")
-
-]]>
-    </script>
-</tool>
-
-
-<tool name="vop_VRayNodeRenderChannelCoverage" label="Coverage" icon="ROP_vray">
-    <readOnly/>
-    <toolMenuContext name="viewer">
-        <contextNetType>VOP</contextNetType>
-    </toolMenuContext>
-    <toolMenuContext name="network">
-        <contextOpType>Vop/VRayNodeRenderChannelCoverage</contextOpType>
-    </toolMenuContext>
-    <toolSubmenu>Render Channel</toolSubmenu>
-    <script scriptType="python">
-<![CDATA[
-
-import voptoolutils;
-voptoolutils.genericTool(kwargs, 'VRayNodeRenderChannelCoverage', nodename="coverage")
-
-]]>
-    </script>
-</tool>
-
-
-<tool name="vop_VRayNodeRenderChannelDRBucket" label="DR Bucket" icon="ROP_vray">
-    <readOnly/>
-    <toolMenuContext name="viewer">
-        <contextNetType>VOP</contextNetType>
-    </toolMenuContext>
-    <toolMenuContext name="network">
-        <contextOpType>Vop/VRayNodeRenderChannelDRBucket</contextOpType>
-    </toolMenuContext>
-    <toolSubmenu>Render Channel</toolSubmenu>
-    <script scriptType="python">
-<![CDATA[
-
-import voptoolutils;
-voptoolutils.genericTool(kwargs, 'VRayNodeRenderChannelDRBucket', nodename="drbucket")
-
-]]>
-    </script>
-</tool>
-
-
-<tool name="vop_VRayNodeRenderChannelExtraTex" label="ExtraTex" icon="ROP_vray">
-    <readOnly/>
-    <toolMenuContext name="viewer">
-        <contextNetType>VOP</contextNetType>
-    </toolMenuContext>
-    <toolMenuContext name="network">
-        <contextOpType>Vop/VRayNodeRenderChannelExtraTex</contextOpType>
-    </toolMenuContext>
-    <toolSubmenu>Render Channel</toolSubmenu>
-    <script scriptType="python">
-<![CDATA[
-
-import voptoolutils;
-voptoolutils.genericTool(kwargs, 'VRayNodeRenderChannelExtraTex', nodename="extratex")
-
-]]>
-    </script>
-</tool>
-
-
-<tool name="vop_VRayNodeRenderChannelGlossiness" label="Glossiness" icon="ROP_vray">
-    <readOnly/>
-    <toolMenuContext name="viewer">
-        <contextNetType>VOP</contextNetType>
-    </toolMenuContext>
-    <toolMenuContext name="network">
-        <contextOpType>Vop/VRayNodeRenderChannelGlossiness</contextOpType>
-    </toolMenuContext>
-    <toolSubmenu>Render Channel</toolSubmenu>
-    <script scriptType="python">
-<![CDATA[
-
-import voptoolutils;
-voptoolutils.genericTool(kwargs, 'VRayNodeRenderChannelGlossiness', nodename="glossiness")
-
-]]>
-    </script>
-</tool>
-
-
-<tool name="vop_VRayNodeRenderChannelLightSelect" label="Light Select" icon="ROP_vray">
-    <readOnly/>
-    <toolMenuContext name="viewer">
-        <contextNetType>VOP</contextNetType>
-    </toolMenuContext>
-    <toolMenuContext name="network">
-        <contextOpType>Vop/VRayNodeRenderChannelLightSelect</contextOpType>
-    </toolMenuContext>
-    <toolSubmenu>Render Channel</toolSubmenu>
-    <script scriptType="python">
-<![CDATA[
-
-import voptoolutils;
-voptoolutils.genericTool(kwargs, 'VRayNodeRenderChannelLightSelect', nodename="lightselect")
-
-]]>
-    </script>
-</tool>
-
-
-<tool name="vop_VRayNodeRenderChannelMultiMatte" label="MultiMatte" icon="ROP_vray">
-    <readOnly/>
-    <toolMenuContext name="viewer">
-        <contextNetType>VOP</contextNetType>
-    </toolMenuContext>
-    <toolMenuContext name="network">
-        <contextOpType>Vop/VRayNodeRenderChannelMultiMatte</contextOpType>
-    </toolMenuContext>
-    <toolSubmenu>Render Channel</toolSubmenu>
-    <script scriptType="python">
-<![CDATA[
-
-import voptoolutils;
-voptoolutils.genericTool(kwargs, 'VRayNodeRenderChannelMultiMatte', nodename="multimatte")
-
-]]>
-    </script>
-</tool>
-
-
-<tool name="vop_VRayNodeRenderChannelNodeID" label="Node ID" icon="ROP_vray">
-    <readOnly/>
-    <toolMenuContext name="viewer">
-        <contextNetType>VOP</contextNetType>
-    </toolMenuContext>
-    <toolMenuContext name="network">
-        <contextOpType>Vop/VRayNodeRenderChannelNodeID</contextOpType>
-    </toolMenuContext>
-    <toolSubmenu>Render Channel</toolSubmenu>
-    <script scriptType="python">
-<![CDATA[
-
-import voptoolutils;
-voptoolutils.genericTool(kwargs, 'VRayNodeRenderChannelNodeID', nodename="nodeid")
-
-]]>
-    </script>
-</tool>
-
-
-<tool name="vop_VRayNodeRenderChannelNormals" label="Normals" icon="ROP_vray">
-    <readOnly/>
-    <toolMenuContext name="viewer">
-        <contextNetType>VOP</contextNetType>
-    </toolMenuContext>
-    <toolMenuContext name="network">
-        <contextOpType>Vop/VRayNodeRenderChannelNormals</contextOpType>
-    </toolMenuContext>
-    <toolSubmenu>Render Channel</toolSubmenu>
-    <script scriptType="python">
-<![CDATA[
-
-import voptoolutils;
-voptoolutils.genericTool(kwargs, 'VRayNodeRenderChannelNormals', nodename="normals")
-
-]]>
-    </script>
-</tool>
-
-
-<tool name="vop_VRayNodeRenderChannelObjectSelect" label="Object Select" icon="ROP_vray">
-    <readOnly/>
-    <toolMenuContext name="viewer">
-        <contextNetType>VOP</contextNetType>
-    </toolMenuContext>
-    <toolMenuContext name="network">
-        <contextOpType>Vop/VRayNodeRenderChannelObjectSelect</contextOpType>
-    </toolMenuContext>
-    <toolSubmenu>Render Channel</toolSubmenu>
-    <script scriptType="python">
-<![CDATA[
-
-import voptoolutils;
-voptoolutils.genericTool(kwargs, 'VRayNodeRenderChannelObjectSelect', nodename="objectselect")
-
-]]>
-    </script>
-</tool>
-
-
-<tool name="vop_VRayNodeRenderChannelRenderID" label="Render ID" icon="ROP_vray">
-    <readOnly/>
-    <toolMenuContext name="viewer">
-        <contextNetType>VOP</contextNetType>
-    </toolMenuContext>
-    <toolMenuContext name="network">
-        <contextOpType>Vop/VRayNodeRenderChannelRenderID</contextOpType>
-    </toolMenuContext>
-    <toolSubmenu>Render Channel</toolSubmenu>
-    <script scriptType="python">
-<![CDATA[
-
-import voptoolutils;
-voptoolutils.genericTool(kwargs, 'VRayNodeRenderChannelRenderID', nodename="renderid")
-
-]]>
-    </script>
-</tool>
-
-
-<tool name="vop_VRayNodeRenderChannelVelocity" label="Velocity" icon="ROP_vray">
-    <readOnly/>
-    <toolMenuContext name="viewer">
-        <contextNetType>VOP</contextNetType>
-    </toolMenuContext>
-    <toolMenuContext name="network">
-        <contextOpType>Vop/VRayNodeRenderChannelVelocity</contextOpType>
-    </toolMenuContext>
-    <toolSubmenu>Render Channel</toolSubmenu>
-    <script scriptType="python">
-<![CDATA[
-
-import voptoolutils;
-voptoolutils.genericTool(kwargs, 'VRayNodeRenderChannelVelocity', nodename="velocity")
-
-]]>
-    </script>
-</tool>
-
-
-<tool name="vop_VRayNodeRenderChannelZDepth" label="Z-Depth" icon="ROP_vray">
-    <readOnly/>
-    <toolMenuContext name="viewer">
-        <contextNetType>VOP</contextNetType>
-    </toolMenuContext>
-    <toolMenuContext name="network">
-        <contextOpType>Vop/VRayNodeRenderChannelZDepth</contextOpType>
-    </toolMenuContext>
-    <toolSubmenu>Render Channel</toolSubmenu>
-    <script scriptType="python">
-<![CDATA[
-
-import voptoolutils;
-voptoolutils.genericTool(kwargs, 'VRayNodeRenderChannelZDepth', nodename="z-depth")
-
-]]>
-    </script>
-</tool>
-
-
-<tool name="vop_VRayNodeRenderView" label="Render view" icon="ROP_vray">
-    <readOnly/>
-    <toolMenuContext name="viewer">
-        <contextNetType>VOP</contextNetType>
-    </toolMenuContext>
-    <toolMenuContext name="network">
-        <contextOpType>Vop/VRayNodeRenderView</contextOpType>
-    </toolMenuContext>
-    <toolSubmenu>Camera</toolSubmenu>
-    <script scriptType="python">
-<![CDATA[
-
-import voptoolutils;
-voptoolutils.genericTool(kwargs, 'VRayNodeRenderView', nodename="renderview")
-
-]]>
-    </script>
-</tool>
-
-
-<tool name="vop_VRayNodeSettingsCamera" label="Camera" icon="ROP_vray">
-    <readOnly/>
-    <toolMenuContext name="viewer">
-        <contextNetType>VOP</contextNetType>
-    </toolMenuContext>
-    <toolMenuContext name="network">
-        <contextOpType>Vop/VRayNodeSettingsCamera</contextOpType>
-    </toolMenuContext>
-    <toolSubmenu>Settings</toolSubmenu>
-    <script scriptType="python">
-<![CDATA[
-
-import voptoolutils;
-voptoolutils.genericTool(kwargs, 'VRayNodeSettingsCamera', nodename="camera")
-
-]]>
-    </script>
-</tool>
-
-
-<tool name="vop_VRayNodeSettingsCameraDof" label="SettingsCameraDof" icon="ROP_vray">
-    <readOnly/>
-    <toolMenuContext name="viewer">
-        <contextNetType>VOP</contextNetType>
-    </toolMenuContext>
-    <toolMenuContext name="network">
-        <contextOpType>Vop/VRayNodeSettingsCameraDof</contextOpType>
-    </toolMenuContext>
-    <toolSubmenu>Settings</toolSubmenu>
-    <script scriptType="python">
-<![CDATA[
-
-import voptoolutils;
-voptoolutils.genericTool(kwargs, 'VRayNodeSettingsCameraDof', nodename="settingscameradof")
-
-]]>
-    </script>
-</tool>
-
-
-<tool name="vop_VRayNodeSettingsCaustics" label="Caustics" icon="ROP_vray">
-    <readOnly/>
-    <toolMenuContext name="viewer">
-        <contextNetType>VOP</contextNetType>
-    </toolMenuContext>
-    <toolMenuContext name="network">
-        <contextOpType>Vop/VRayNodeSettingsCaustics</contextOpType>
-    </toolMenuContext>
-    <toolSubmenu>Settings</toolSubmenu>
-    <script scriptType="python">
-<![CDATA[
-
-import voptoolutils;
-voptoolutils.genericTool(kwargs, 'VRayNodeSettingsCaustics', nodename="caustics")
-
-]]>
-    </script>
-</tool>
-
-
-<tool name="vop_VRayNodeSettingsColorMapping" label="SettingsColorMapping" icon="ROP_vray">
-    <readOnly/>
-    <toolMenuContext name="viewer">
-        <contextNetType>VOP</contextNetType>
-    </toolMenuContext>
-    <toolMenuContext name="network">
-        <contextOpType>Vop/VRayNodeSettingsColorMapping</contextOpType>
-    </toolMenuContext>
-    <toolSubmenu>Settings</toolSubmenu>
-    <script scriptType="python">
-<![CDATA[
-
-import voptoolutils;
-voptoolutils.genericTool(kwargs, 'VRayNodeSettingsColorMapping', nodename="settingscolormapping")
-
-]]>
-    </script>
-</tool>
-
-
-<tool name="vop_VRayNodeSettingsCurrentFrame" label="Current Frame" icon="ROP_vray">
-    <readOnly/>
-    <toolMenuContext name="viewer">
-        <contextNetType>VOP</contextNetType>
-    </toolMenuContext>
-    <toolMenuContext name="network">
-        <contextOpType>Vop/VRayNodeSettingsCurrentFrame</contextOpType>
-    </toolMenuContext>
-    <toolSubmenu>Settings</toolSubmenu>
-    <script scriptType="python">
-<![CDATA[
-
-import voptoolutils;
-voptoolutils.genericTool(kwargs, 'VRayNodeSettingsCurrentFrame', nodename="currentframe")
-
-]]>
-    </script>
-</tool>
-
-
-<tool name="vop_VRayNodeSettingsDMCGI" label="Brute Force" icon="ROP_vray">
-    <readOnly/>
-    <toolMenuContext name="viewer">
-        <contextNetType>VOP</contextNetType>
-    </toolMenuContext>
-    <toolMenuContext name="network">
-        <contextOpType>Vop/VRayNodeSettingsDMCGI</contextOpType>
-    </toolMenuContext>
-    <toolSubmenu>Settings</toolSubmenu>
-    <script scriptType="python">
-<![CDATA[
-
-import voptoolutils;
-voptoolutils.genericTool(kwargs, 'VRayNodeSettingsDMCGI', nodename="bruteforce")
-
-]]>
-    </script>
-</tool>
-
-
-<tool name="vop_VRayNodeSettingsDMCSampler" label="DMC Sampler" icon="ROP_vray">
-    <readOnly/>
-    <toolMenuContext name="viewer">
-        <contextNetType>VOP</contextNetType>
-    </toolMenuContext>
-    <toolMenuContext name="network">
-        <contextOpType>Vop/VRayNodeSettingsDMCSampler</contextOpType>
-    </toolMenuContext>
-    <toolSubmenu>Settings</toolSubmenu>
-    <script scriptType="python">
-<![CDATA[
-
-import voptoolutils;
-voptoolutils.genericTool(kwargs, 'VRayNodeSettingsDMCSampler', nodename="dmcsampler")
-
-]]>
-    </script>
-</tool>
-
-
-<tool name="vop_VRayNodeSettingsDefaultDisplacement" label="Default Displacement" icon="ROP_vray">
-    <readOnly/>
-    <toolMenuContext name="viewer">
-        <contextNetType>VOP</contextNetType>
-    </toolMenuContext>
-    <toolMenuContext name="network">
-        <contextOpType>Vop/VRayNodeSettingsDefaultDisplacement</contextOpType>
-    </toolMenuContext>
-    <toolSubmenu>Settings</toolSubmenu>
-    <script scriptType="python">
-<![CDATA[
-
-import voptoolutils;
-voptoolutils.genericTool(kwargs, 'VRayNodeSettingsDefaultDisplacement', nodename="defaultdisplacement")
-
-]]>
-    </script>
-</tool>
-
-
-<tool name="vop_VRayNodeSettingsEXR" label="SettingsEXR" icon="ROP_vray">
-    <readOnly/>
-    <toolMenuContext name="viewer">
-        <contextNetType>VOP</contextNetType>
-    </toolMenuContext>
-    <toolMenuContext name="network">
-        <contextOpType>Vop/VRayNodeSettingsEXR</contextOpType>
-    </toolMenuContext>
-    <toolSubmenu>Settings</toolSubmenu>
-    <script scriptType="python">
-<![CDATA[
-
-import voptoolutils;
-voptoolutils.genericTool(kwargs, 'VRayNodeSettingsEXR', nodename="settingsexr")
-
-]]>
-    </script>
-</tool>
-
-
-<tool name="vop_VRayNodeSettingsEnvironment" label="Env Settings" icon="ROP_vray">
-    <readOnly/>
-    <toolMenuContext name="viewer">
-        <contextNetType>VOP</contextNetType>
-    </toolMenuContext>
-    <toolMenuContext name="network">
-        <contextOpType>Vop/VRayNodeSettingsEnvironment</contextOpType>
+voptoolutils.genericTool(kwargs, 'VRayNodeSphereFade', nodename="spherefade")
+
+]]>
+    </script>
+</tool>
+
+
+<tool name="vop_VRayNodeSphereFadeGizmo" label="Sphere Fade Gizmo" icon="ROP_vray">
+    <readOnly/>
+    <toolMenuContext name="viewer">
+        <contextNetType>VOP</contextNetType>
+    </toolMenuContext>
+    <toolMenuContext name="network">
+        <contextOpType>Vop/VRayNodeSphereFadeGizmo</contextOpType>
+    </toolMenuContext>
+    <toolSubmenu>Effect</toolSubmenu>
+    <script scriptType="python">
+<![CDATA[
+
+import voptoolutils;
+voptoolutils.genericTool(kwargs, 'VRayNodeSphereFadeGizmo', nodename="spherefadegizmo")
+
+]]>
+    </script>
+</tool>
+
+
+<tool name="vop_VRayNodeSphericalHarmonicsExporter" label="Spherical Harmonics Exporter" icon="ROP_vray">
+    <readOnly/>
+    <toolMenuContext name="viewer">
+        <contextNetType>VOP</contextNetType>
+    </toolMenuContext>
+    <toolMenuContext name="network">
+        <contextOpType>Vop/VRayNodeSphericalHarmonicsExporter</contextOpType>
+    </toolMenuContext>
+    <toolSubmenu>Settings</toolSubmenu>
+    <script scriptType="python">
+<![CDATA[
+
+import voptoolutils;
+voptoolutils.genericTool(kwargs, 'VRayNodeSphericalHarmonicsExporter', nodename="sphericalharmonicsexporter")
+
+]]>
+    </script>
+</tool>
+
+
+<tool name="vop_VRayNodeSphericalHarmonicsRenderer" label="Spherical Harmonics Renderer" icon="ROP_vray">
+    <readOnly/>
+    <toolMenuContext name="viewer">
+        <contextNetType>VOP</contextNetType>
+    </toolMenuContext>
+    <toolMenuContext name="network">
+        <contextOpType>Vop/VRayNodeSphericalHarmonicsRenderer</contextOpType>
+    </toolMenuContext>
+    <toolSubmenu>Settings</toolSubmenu>
+    <script scriptType="python">
+<![CDATA[
+
+import voptoolutils;
+voptoolutils.genericTool(kwargs, 'VRayNodeSphericalHarmonicsRenderer', nodename="sphericalharmonicsrenderer")
+
+]]>
+    </script>
+</tool>
+
+
+<tool name="vop_VRayNodeSunLight" label="Sun" icon="ROP_vray">
+    <readOnly/>
+    <toolMenuContext name="viewer">
+        <contextNetType>VOP</contextNetType>
+    </toolMenuContext>
+    <toolMenuContext name="network">
+        <contextOpType>Vop/VRayNodeSunLight</contextOpType>
+    </toolMenuContext>
+    <toolSubmenu>Light</toolSubmenu>
+    <script scriptType="python">
+<![CDATA[
+
+import voptoolutils;
+voptoolutils.genericTool(kwargs, 'VRayNodeSunLight', nodename="sun")
+
+]]>
+    </script>
+</tool>
+
+
+<tool name="vop_VRayNodeTexAColor" label="Color" icon="ROP_vray">
+    <readOnly/>
+    <toolMenuContext name="viewer">
+        <contextNetType>VOP</contextNetType>
+    </toolMenuContext>
+    <toolMenuContext name="network">
+        <contextOpType>Vop/VRayNodeTexAColor</contextOpType>
+    </toolMenuContext>
+    <toolSubmenu>Texture</toolSubmenu>
+    <script scriptType="python">
+<![CDATA[
+
+import voptoolutils;
+voptoolutils.genericTool(kwargs, 'VRayNodeTexAColor', nodename="color")
+
+]]>
+    </script>
+</tool>
+
+
+<tool name="vop_VRayNodeTexAColorOp" label="Color Operations" icon="ROP_vray">
+    <readOnly/>
+    <toolMenuContext name="viewer">
+        <contextNetType>VOP</contextNetType>
+    </toolMenuContext>
+    <toolMenuContext name="network">
+        <contextOpType>Vop/VRayNodeTexAColorOp</contextOpType>
+    </toolMenuContext>
+    <toolSubmenu>Texture</toolSubmenu>
+    <script scriptType="python">
+<![CDATA[
+
+import voptoolutils;
+voptoolutils.genericTool(kwargs, 'VRayNodeTexAColorOp', nodename="coloroperations")
+
+]]>
+    </script>
+</tool>
+
+
+<tool name="vop_VRayNodeTexBerconWood" label="Bercon Wood" icon="ROP_vray">
+    <readOnly/>
+    <toolMenuContext name="viewer">
+        <contextNetType>VOP</contextNetType>
+    </toolMenuContext>
+    <toolMenuContext name="network">
+        <contextOpType>Vop/VRayNodeTexBerconWood</contextOpType>
+    </toolMenuContext>
+    <toolSubmenu>Texture</toolSubmenu>
+    <script scriptType="python">
+<![CDATA[
+
+import voptoolutils;
+voptoolutils.genericTool(kwargs, 'VRayNodeTexBerconWood', nodename="berconwood")
+
+]]>
+    </script>
+</tool>
+
+
+<tool name="vop_VRayNodeTexBitmap" label="Image Texture" icon="ROP_vray">
+    <readOnly/>
+    <toolMenuContext name="viewer">
+        <contextNetType>VOP</contextNetType>
+    </toolMenuContext>
+    <toolMenuContext name="network">
+        <contextOpType>Vop/VRayNodeTexBitmap</contextOpType>
+    </toolMenuContext>
+    <toolSubmenu>Texture</toolSubmenu>
+    <script scriptType="python">
+<![CDATA[
+
+import voptoolutils;
+voptoolutils.genericTool(kwargs, 'VRayNodeTexBitmap', nodename="imagetexture")
+
+]]>
+    </script>
+</tool>
+
+
+<tool name="vop_VRayNodeTexBlend" label="Blend" icon="ROP_vray">
+    <readOnly/>
+    <toolMenuContext name="viewer">
+        <contextNetType>VOP</contextNetType>
+    </toolMenuContext>
+    <toolMenuContext name="network">
+        <contextOpType>Vop/VRayNodeTexBlend</contextOpType>
+    </toolMenuContext>
+    <toolSubmenu>Texture</toolSubmenu>
+    <script scriptType="python">
+<![CDATA[
+
+import voptoolutils;
+voptoolutils.genericTool(kwargs, 'VRayNodeTexBlend', nodename="blend")
+
+]]>
+    </script>
+</tool>
+
+
+<tool name="vop_VRayNodeTexBulge" label="Bulge" icon="ROP_vray">
+    <readOnly/>
+    <toolMenuContext name="viewer">
+        <contextNetType>VOP</contextNetType>
+    </toolMenuContext>
+    <toolMenuContext name="network">
+        <contextOpType>Vop/VRayNodeTexBulge</contextOpType>
+    </toolMenuContext>
+    <toolSubmenu>Texture</toolSubmenu>
+    <script scriptType="python">
+<![CDATA[
+
+import voptoolutils;
+voptoolutils.genericTool(kwargs, 'VRayNodeTexBulge', nodename="bulge")
+
+]]>
+    </script>
+</tool>
+
+
+<tool name="vop_VRayNodeTexCellular" label="Cellular" icon="ROP_vray">
+    <readOnly/>
+    <toolMenuContext name="viewer">
+        <contextNetType>VOP</contextNetType>
+    </toolMenuContext>
+    <toolMenuContext name="network">
+        <contextOpType>Vop/VRayNodeTexCellular</contextOpType>
+    </toolMenuContext>
+    <toolSubmenu>Texture</toolSubmenu>
+    <script scriptType="python">
+<![CDATA[
+
+import voptoolutils;
+voptoolutils.genericTool(kwargs, 'VRayNodeTexCellular', nodename="cellular")
+
+]]>
+    </script>
+</tool>
+
+
+<tool name="vop_VRayNodeTexChecker" label="Checker" icon="ROP_vray">
+    <readOnly/>
+    <toolMenuContext name="viewer">
+        <contextNetType>VOP</contextNetType>
+    </toolMenuContext>
+    <toolMenuContext name="network">
+        <contextOpType>Vop/VRayNodeTexChecker</contextOpType>
+    </toolMenuContext>
+    <toolSubmenu>Texture</toolSubmenu>
+    <script scriptType="python">
+<![CDATA[
+
+import voptoolutils;
+voptoolutils.genericTool(kwargs, 'VRayNodeTexChecker', nodename="checker")
+
+]]>
+    </script>
+</tool>
+
+
+<tool name="vop_VRayNodeTexCloth" label="Cloth" icon="ROP_vray">
+    <readOnly/>
+    <toolMenuContext name="viewer">
+        <contextNetType>VOP</contextNetType>
+    </toolMenuContext>
+    <toolMenuContext name="network">
+        <contextOpType>Vop/VRayNodeTexCloth</contextOpType>
+    </toolMenuContext>
+    <toolSubmenu>Texture</toolSubmenu>
+    <script scriptType="python">
+<![CDATA[
+
+import voptoolutils;
+voptoolutils.genericTool(kwargs, 'VRayNodeTexCloth', nodename="cloth")
+
+]]>
+    </script>
+</tool>
+
+
+<tool name="vop_VRayNodeTexColorExponential" label="Color Exponential" icon="ROP_vray">
+    <readOnly/>
+    <toolMenuContext name="viewer">
+        <contextNetType>VOP</contextNetType>
+    </toolMenuContext>
+    <toolMenuContext name="network">
+        <contextOpType>Vop/VRayNodeTexColorExponential</contextOpType>
+    </toolMenuContext>
+    <toolSubmenu>Texture</toolSubmenu>
+    <script scriptType="python">
+<![CDATA[
+
+import voptoolutils;
+voptoolutils.genericTool(kwargs, 'VRayNodeTexColorExponential', nodename="colorexponential")
+
+]]>
+    </script>
+</tool>
+
+
+<tool name="vop_VRayNodeTexColorToFloat" label="Color To Float" icon="ROP_vray">
+    <readOnly/>
+    <toolMenuContext name="viewer">
+        <contextNetType>VOP</contextNetType>
+    </toolMenuContext>
+    <toolMenuContext name="network">
+        <contextOpType>Vop/VRayNodeTexColorToFloat</contextOpType>
+    </toolMenuContext>
+    <toolSubmenu>Texture</toolSubmenu>
+    <script scriptType="python">
+<![CDATA[
+
+import voptoolutils;
+voptoolutils.genericTool(kwargs, 'VRayNodeTexColorToFloat', nodename="colortofloat")
+
+]]>
+    </script>
+</tool>
+
+
+<tool name="vop_VRayNodeTexCombineColor" label="Combine Color" icon="ROP_vray">
+    <readOnly/>
+    <toolMenuContext name="viewer">
+        <contextNetType>VOP</contextNetType>
+    </toolMenuContext>
+    <toolMenuContext name="network">
+        <contextOpType>Vop/VRayNodeTexCombineColor</contextOpType>
+    </toolMenuContext>
+    <toolSubmenu>Texture</toolSubmenu>
+    <script scriptType="python">
+<![CDATA[
+
+import voptoolutils;
+voptoolutils.genericTool(kwargs, 'VRayNodeTexCombineColor', nodename="combinecolor")
+
+]]>
+    </script>
+</tool>
+
+
+<tool name="vop_VRayNodeTexCombineFloat" label="Combine Float" icon="ROP_vray">
+    <readOnly/>
+    <toolMenuContext name="viewer">
+        <contextNetType>VOP</contextNetType>
+    </toolMenuContext>
+    <toolMenuContext name="network">
+        <contextOpType>Vop/VRayNodeTexCombineFloat</contextOpType>
+    </toolMenuContext>
+    <toolSubmenu>Texture</toolSubmenu>
+    <script scriptType="python">
+<![CDATA[
+
+import voptoolutils;
+voptoolutils.genericTool(kwargs, 'VRayNodeTexCombineFloat', nodename="combinefloat")
+
+]]>
+    </script>
+</tool>
+
+
+<tool name="vop_VRayNodeTexCompMax" label="Comp Max" icon="ROP_vray">
+    <readOnly/>
+    <toolMenuContext name="viewer">
+        <contextNetType>VOP</contextNetType>
+    </toolMenuContext>
+    <toolMenuContext name="network">
+        <contextOpType>Vop/VRayNodeTexCompMax</contextOpType>
+    </toolMenuContext>
+    <toolSubmenu>Texture</toolSubmenu>
+    <script scriptType="python">
+<![CDATA[
+
+import voptoolutils;
+voptoolutils.genericTool(kwargs, 'VRayNodeTexCompMax', nodename="compmax")
+
+]]>
+    </script>
+</tool>
+
+
+<tool name="vop_VRayNodeTexCurvature" label="Curvature" icon="ROP_vray">
+    <readOnly/>
+    <toolMenuContext name="viewer">
+        <contextNetType>VOP</contextNetType>
+    </toolMenuContext>
+    <toolMenuContext name="network">
+        <contextOpType>Vop/VRayNodeTexCurvature</contextOpType>
+    </toolMenuContext>
+    <toolSubmenu>Texture</toolSubmenu>
+    <script scriptType="python">
+<![CDATA[
+
+import voptoolutils;
+voptoolutils.genericTool(kwargs, 'VRayNodeTexCurvature', nodename="curvature")
+
+]]>
+    </script>
+</tool>
+
+
+<tool name="vop_VRayNodeTexDirt" label="Dirt" icon="ROP_vray">
+    <readOnly/>
+    <toolMenuContext name="viewer">
+        <contextNetType>VOP</contextNetType>
+    </toolMenuContext>
+    <toolMenuContext name="network">
+        <contextOpType>Vop/VRayNodeTexDirt</contextOpType>
+    </toolMenuContext>
+    <toolSubmenu>Texture</toolSubmenu>
+    <script scriptType="python">
+<![CDATA[
+
+import voptoolutils;
+voptoolutils.genericTool(kwargs, 'VRayNodeTexDirt', nodename="dirt")
+
+]]>
+    </script>
+</tool>
+
+
+<tool name="vop_VRayNodeTexDistance" label="Distance" icon="ROP_vray">
+    <readOnly/>
+    <toolMenuContext name="viewer">
+        <contextNetType>VOP</contextNetType>
+    </toolMenuContext>
+    <toolMenuContext name="network">
+        <contextOpType>Vop/VRayNodeTexDistance</contextOpType>
+    </toolMenuContext>
+    <toolSubmenu>Texture</toolSubmenu>
+    <script scriptType="python">
+<![CDATA[
+
+import voptoolutils;
+voptoolutils.genericTool(kwargs, 'VRayNodeTexDistance', nodename="distance")
+
+]]>
+    </script>
+</tool>
+
+
+<tool name="vop_VRayNodeTexEdges" label="Edges" icon="ROP_vray">
+    <readOnly/>
+    <toolMenuContext name="viewer">
+        <contextNetType>VOP</contextNetType>
+    </toolMenuContext>
+    <toolMenuContext name="network">
+        <contextOpType>Vop/VRayNodeTexEdges</contextOpType>
+    </toolMenuContext>
+    <toolSubmenu>Texture</toolSubmenu>
+    <script scriptType="python">
+<![CDATA[
+
+import voptoolutils;
+voptoolutils.genericTool(kwargs, 'VRayNodeTexEdges', nodename="edges")
+
+]]>
+    </script>
+</tool>
+
+
+<tool name="vop_VRayNodeTexFalloff" label="Falloff" icon="ROP_vray">
+    <readOnly/>
+    <toolMenuContext name="viewer">
+        <contextNetType>VOP</contextNetType>
+    </toolMenuContext>
+    <toolMenuContext name="network">
+        <contextOpType>Vop/VRayNodeTexFalloff</contextOpType>
+    </toolMenuContext>
+    <toolSubmenu>Texture</toolSubmenu>
+    <script scriptType="python">
+<![CDATA[
+
+import voptoolutils;
+voptoolutils.genericTool(kwargs, 'VRayNodeTexFalloff', nodename="falloff")
+
+]]>
+    </script>
+</tool>
+
+
+<tool name="vop_VRayNodeTexFloatOp" label="Float Operations" icon="ROP_vray">
+    <readOnly/>
+    <toolMenuContext name="viewer">
+        <contextNetType>VOP</contextNetType>
+    </toolMenuContext>
+    <toolMenuContext name="network">
+        <contextOpType>Vop/VRayNodeTexFloatOp</contextOpType>
+    </toolMenuContext>
+    <toolSubmenu>Texture</toolSubmenu>
+    <script scriptType="python">
+<![CDATA[
+
+import voptoolutils;
+voptoolutils.genericTool(kwargs, 'VRayNodeTexFloatOp', nodename="floatoperations")
+
+]]>
+    </script>
+</tool>
+
+
+<tool name="vop_VRayNodeTexFloatToColor" label="Float To Color" icon="ROP_vray">
+    <readOnly/>
+    <toolMenuContext name="viewer">
+        <contextNetType>VOP</contextNetType>
+    </toolMenuContext>
+    <toolMenuContext name="network">
+        <contextOpType>Vop/VRayNodeTexFloatToColor</contextOpType>
+    </toolMenuContext>
+    <toolSubmenu>Texture</toolSubmenu>
+    <script scriptType="python">
+<![CDATA[
+
+import voptoolutils;
+voptoolutils.genericTool(kwargs, 'VRayNodeTexFloatToColor', nodename="floattocolor")
+
+]]>
+    </script>
+</tool>
+
+
+<tool name="vop_VRayNodeTexFresnel" label="Fresnel" icon="ROP_vray">
+    <readOnly/>
+    <toolMenuContext name="viewer">
+        <contextNetType>VOP</contextNetType>
+    </toolMenuContext>
+    <toolMenuContext name="network">
+        <contextOpType>Vop/VRayNodeTexFresnel</contextOpType>
+    </toolMenuContext>
+    <toolSubmenu>Texture</toolSubmenu>
+    <script scriptType="python">
+<![CDATA[
+
+import voptoolutils;
+voptoolutils.genericTool(kwargs, 'VRayNodeTexFresnel', nodename="fresnel")
+
+]]>
+    </script>
+</tool>
+
+
+<tool name="vop_VRayNodeTexGradRamp" label="Gradient Ramp" icon="ROP_vray">
+    <readOnly/>
+    <toolMenuContext name="viewer">
+        <contextNetType>VOP</contextNetType>
+    </toolMenuContext>
+    <toolMenuContext name="network">
+        <contextOpType>Vop/VRayNodeTexGradRamp</contextOpType>
+    </toolMenuContext>
+    <toolSubmenu>Texture</toolSubmenu>
+    <script scriptType="python">
+<![CDATA[
+
+import voptoolutils;
+voptoolutils.genericTool(kwargs, 'VRayNodeTexGradRamp', nodename="gradientramp")
+
+]]>
+    </script>
+</tool>
+
+
+<tool name="vop_VRayNodeTexGradient" label="Gradient" icon="ROP_vray">
+    <readOnly/>
+    <toolMenuContext name="viewer">
+        <contextNetType>VOP</contextNetType>
+    </toolMenuContext>
+    <toolMenuContext name="network">
+        <contextOpType>Vop/VRayNodeTexGradient</contextOpType>
+    </toolMenuContext>
+    <toolSubmenu>Texture</toolSubmenu>
+    <script scriptType="python">
+<![CDATA[
+
+import voptoolutils;
+voptoolutils.genericTool(kwargs, 'VRayNodeTexGradient', nodename="gradient")
+
+]]>
+    </script>
+</tool>
+
+
+<tool name="vop_VRayNodeTexGranite" label="Granite" icon="ROP_vray">
+    <readOnly/>
+    <toolMenuContext name="viewer">
+        <contextNetType>VOP</contextNetType>
+    </toolMenuContext>
+    <toolMenuContext name="network">
+        <contextOpType>Vop/VRayNodeTexGranite</contextOpType>
+    </toolMenuContext>
+    <toolSubmenu>Texture</toolSubmenu>
+    <script scriptType="python">
+<![CDATA[
+
+import voptoolutils;
+voptoolutils.genericTool(kwargs, 'VRayNodeTexGranite', nodename="granite")
+
+]]>
+    </script>
+</tool>
+
+
+<tool name="vop_VRayNodeTexGrid" label="Grid" icon="ROP_vray">
+    <readOnly/>
+    <toolMenuContext name="viewer">
+        <contextNetType>VOP</contextNetType>
+    </toolMenuContext>
+    <toolMenuContext name="network">
+        <contextOpType>Vop/VRayNodeTexGrid</contextOpType>
+    </toolMenuContext>
+    <toolSubmenu>Texture</toolSubmenu>
+    <script scriptType="python">
+<![CDATA[
+
+import voptoolutils;
+voptoolutils.genericTool(kwargs, 'VRayNodeTexGrid', nodename="grid")
+
+]]>
+    </script>
+</tool>
+
+
+<tool name="vop_VRayNodeTexHairSampler" label="Hair Sampler" icon="ROP_vray">
+    <readOnly/>
+    <toolMenuContext name="viewer">
+        <contextNetType>VOP</contextNetType>
+    </toolMenuContext>
+    <toolMenuContext name="network">
+        <contextOpType>Vop/VRayNodeTexHairSampler</contextOpType>
+    </toolMenuContext>
+    <toolSubmenu>Texture</toolSubmenu>
+    <script scriptType="python">
+<![CDATA[
+
+import voptoolutils;
+voptoolutils.genericTool(kwargs, 'VRayNodeTexHairSampler', nodename="hairsampler")
+
+]]>
+    </script>
+</tool>
+
+
+<tool name="vop_VRayNodeTexInvert" label="Invert" icon="ROP_vray">
+    <readOnly/>
+    <toolMenuContext name="viewer">
+        <contextNetType>VOP</contextNetType>
+    </toolMenuContext>
+    <toolMenuContext name="network">
+        <contextOpType>Vop/VRayNodeTexInvert</contextOpType>
+    </toolMenuContext>
+    <toolSubmenu>Texture</toolSubmenu>
+    <script scriptType="python">
+<![CDATA[
+
+import voptoolutils;
+voptoolutils.genericTool(kwargs, 'VRayNodeTexInvert', nodename="invert")
+
+]]>
+    </script>
+</tool>
+
+
+<tool name="vop_VRayNodeTexLayered" label="Layered Texture" icon="ROP_vray">
+    <readOnly/>
+    <toolMenuContext name="viewer">
+        <contextNetType>VOP</contextNetType>
+    </toolMenuContext>
+    <toolMenuContext name="network">
+        <contextOpType>Vop/VRayNodeTexLayered</contextOpType>
+    </toolMenuContext>
+    <toolSubmenu>Texture</toolSubmenu>
+    <script scriptType="python">
+<![CDATA[
+
+import voptoolutils;
+voptoolutils.genericTool(kwargs, 'VRayNodeTexLayered', nodename="layered")
+
+]]>
+    </script>
+</tool>
+
+
+<tool name="vop_VRayNodeTexLeather" label="Leather" icon="ROP_vray">
+    <readOnly/>
+    <toolMenuContext name="viewer">
+        <contextNetType>VOP</contextNetType>
+    </toolMenuContext>
+    <toolMenuContext name="network">
+        <contextOpType>Vop/VRayNodeTexLeather</contextOpType>
+    </toolMenuContext>
+    <toolSubmenu>Texture</toolSubmenu>
+    <script scriptType="python">
+<![CDATA[
+
+import voptoolutils;
+voptoolutils.genericTool(kwargs, 'VRayNodeTexLeather', nodename="leather")
+
+]]>
+    </script>
+</tool>
+
+
+<tool name="vop_VRayNodeTexMarbleMax" label="MarbleMax" icon="ROP_vray">
+    <readOnly/>
+    <toolMenuContext name="viewer">
+        <contextNetType>VOP</contextNetType>
+    </toolMenuContext>
+    <toolMenuContext name="network">
+        <contextOpType>Vop/VRayNodeTexMarbleMax</contextOpType>
+    </toolMenuContext>
+    <toolSubmenu>Texture</toolSubmenu>
+    <script scriptType="python">
+<![CDATA[
+
+import voptoolutils;
+voptoolutils.genericTool(kwargs, 'VRayNodeTexMarbleMax', nodename="marblemax")
+
+]]>
+    </script>
+</tool>
+
+
+<tool name="vop_VRayNodeTexMaskMax" label="MaskMax" icon="ROP_vray">
+    <readOnly/>
+    <toolMenuContext name="viewer">
+        <contextNetType>VOP</contextNetType>
+    </toolMenuContext>
+    <toolMenuContext name="network">
+        <contextOpType>Vop/VRayNodeTexMaskMax</contextOpType>
+    </toolMenuContext>
+    <toolSubmenu>Texture</toolSubmenu>
+    <script scriptType="python">
+<![CDATA[
+
+import voptoolutils;
+voptoolutils.genericTool(kwargs, 'VRayNodeTexMaskMax', nodename="maskmax")
+
+]]>
+    </script>
+</tool>
+
+
+<tool name="vop_VRayNodeTexMayaContrast" label="MayaContrast" icon="ROP_vray">
+    <readOnly/>
+    <toolMenuContext name="viewer">
+        <contextNetType>VOP</contextNetType>
+    </toolMenuContext>
+    <toolMenuContext name="network">
+        <contextOpType>Vop/VRayNodeTexMayaContrast</contextOpType>
+    </toolMenuContext>
+    <toolSubmenu>Texture</toolSubmenu>
+    <script scriptType="python">
+<![CDATA[
+
+import voptoolutils;
+voptoolutils.genericTool(kwargs, 'VRayNodeTexMayaContrast', nodename="mayacontrast")
+
+]]>
+    </script>
+</tool>
+
+
+<tool name="vop_VRayNodeTexMeshVertexColorChannel" label="Mesh Vertex Channel" icon="ROP_vray">
+    <readOnly/>
+    <toolMenuContext name="viewer">
+        <contextNetType>VOP</contextNetType>
+    </toolMenuContext>
+    <toolMenuContext name="network">
+        <contextOpType>Vop/VRayNodeTexMeshVertexColorChannel</contextOpType>
+    </toolMenuContext>
+    <toolSubmenu>Texture</toolSubmenu>
+    <script scriptType="python">
+<![CDATA[
+
+import voptoolutils;
+voptoolutils.genericTool(kwargs, 'VRayNodeTexMeshVertexColorChannel', nodename="meshvertexchannel")
+
+]]>
+    </script>
+</tool>
+
+
+<tool name="vop_VRayNodeTexMix" label="Mix" icon="ROP_vray">
+    <readOnly/>
+    <toolMenuContext name="viewer">
+        <contextNetType>VOP</contextNetType>
+    </toolMenuContext>
+    <toolMenuContext name="network">
+        <contextOpType>Vop/VRayNodeTexMix</contextOpType>
+    </toolMenuContext>
+    <toolSubmenu>Texture</toolSubmenu>
+    <script scriptType="python">
+<![CDATA[
+
+import voptoolutils;
+voptoolutils.genericTool(kwargs, 'VRayNodeTexMix', nodename="mix")
+
+]]>
+    </script>
+</tool>
+
+
+<tool name="vop_VRayNodeTexNoise" label="Noise (Maya)" icon="ROP_vray">
+    <readOnly/>
+    <toolMenuContext name="viewer">
+        <contextNetType>VOP</contextNetType>
+    </toolMenuContext>
+    <toolMenuContext name="network">
+        <contextOpType>Vop/VRayNodeTexNoise</contextOpType>
+    </toolMenuContext>
+    <toolSubmenu>Texture</toolSubmenu>
+    <script scriptType="python">
+<![CDATA[
+
+import voptoolutils;
+voptoolutils.genericTool(kwargs, 'VRayNodeTexNoise', nodename="noise_maya")
+
+]]>
+    </script>
+</tool>
+
+
+<tool name="vop_VRayNodeTexNoiseMax" label="Noise (3ds Max)" icon="ROP_vray">
+    <readOnly/>
+    <toolMenuContext name="viewer">
+        <contextNetType>VOP</contextNetType>
+    </toolMenuContext>
+    <toolMenuContext name="network">
+        <contextOpType>Vop/VRayNodeTexNoiseMax</contextOpType>
+    </toolMenuContext>
+    <toolSubmenu>Texture</toolSubmenu>
+    <script scriptType="python">
+<![CDATA[
+
+import voptoolutils;
+voptoolutils.genericTool(kwargs, 'VRayNodeTexNoiseMax', nodename="noise_3dsmax")
+
+]]>
+    </script>
+</tool>
+
+
+<tool name="vop_VRayNodeTexOutput" label="Output" icon="ROP_vray">
+    <readOnly/>
+    <toolMenuContext name="viewer">
+        <contextNetType>VOP</contextNetType>
+    </toolMenuContext>
+    <toolMenuContext name="network">
+        <contextOpType>Vop/VRayNodeTexOutput</contextOpType>
+    </toolMenuContext>
+    <toolSubmenu>Texture</toolSubmenu>
+    <script scriptType="python">
+<![CDATA[
+
+import voptoolutils;
+voptoolutils.genericTool(kwargs, 'VRayNodeTexOutput', nodename="output")
+
+]]>
+    </script>
+</tool>
+
+
+<tool name="vop_VRayNodeTexParticleId" label="Particle ID" icon="ROP_vray">
+    <readOnly/>
+    <toolMenuContext name="viewer">
+        <contextNetType>VOP</contextNetType>
+    </toolMenuContext>
+    <toolMenuContext name="network">
+        <contextOpType>Vop/VRayNodeTexParticleId</contextOpType>
+    </toolMenuContext>
+    <toolSubmenu>Texture</toolSubmenu>
+    <script scriptType="python">
+<![CDATA[
+
+import voptoolutils;
+voptoolutils.genericTool(kwargs, 'VRayNodeTexParticleId', nodename="particleid")
+
+]]>
+    </script>
+</tool>
+
+
+<tool name="vop_VRayNodeTexPtex" label="Ptex" icon="ROP_vray">
+    <readOnly/>
+    <toolMenuContext name="viewer">
+        <contextNetType>VOP</contextNetType>
+    </toolMenuContext>
+    <toolMenuContext name="network">
+        <contextOpType>Vop/VRayNodeTexPtex</contextOpType>
+    </toolMenuContext>
+    <toolSubmenu>Texture</toolSubmenu>
+    <script scriptType="python">
+<![CDATA[
+
+import voptoolutils;
+voptoolutils.genericTool(kwargs, 'VRayNodeTexPtex', nodename="ptex")
+
+]]>
+    </script>
+</tool>
+
+
+<tool name="vop_VRayNodeTexRemap" label="Remap" icon="ROP_vray">
+    <readOnly/>
+    <toolMenuContext name="viewer">
+        <contextNetType>VOP</contextNetType>
+    </toolMenuContext>
+    <toolMenuContext name="network">
+        <contextOpType>Vop/VRayNodeTexRemap</contextOpType>
+    </toolMenuContext>
+    <toolSubmenu>Texture</toolSubmenu>
+    <script scriptType="python">
+<![CDATA[
+
+import voptoolutils;
+voptoolutils.genericTool(kwargs, 'VRayNodeTexRemap', nodename="remap")
+
+]]>
+    </script>
+</tool>
+
+
+<tool name="vop_VRayNodeTexRemapFloat" label="Remap Float" icon="ROP_vray">
+    <readOnly/>
+    <toolMenuContext name="viewer">
+        <contextNetType>VOP</contextNetType>
+    </toolMenuContext>
+    <toolMenuContext name="network">
+        <contextOpType>Vop/VRayNodeTexRemapFloat</contextOpType>
+    </toolMenuContext>
+    <toolSubmenu>Texture</toolSubmenu>
+    <script scriptType="python">
+<![CDATA[
+
+import voptoolutils;
+voptoolutils.genericTool(kwargs, 'VRayNodeTexRemapFloat', nodename="remapfloat")
+
+]]>
+    </script>
+</tool>
+
+
+<tool name="vop_VRayNodeTexRgbaCombine" label="RGBA Combine" icon="ROP_vray">
+    <readOnly/>
+    <toolMenuContext name="viewer">
+        <contextNetType>VOP</contextNetType>
+    </toolMenuContext>
+    <toolMenuContext name="network">
+        <contextOpType>Vop/VRayNodeTexRgbaCombine</contextOpType>
+    </toolMenuContext>
+    <toolSubmenu>Texture</toolSubmenu>
+    <script scriptType="python">
+<![CDATA[
+
+import voptoolutils;
+voptoolutils.genericTool(kwargs, 'VRayNodeTexRgbaCombine', nodename="rgbacombine")
+
+]]>
+    </script>
+</tool>
+
+
+<tool name="vop_VRayNodeTexRock" label="Rock" icon="ROP_vray">
+    <readOnly/>
+    <toolMenuContext name="viewer">
+        <contextNetType>VOP</contextNetType>
+    </toolMenuContext>
+    <toolMenuContext name="network">
+        <contextOpType>Vop/VRayNodeTexRock</contextOpType>
+    </toolMenuContext>
+    <toolSubmenu>Texture</toolSubmenu>
+    <script scriptType="python">
+<![CDATA[
+
+import voptoolutils;
+voptoolutils.genericTool(kwargs, 'VRayNodeTexRock', nodename="rock")
+
+]]>
+    </script>
+</tool>
+
+
+<tool name="vop_VRayNodeTexSampler" label="Sampler" icon="ROP_vray">
+    <readOnly/>
+    <toolMenuContext name="viewer">
+        <contextNetType>VOP</contextNetType>
+    </toolMenuContext>
+    <toolMenuContext name="network">
+        <contextOpType>Vop/VRayNodeTexSampler</contextOpType>
+    </toolMenuContext>
+    <toolSubmenu>Texture</toolSubmenu>
+    <script scriptType="python">
+<![CDATA[
+
+import voptoolutils;
+voptoolutils.genericTool(kwargs, 'VRayNodeTexSampler', nodename="sampler")
+
+]]>
+    </script>
+</tool>
+
+
+<tool name="vop_VRayNodeTexSky" label="Sky" icon="ROP_vray">
+    <readOnly/>
+    <toolMenuContext name="viewer">
+        <contextNetType>VOP</contextNetType>
+    </toolMenuContext>
+    <toolMenuContext name="network">
+        <contextOpType>Vop/VRayNodeTexSky</contextOpType>
+    </toolMenuContext>
+    <toolSubmenu>Texture</toolSubmenu>
+    <script scriptType="python">
+<![CDATA[
+
+import voptoolutils;
+voptoolutils.genericTool(kwargs, 'VRayNodeTexSky', nodename="sky")
+
+]]>
+    </script>
+</tool>
+
+
+<tool name="vop_VRayNodeTexSmoke" label="Smoke" icon="ROP_vray">
+    <readOnly/>
+    <toolMenuContext name="viewer">
+        <contextNetType>VOP</contextNetType>
+    </toolMenuContext>
+    <toolMenuContext name="network">
+        <contextOpType>Vop/VRayNodeTexSmoke</contextOpType>
+    </toolMenuContext>
+    <toolSubmenu>Texture</toolSubmenu>
+    <script scriptType="python">
+<![CDATA[
+
+import voptoolutils;
+voptoolutils.genericTool(kwargs, 'VRayNodeTexSmoke', nodename="smoke")
+
+]]>
+    </script>
+</tool>
+
+
+<tool name="vop_VRayNodeTexSnow" label="Snow" icon="ROP_vray">
+    <readOnly/>
+    <toolMenuContext name="viewer">
+        <contextNetType>VOP</contextNetType>
+    </toolMenuContext>
+    <toolMenuContext name="network">
+        <contextOpType>Vop/VRayNodeTexSnow</contextOpType>
+    </toolMenuContext>
+    <toolSubmenu>Texture</toolSubmenu>
+    <script scriptType="python">
+<![CDATA[
+
+import voptoolutils;
+voptoolutils.genericTool(kwargs, 'VRayNodeTexSnow', nodename="snow")
+
+]]>
+    </script>
+</tool>
+
+
+<tool name="vop_VRayNodeTexSoftbox" label="Soft Box" icon="ROP_vray">
+    <readOnly/>
+    <toolMenuContext name="viewer">
+        <contextNetType>VOP</contextNetType>
+    </toolMenuContext>
+    <toolMenuContext name="network">
+        <contextOpType>Vop/VRayNodeTexSoftbox</contextOpType>
+    </toolMenuContext>
+    <toolSubmenu>Texture</toolSubmenu>
+    <script scriptType="python">
+<![CDATA[
+
+import voptoolutils;
+voptoolutils.genericTool(kwargs, 'VRayNodeTexSoftbox', nodename="softbox")
+
+]]>
+    </script>
+</tool>
+
+
+<tool name="vop_VRayNodeTexSpeckle" label="Speckle" icon="ROP_vray">
+    <readOnly/>
+    <toolMenuContext name="viewer">
+        <contextNetType>VOP</contextNetType>
+    </toolMenuContext>
+    <toolMenuContext name="network">
+        <contextOpType>Vop/VRayNodeTexSpeckle</contextOpType>
+    </toolMenuContext>
+    <toolSubmenu>Texture</toolSubmenu>
+    <script scriptType="python">
+<![CDATA[
+
+import voptoolutils;
+voptoolutils.genericTool(kwargs, 'VRayNodeTexSpeckle', nodename="speckle")
+
+]]>
+    </script>
+</tool>
+
+
+<tool name="vop_VRayNodeTexSplat" label="Splat" icon="ROP_vray">
+    <readOnly/>
+    <toolMenuContext name="viewer">
+        <contextNetType>VOP</contextNetType>
+    </toolMenuContext>
+    <toolMenuContext name="network">
+        <contextOpType>Vop/VRayNodeTexSplat</contextOpType>
+    </toolMenuContext>
+    <toolSubmenu>Texture</toolSubmenu>
+    <script scriptType="python">
+<![CDATA[
+
+import voptoolutils;
+voptoolutils.genericTool(kwargs, 'VRayNodeTexSplat', nodename="splat")
+
+]]>
+    </script>
+</tool>
+
+
+<tool name="vop_VRayNodeTexStencil" label="Stencil" icon="ROP_vray">
+    <readOnly/>
+    <toolMenuContext name="viewer">
+        <contextNetType>VOP</contextNetType>
+    </toolMenuContext>
+    <toolMenuContext name="network">
+        <contextOpType>Vop/VRayNodeTexStencil</contextOpType>
+    </toolMenuContext>
+    <toolSubmenu>Texture</toolSubmenu>
+    <script scriptType="python">
+<![CDATA[
+
+import voptoolutils;
+voptoolutils.genericTool(kwargs, 'VRayNodeTexStencil', nodename="stencil")
+
+]]>
+    </script>
+</tool>
+
+
+<tool name="vop_VRayNodeTexStucco" label="Stucco" icon="ROP_vray">
+    <readOnly/>
+    <toolMenuContext name="viewer">
+        <contextNetType>VOP</contextNetType>
+    </toolMenuContext>
+    <toolMenuContext name="network">
+        <contextOpType>Vop/VRayNodeTexStucco</contextOpType>
+    </toolMenuContext>
+    <toolSubmenu>Texture</toolSubmenu>
+    <script scriptType="python">
+<![CDATA[
+
+import voptoolutils;
+voptoolutils.genericTool(kwargs, 'VRayNodeTexStucco', nodename="stucco")
+
+]]>
+    </script>
+</tool>
+
+
+<tool name="vop_VRayNodeTexSwirl" label="Swirl" icon="ROP_vray">
+    <readOnly/>
+    <toolMenuContext name="viewer">
+        <contextNetType>VOP</contextNetType>
+    </toolMenuContext>
+    <toolMenuContext name="network">
+        <contextOpType>Vop/VRayNodeTexSwirl</contextOpType>
+    </toolMenuContext>
+    <toolSubmenu>Texture</toolSubmenu>
+    <script scriptType="python">
+<![CDATA[
+
+import voptoolutils;
+voptoolutils.genericTool(kwargs, 'VRayNodeTexSwirl', nodename="swirl")
+
+]]>
+    </script>
+</tool>
+
+
+<tool name="vop_VRayNodeTexTemperature" label="Temperature" icon="ROP_vray">
+    <readOnly/>
+    <toolMenuContext name="viewer">
+        <contextNetType>VOP</contextNetType>
+    </toolMenuContext>
+    <toolMenuContext name="network">
+        <contextOpType>Vop/VRayNodeTexTemperature</contextOpType>
+    </toolMenuContext>
+    <toolSubmenu>Texture</toolSubmenu>
+    <script scriptType="python">
+<![CDATA[
+
+import voptoolutils;
+voptoolutils.genericTool(kwargs, 'VRayNodeTexTemperature', nodename="temperature")
+
+]]>
+    </script>
+</tool>
+
+
+<tool name="vop_VRayNodeTexTemperatureToColor" label="Temperature To Color" icon="ROP_vray">
+    <readOnly/>
+    <toolMenuContext name="viewer">
+        <contextNetType>VOP</contextNetType>
+    </toolMenuContext>
+    <toolMenuContext name="network">
+        <contextOpType>Vop/VRayNodeTexTemperatureToColor</contextOpType>
+    </toolMenuContext>
+    <toolSubmenu>Texture</toolSubmenu>
+    <script scriptType="python">
+<![CDATA[
+
+import voptoolutils;
+voptoolutils.genericTool(kwargs, 'VRayNodeTexTemperatureToColor', nodename="temperaturetocolor")
+
+]]>
+    </script>
+</tool>
+
+
+<tool name="vop_VRayNodeTexTiles" label="Tiles" icon="ROP_vray">
+    <readOnly/>
+    <toolMenuContext name="viewer">
+        <contextNetType>VOP</contextNetType>
+    </toolMenuContext>
+    <toolMenuContext name="network">
+        <contextOpType>Vop/VRayNodeTexTiles</contextOpType>
+    </toolMenuContext>
+    <toolSubmenu>Texture</toolSubmenu>
+    <script scriptType="python">
+<![CDATA[
+
+import voptoolutils;
+voptoolutils.genericTool(kwargs, 'VRayNodeTexTiles', nodename="tiles")
+
+]]>
+    </script>
+</tool>
+
+
+<tool name="vop_VRayNodeTexUserColor" label="User Color" icon="ROP_vray">
+    <readOnly/>
+    <toolMenuContext name="viewer">
+        <contextNetType>VOP</contextNetType>
+    </toolMenuContext>
+    <toolMenuContext name="network">
+        <contextOpType>Vop/VRayNodeTexUserColor</contextOpType>
+    </toolMenuContext>
+    <toolSubmenu>Texture</toolSubmenu>
+    <script scriptType="python">
+<![CDATA[
+
+import voptoolutils;
+voptoolutils.genericTool(kwargs, 'VRayNodeTexUserColor', nodename="usercolor")
+
+]]>
+    </script>
+</tool>
+
+
+<tool name="vop_VRayNodeTexUserScalar" label="User Scalar" icon="ROP_vray">
+    <readOnly/>
+    <toolMenuContext name="viewer">
+        <contextNetType>VOP</contextNetType>
+    </toolMenuContext>
+    <toolMenuContext name="network">
+        <contextOpType>Vop/VRayNodeTexUserScalar</contextOpType>
+    </toolMenuContext>
+    <toolSubmenu>Texture</toolSubmenu>
+    <script scriptType="python">
+<![CDATA[
+
+import voptoolutils;
+voptoolutils.genericTool(kwargs, 'VRayNodeTexUserScalar', nodename="userscalar")
+
+]]>
+    </script>
+</tool>
+
+
+<tool name="vop_VRayNodeTexVector" label="Vector To Texture" icon="ROP_vray">
+    <readOnly/>
+    <toolMenuContext name="viewer">
+        <contextNetType>VOP</contextNetType>
+    </toolMenuContext>
+    <toolMenuContext name="network">
+        <contextOpType>Vop/VRayNodeTexVector</contextOpType>
+    </toolMenuContext>
+    <toolSubmenu>Texture</toolSubmenu>
+    <script scriptType="python">
+<![CDATA[
+
+import voptoolutils;
+voptoolutils.genericTool(kwargs, 'VRayNodeTexVector', nodename="vectortotexture")
+
+]]>
+    </script>
+</tool>
+
+
+<tool name="vop_VRayNodeTexVectorOp" label="Vector Operations" icon="ROP_vray">
+    <readOnly/>
+    <toolMenuContext name="viewer">
+        <contextNetType>VOP</contextNetType>
+    </toolMenuContext>
+    <toolMenuContext name="network">
+        <contextOpType>Vop/VRayNodeTexVectorOp</contextOpType>
+    </toolMenuContext>
+    <toolSubmenu>Texture</toolSubmenu>
+    <script scriptType="python">
+<![CDATA[
+
+import voptoolutils;
+voptoolutils.genericTool(kwargs, 'VRayNodeTexVectorOp', nodename="vectoroperations")
+
+]]>
+    </script>
+</tool>
+
+
+<tool name="vop_VRayNodeTexVectorProduct" label="Vector Product" icon="ROP_vray">
+    <readOnly/>
+    <toolMenuContext name="viewer">
+        <contextNetType>VOP</contextNetType>
+    </toolMenuContext>
+    <toolMenuContext name="network">
+        <contextOpType>Vop/VRayNodeTexVectorProduct</contextOpType>
+    </toolMenuContext>
+    <toolSubmenu>Texture</toolSubmenu>
+    <script scriptType="python">
+<![CDATA[
+
+import voptoolutils;
+voptoolutils.genericTool(kwargs, 'VRayNodeTexVectorProduct', nodename="vectorproduct")
+
+]]>
+    </script>
+</tool>
+
+
+<tool name="vop_VRayNodeTexVectorToColor" label="Vector To Color" icon="ROP_vray">
+    <readOnly/>
+    <toolMenuContext name="viewer">
+        <contextNetType>VOP</contextNetType>
+    </toolMenuContext>
+    <toolMenuContext name="network">
+        <contextOpType>Vop/VRayNodeTexVectorToColor</contextOpType>
+    </toolMenuContext>
+    <toolSubmenu>Texture</toolSubmenu>
+    <script scriptType="python">
+<![CDATA[
+
+import voptoolutils;
+voptoolutils.genericTool(kwargs, 'VRayNodeTexVectorToColor', nodename="vectortocolor")
+
+]]>
+    </script>
+</tool>
+
+
+<tool name="vop_VRayNodeTexVoxelData" label="Voxel Data" icon="ROP_vray">
+    <readOnly/>
+    <toolMenuContext name="viewer">
+        <contextNetType>VOP</contextNetType>
+    </toolMenuContext>
+    <toolMenuContext name="network">
+        <contextOpType>Vop/VRayNodeTexVoxelData</contextOpType>
+    </toolMenuContext>
+    <toolSubmenu>Texture</toolSubmenu>
+    <script scriptType="python">
+<![CDATA[
+
+import voptoolutils;
+voptoolutils.genericTool(kwargs, 'VRayNodeTexVoxelData', nodename="voxeldata")
+
+]]>
+    </script>
+</tool>
+
+
+<tool name="vop_VRayNodeTexWater" label="Water" icon="ROP_vray">
+    <readOnly/>
+    <toolMenuContext name="viewer">
+        <contextNetType>VOP</contextNetType>
+    </toolMenuContext>
+    <toolMenuContext name="network">
+        <contextOpType>Vop/VRayNodeTexWater</contextOpType>
+    </toolMenuContext>
+    <toolSubmenu>Texture</toolSubmenu>
+    <script scriptType="python">
+<![CDATA[
+
+import voptoolutils;
+voptoolutils.genericTool(kwargs, 'VRayNodeTexWater', nodename="water")
+
+]]>
+    </script>
+</tool>
+
+
+<tool name="vop_VRayNodeTexWood" label="Wood" icon="ROP_vray">
+    <readOnly/>
+    <toolMenuContext name="viewer">
+        <contextNetType>VOP</contextNetType>
+    </toolMenuContext>
+    <toolMenuContext name="network">
+        <contextOpType>Vop/VRayNodeTexWood</contextOpType>
+    </toolMenuContext>
+    <toolSubmenu>Texture</toolSubmenu>
+    <script scriptType="python">
+<![CDATA[
+
+import voptoolutils;
+voptoolutils.genericTool(kwargs, 'VRayNodeTexWood', nodename="wood")
+
+]]>
+    </script>
+</tool>
+
+
+<tool name="vop_VRayNodeUVWGenBercon" label="Bercon" icon="ROP_vray">
+    <readOnly/>
+    <toolMenuContext name="viewer">
+        <contextNetType>VOP</contextNetType>
+    </toolMenuContext>
+    <toolMenuContext name="network">
+        <contextOpType>Vop/VRayNodeUVWGenBercon</contextOpType>
     </toolMenuContext>
     <toolSubmenu>Mapping</toolSubmenu>
     <script scriptType="python">
 <![CDATA[
 
 import voptoolutils;
-voptoolutils.genericTool(kwargs, 'VRayNodeSettingsEnvironment', nodename="environment")
-
-]]>
-    </script>
-</tool>
-
-
-<tool name="vop_VRayNodeSettingsGI" label="Global Illumination" icon="ROP_vray">
-    <readOnly/>
-    <toolMenuContext name="viewer">
-        <contextNetType>VOP</contextNetType>
-    </toolMenuContext>
-    <toolMenuContext name="network">
-        <contextOpType>Vop/VRayNodeSettingsGI</contextOpType>
-    </toolMenuContext>
-    <toolSubmenu>Settings</toolSubmenu>
-    <script scriptType="python">
-<![CDATA[
-
-import voptoolutils;
-voptoolutils.genericTool(kwargs, 'VRayNodeSettingsGI', nodename="globalillumination")
-
-]]>
-    </script>
-</tool>
-
-
-<tool name="vop_VRayNodeSettingsImageSampler" label="Image Sampler" icon="ROP_vray">
-    <readOnly/>
-    <toolMenuContext name="viewer">
-        <contextNetType>VOP</contextNetType>
-    </toolMenuContext>
-    <toolMenuContext name="network">
-        <contextOpType>Vop/VRayNodeSettingsImageSampler</contextOpType>
-    </toolMenuContext>
-    <toolSubmenu>Settings</toolSubmenu>
-    <script scriptType="python">
-<![CDATA[
-
-import voptoolutils;
-voptoolutils.genericTool(kwargs, 'VRayNodeSettingsImageSampler', nodename="imagesampler")
-
-]]>
-    </script>
-</tool>
-
-
-<tool name="vop_VRayNodeSettingsIrradianceMap" label="SettingsIrradianceMap" icon="ROP_vray">
-    <readOnly/>
-    <toolMenuContext name="viewer">
-        <contextNetType>VOP</contextNetType>
-    </toolMenuContext>
-    <toolMenuContext name="network">
-        <contextOpType>Vop/VRayNodeSettingsIrradianceMap</contextOpType>
-    </toolMenuContext>
-    <toolSubmenu>Settings</toolSubmenu>
-    <script scriptType="python">
-<![CDATA[
-
-import voptoolutils;
-voptoolutils.genericTool(kwargs, 'VRayNodeSettingsIrradianceMap', nodename="settingsirradiancemap")
-
-]]>
-    </script>
-</tool>
-
-
-<tool name="vop_VRayNodeSettingsJPEG" label="SettingsJPEG" icon="ROP_vray">
-    <readOnly/>
-    <toolMenuContext name="viewer">
-        <contextNetType>VOP</contextNetType>
-    </toolMenuContext>
-    <toolMenuContext name="network">
-        <contextOpType>Vop/VRayNodeSettingsJPEG</contextOpType>
-    </toolMenuContext>
-    <toolSubmenu>Settings</toolSubmenu>
-    <script scriptType="python">
-<![CDATA[
-
-import voptoolutils;
-voptoolutils.genericTool(kwargs, 'VRayNodeSettingsJPEG', nodename="settingsjpeg")
-
-]]>
-    </script>
-</tool>
-
-
-<tool name="vop_VRayNodeSettingsLightCache" label="SettingsLightCache" icon="ROP_vray">
-    <readOnly/>
-    <toolMenuContext name="viewer">
-        <contextNetType>VOP</contextNetType>
-    </toolMenuContext>
-    <toolMenuContext name="network">
-        <contextOpType>Vop/VRayNodeSettingsLightCache</contextOpType>
-    </toolMenuContext>
-    <toolSubmenu>Settings</toolSubmenu>
-    <script scriptType="python">
-<![CDATA[
-
-import voptoolutils;
-voptoolutils.genericTool(kwargs, 'VRayNodeSettingsLightCache', nodename="settingslightcache")
-
-]]>
-    </script>
-</tool>
-
-
-<tool name="vop_VRayNodeSettingsLightLinker" label="Settings Light Linker" icon="ROP_vray">
-    <readOnly/>
-    <toolMenuContext name="viewer">
-        <contextNetType>VOP</contextNetType>
-    </toolMenuContext>
-    <toolMenuContext name="network">
-        <contextOpType>Vop/VRayNodeSettingsLightLinker</contextOpType>
-    </toolMenuContext>
-    <toolSubmenu>Settings</toolSubmenu>
-    <script scriptType="python">
-<![CDATA[
-
-import voptoolutils;
-voptoolutils.genericTool(kwargs, 'VRayNodeSettingsLightLinker', nodename="settingslightlinker")
-
-]]>
-    </script>
-</tool>
-
-
-<tool name="vop_VRayNodeSettingsLightTree" label="Light Tree" icon="ROP_vray">
-    <readOnly/>
-    <toolMenuContext name="viewer">
-        <contextNetType>VOP</contextNetType>
-    </toolMenuContext>
-    <toolMenuContext name="network">
-        <contextOpType>Vop/VRayNodeSettingsLightTree</contextOpType>
-    </toolMenuContext>
-    <toolSubmenu>Settings</toolSubmenu>
-    <script scriptType="python">
-<![CDATA[
-
-import voptoolutils;
-voptoolutils.genericTool(kwargs, 'VRayNodeSettingsLightTree', nodename="lighttree")
-
-]]>
-    </script>
-</tool>
-
-
-<tool name="vop_VRayNodeSettingsMotionBlur" label="Motion Blur" icon="ROP_vray">
-    <readOnly/>
-    <toolMenuContext name="viewer">
-        <contextNetType>VOP</contextNetType>
-    </toolMenuContext>
-    <toolMenuContext name="network">
-        <contextOpType>Vop/VRayNodeSettingsMotionBlur</contextOpType>
-    </toolMenuContext>
-    <toolSubmenu>Settings</toolSubmenu>
-    <script scriptType="python">
-<![CDATA[
-
-import voptoolutils;
-voptoolutils.genericTool(kwargs, 'VRayNodeSettingsMotionBlur', nodename="motionblur")
-
-]]>
-    </script>
-</tool>
-
-
-<tool name="vop_VRayNodeSettingsOptions" label="Options" icon="ROP_vray">
-    <readOnly/>
-    <toolMenuContext name="viewer">
-        <contextNetType>VOP</contextNetType>
-    </toolMenuContext>
-    <toolMenuContext name="network">
-        <contextOpType>Vop/VRayNodeSettingsOptions</contextOpType>
-    </toolMenuContext>
-    <toolSubmenu>Settings</toolSubmenu>
-    <script scriptType="python">
-<![CDATA[
-
-import voptoolutils;
-voptoolutils.genericTool(kwargs, 'VRayNodeSettingsOptions', nodename="options")
-
-]]>
-    </script>
-</tool>
-
-
-<tool name="vop_VRayNodeSettingsOutput" label="Output" icon="ROP_vray">
-    <readOnly/>
-    <toolMenuContext name="viewer">
-        <contextNetType>VOP</contextNetType>
-    </toolMenuContext>
-    <toolMenuContext name="network">
-        <contextOpType>Vop/VRayNodeSettingsOutput</contextOpType>
-    </toolMenuContext>
-    <toolSubmenu>Settings</toolSubmenu>
-    <script scriptType="python">
-<![CDATA[
-
-import voptoolutils;
-voptoolutils.genericTool(kwargs, 'VRayNodeSettingsOutput', nodename="output")
-
-]]>
-    </script>
-</tool>
-
-
-<tool name="vop_VRayNodeSettingsPNG" label="PNG" icon="ROP_vray">
-    <readOnly/>
-    <toolMenuContext name="viewer">
-        <contextNetType>VOP</contextNetType>
-    </toolMenuContext>
-    <toolMenuContext name="network">
-        <contextOpType>Vop/VRayNodeSettingsPNG</contextOpType>
-    </toolMenuContext>
-    <toolSubmenu>Settings</toolSubmenu>
-    <script scriptType="python">
-<![CDATA[
-
-import voptoolutils;
-voptoolutils.genericTool(kwargs, 'VRayNodeSettingsPNG', nodename="png")
-
-]]>
-    </script>
-</tool>
-
-
-<tool name="vop_VRayNodeSettingsPhotonMap" label="Photon Map" icon="ROP_vray">
-    <readOnly/>
-    <toolMenuContext name="viewer">
-        <contextNetType>VOP</contextNetType>
-    </toolMenuContext>
-    <toolMenuContext name="network">
-        <contextOpType>Vop/VRayNodeSettingsPhotonMap</contextOpType>
-    </toolMenuContext>
-    <toolSubmenu>Settings</toolSubmenu>
-    <script scriptType="python">
-<![CDATA[
-
-import voptoolutils;
-voptoolutils.genericTool(kwargs, 'VRayNodeSettingsPhotonMap', nodename="photonmap")
-
-]]>
-    </script>
-</tool>
-
-
-<tool name="vop_VRayNodeSettingsPtexBaker" label="Ptex Baker" icon="ROP_vray">
-    <readOnly/>
-    <toolMenuContext name="viewer">
-        <contextNetType>VOP</contextNetType>
-    </toolMenuContext>
-    <toolMenuContext name="network">
-        <contextOpType>Vop/VRayNodeSettingsPtexBaker</contextOpType>
-    </toolMenuContext>
-    <toolSubmenu>Settings</toolSubmenu>
-    <script scriptType="python">
-<![CDATA[
-
-import voptoolutils;
-voptoolutils.genericTool(kwargs, 'VRayNodeSettingsPtexBaker', nodename="ptexbaker")
-
-]]>
-    </script>
-</tool>
-
-
-<tool name="vop_VRayNodeSettingsRTEngine" label="Realtime Engine Settings" icon="ROP_vray">
-    <readOnly/>
-    <toolMenuContext name="viewer">
-        <contextNetType>VOP</contextNetType>
-    </toolMenuContext>
-    <toolMenuContext name="network">
-        <contextOpType>Vop/VRayNodeSettingsRTEngine</contextOpType>
-    </toolMenuContext>
-    <toolSubmenu>Settings</toolSubmenu>
-    <script scriptType="python">
-<![CDATA[
-
-import voptoolutils;
-voptoolutils.genericTool(kwargs, 'VRayNodeSettingsRTEngine', nodename="realtimeenginesettings")
-
-]]>
-    </script>
-</tool>
-
-
-<tool name="vop_VRayNodeSettingsRaycaster" label="Raycaster" icon="ROP_vray">
-    <readOnly/>
-    <toolMenuContext name="viewer">
-        <contextNetType>VOP</contextNetType>
-    </toolMenuContext>
-    <toolMenuContext name="network">
-        <contextOpType>Vop/VRayNodeSettingsRaycaster</contextOpType>
-    </toolMenuContext>
-    <toolSubmenu>Settings</toolSubmenu>
-    <script scriptType="python">
-<![CDATA[
-
-import voptoolutils;
-voptoolutils.genericTool(kwargs, 'VRayNodeSettingsRaycaster', nodename="raycaster")
-
-]]>
-    </script>
-</tool>
-
-
-<tool name="vop_VRayNodeSettingsRegionsGenerator" label="Regions Generator" icon="ROP_vray">
-    <readOnly/>
-    <toolMenuContext name="viewer">
-        <contextNetType>VOP</contextNetType>
-    </toolMenuContext>
-    <toolMenuContext name="network">
-        <contextOpType>Vop/VRayNodeSettingsRegionsGenerator</contextOpType>
-    </toolMenuContext>
-    <toolSubmenu>Settings</toolSubmenu>
-    <script scriptType="python">
-<![CDATA[
-
-import voptoolutils;
-voptoolutils.genericTool(kwargs, 'VRayNodeSettingsRegionsGenerator', nodename="regionsgenerator")
-
-]]>
-    </script>
-</tool>
-
-
-<tool name="vop_VRayNodeSettingsRenderChannels" label="Render Channels" icon="ROP_vray">
-    <readOnly/>
-    <toolMenuContext name="viewer">
-        <contextNetType>VOP</contextNetType>
-    </toolMenuContext>
-    <toolMenuContext name="network">
-        <contextOpType>Vop/VRayNodeSettingsRenderChannels</contextOpType>
-    </toolMenuContext>
-    <toolSubmenu>Settings</toolSubmenu>
-    <script scriptType="python">
-<![CDATA[
-
-import voptoolutils;
-voptoolutils.genericTool(kwargs, 'VRayNodeSettingsRenderChannels', nodename="renderchannels")
-
-]]>
-    </script>
-</tool>
-
-
-<tool name="vop_VRayNodeSettingsSGI" label="SettingsSGI" icon="ROP_vray">
-    <readOnly/>
-    <toolMenuContext name="viewer">
-        <contextNetType>VOP</contextNetType>
-    </toolMenuContext>
-    <toolMenuContext name="network">
-        <contextOpType>Vop/VRayNodeSettingsSGI</contextOpType>
-    </toolMenuContext>
-    <toolSubmenu>Settings</toolSubmenu>
-    <script scriptType="python">
-<![CDATA[
-
-import voptoolutils;
-voptoolutils.genericTool(kwargs, 'VRayNodeSettingsSGI', nodename="settingssgi")
-
-]]>
-    </script>
-</tool>
-
-
-<tool name="vop_VRayNodeSettingsTGA" label="SettingsTGA" icon="ROP_vray">
-    <readOnly/>
-    <toolMenuContext name="viewer">
-        <contextNetType>VOP</contextNetType>
-    </toolMenuContext>
-    <toolMenuContext name="network">
-        <contextOpType>Vop/VRayNodeSettingsTGA</contextOpType>
-    </toolMenuContext>
-    <toolSubmenu>Settings</toolSubmenu>
-    <script scriptType="python">
-<![CDATA[
-
-import voptoolutils;
-voptoolutils.genericTool(kwargs, 'VRayNodeSettingsTGA', nodename="settingstga")
-
-]]>
-    </script>
-</tool>
-
-
-<tool name="vop_VRayNodeSettingsTIFF" label="SettingsTIFF" icon="ROP_vray">
-    <readOnly/>
-    <toolMenuContext name="viewer">
-        <contextNetType>VOP</contextNetType>
-    </toolMenuContext>
-    <toolMenuContext name="network">
-        <contextOpType>Vop/VRayNodeSettingsTIFF</contextOpType>
-    </toolMenuContext>
-    <toolSubmenu>Settings</toolSubmenu>
-    <script scriptType="python">
-<![CDATA[
-
-import voptoolutils;
-voptoolutils.genericTool(kwargs, 'VRayNodeSettingsTIFF', nodename="settingstiff")
-
-]]>
-    </script>
-</tool>
-
-
-<tool name="vop_VRayNodeSettingsUnitsInfo" label="SettingsUnitsInfo" icon="ROP_vray">
-    <readOnly/>
-    <toolMenuContext name="viewer">
-        <contextNetType>VOP</contextNetType>
-    </toolMenuContext>
-    <toolMenuContext name="network">
-        <contextOpType>Vop/VRayNodeSettingsUnitsInfo</contextOpType>
-    </toolMenuContext>
-    <toolSubmenu>Settings</toolSubmenu>
-    <script scriptType="python">
-<![CDATA[
-
-import voptoolutils;
-voptoolutils.genericTool(kwargs, 'VRayNodeSettingsUnitsInfo', nodename="settingsunitsinfo")
-
-]]>
-    </script>
-</tool>
-
-
-<tool name="vop_VRayNodeSettingsVFB" label="SettingsVFB" icon="ROP_vray">
-    <readOnly/>
-    <toolMenuContext name="viewer">
-        <contextNetType>VOP</contextNetType>
-    </toolMenuContext>
-    <toolMenuContext name="network">
-        <contextOpType>Vop/VRayNodeSettingsVFB</contextOpType>
-    </toolMenuContext>
-    <toolSubmenu>Settings</toolSubmenu>
-    <script scriptType="python">
-<![CDATA[
-
-import voptoolutils;
-voptoolutils.genericTool(kwargs, 'VRayNodeSettingsVFB', nodename="settingsvfb")
-
-]]>
-    </script>
-</tool>
-
-
-<tool name="vop_VRayNodeSettingsVRST" label="SettingsVRST" icon="ROP_vray">
-    <readOnly/>
-    <toolMenuContext name="viewer">
-        <contextNetType>VOP</contextNetType>
-    </toolMenuContext>
-    <toolMenuContext name="network">
-        <contextOpType>Vop/VRayNodeSettingsVRST</contextOpType>
-    </toolMenuContext>
-    <toolSubmenu>Settings</toolSubmenu>
-    <script scriptType="python">
-<![CDATA[
-
-import voptoolutils;
-voptoolutils.genericTool(kwargs, 'VRayNodeSettingsVRST', nodename="settingsvrst")
-
-]]>
-    </script>
-</tool>
-
-
-<tool name="vop_VRayNodeSettingsVertexBaker" label="SettingsVertexBaker" icon="ROP_vray">
-    <readOnly/>
-    <toolMenuContext name="viewer">
-        <contextNetType>VOP</contextNetType>
-    </toolMenuContext>
-    <toolMenuContext name="network">
-        <contextOpType>Vop/VRayNodeSettingsVertexBaker</contextOpType>
-    </toolMenuContext>
-    <toolSubmenu>Settings</toolSubmenu>
-    <script scriptType="python">
-<![CDATA[
-
-import voptoolutils;
-voptoolutils.genericTool(kwargs, 'VRayNodeSettingsVertexBaker', nodename="settingsvertexbaker")
-
-]]>
-    </script>
-</tool>
-
-
-<tool name="vop_VRayNodeSphereFade" label="Sphere Fade" icon="ROP_vray">
-    <readOnly/>
-    <toolMenuContext name="viewer">
-        <contextNetType>VOP</contextNetType>
-    </toolMenuContext>
-    <toolMenuContext name="network">
-        <contextOpType>Vop/VRayNodeSphereFade</contextOpType>
+voptoolutils.genericTool(kwargs, 'VRayNodeUVWGenBercon', nodename="bercon")
+
+]]>
+    </script>
+</tool>
+
+
+<tool name="vop_VRayNodeUVWGenC4D" label="C4D" icon="ROP_vray">
+    <readOnly/>
+    <toolMenuContext name="viewer">
+        <contextNetType>VOP</contextNetType>
+    </toolMenuContext>
+    <toolMenuContext name="network">
+        <contextOpType>Vop/VRayNodeUVWGenC4D</contextOpType>
+    </toolMenuContext>
+    <toolSubmenu>Mapping</toolSubmenu>
+    <script scriptType="python">
+<![CDATA[
+
+import voptoolutils;
+voptoolutils.genericTool(kwargs, 'VRayNodeUVWGenC4D', nodename="c4d")
+
+]]>
+    </script>
+</tool>
+
+
+<tool name="vop_VRayNodeUVWGenChannel" label="Channel" icon="ROP_vray">
+    <readOnly/>
+    <toolMenuContext name="viewer">
+        <contextNetType>VOP</contextNetType>
+    </toolMenuContext>
+    <toolMenuContext name="network">
+        <contextOpType>Vop/VRayNodeUVWGenChannel</contextOpType>
+    </toolMenuContext>
+    <toolSubmenu>Mapping</toolSubmenu>
+    <script scriptType="python">
+<![CDATA[
+
+import voptoolutils;
+voptoolutils.genericTool(kwargs, 'VRayNodeUVWGenChannel', nodename="channel")
+
+]]>
+    </script>
+</tool>
+
+
+<tool name="vop_VRayNodeUVWGenEnvironment" label="Env Placement" icon="ROP_vray">
+    <readOnly/>
+    <toolMenuContext name="viewer">
+        <contextNetType>VOP</contextNetType>
+    </toolMenuContext>
+    <toolMenuContext name="network">
+        <contextOpType>Vop/VRayNodeUVWGenEnvironment</contextOpType>
+    </toolMenuContext>
+    <toolSubmenu>Mapping</toolSubmenu>
+    <script scriptType="python">
+<![CDATA[
+
+import voptoolutils;
+voptoolutils.genericTool(kwargs, 'VRayNodeUVWGenEnvironment', nodename="environment")
+
+]]>
+    </script>
+</tool>
+
+
+<tool name="vop_VRayNodeUVWGenExplicit" label="Explicit" icon="ROP_vray">
+    <readOnly/>
+    <toolMenuContext name="viewer">
+        <contextNetType>VOP</contextNetType>
+    </toolMenuContext>
+    <toolMenuContext name="network">
+        <contextOpType>Vop/VRayNodeUVWGenExplicit</contextOpType>
+    </toolMenuContext>
+    <toolSubmenu>Mapping</toolSubmenu>
+    <script scriptType="python">
+<![CDATA[
+
+import voptoolutils;
+voptoolutils.genericTool(kwargs, 'VRayNodeUVWGenExplicit', nodename="explicit")
+
+]]>
+    </script>
+</tool>
+
+
+<tool name="vop_VRayNodeUVWGenMayaPlace2dTexture" label="Channel (Named)" icon="ROP_vray">
+    <readOnly/>
+    <toolMenuContext name="viewer">
+        <contextNetType>VOP</contextNetType>
+    </toolMenuContext>
+    <toolMenuContext name="network">
+        <contextOpType>Vop/VRayNodeUVWGenMayaPlace2dTexture</contextOpType>
+    </toolMenuContext>
+    <toolSubmenu>Mapping</toolSubmenu>
+    <script scriptType="python">
+<![CDATA[
+
+import voptoolutils;
+voptoolutils.genericTool(kwargs, 'VRayNodeUVWGenMayaPlace2dTexture', nodename="channel_named")
+
+]]>
+    </script>
+</tool>
+
+
+<tool name="vop_VRayNodeUVWGenObject" label="Object" icon="ROP_vray">
+    <readOnly/>
+    <toolMenuContext name="viewer">
+        <contextNetType>VOP</contextNetType>
+    </toolMenuContext>
+    <toolMenuContext name="network">
+        <contextOpType>Vop/VRayNodeUVWGenObject</contextOpType>
+    </toolMenuContext>
+    <toolSubmenu>Mapping</toolSubmenu>
+    <script scriptType="python">
+<![CDATA[
+
+import voptoolutils;
+voptoolutils.genericTool(kwargs, 'VRayNodeUVWGenObject', nodename="object")
+
+]]>
+    </script>
+</tool>
+
+
+<tool name="vop_VRayNodeUVWGenObjectBBox" label="Bounding Box" icon="ROP_vray">
+    <readOnly/>
+    <toolMenuContext name="viewer">
+        <contextNetType>VOP</contextNetType>
+    </toolMenuContext>
+    <toolMenuContext name="network">
+        <contextOpType>Vop/VRayNodeUVWGenObjectBBox</contextOpType>
+    </toolMenuContext>
+    <toolSubmenu>Mapping</toolSubmenu>
+    <script scriptType="python">
+<![CDATA[
+
+import voptoolutils;
+voptoolutils.genericTool(kwargs, 'VRayNodeUVWGenObjectBBox', nodename="boundingbox")
+
+]]>
+    </script>
+</tool>
+
+
+<tool name="vop_VRayNodeUVWGenPlanarWorld" label="World" icon="ROP_vray">
+    <readOnly/>
+    <toolMenuContext name="viewer">
+        <contextNetType>VOP</contextNetType>
+    </toolMenuContext>
+    <toolMenuContext name="network">
+        <contextOpType>Vop/VRayNodeUVWGenPlanarWorld</contextOpType>
+    </toolMenuContext>
+    <toolSubmenu>Mapping</toolSubmenu>
+    <script scriptType="python">
+<![CDATA[
+
+import voptoolutils;
+voptoolutils.genericTool(kwargs, 'VRayNodeUVWGenPlanarWorld', nodename="world")
+
+]]>
+    </script>
+</tool>
+
+
+<tool name="vop_VRayNodeUVWGenProjection" label="Projection" icon="ROP_vray">
+    <readOnly/>
+    <toolMenuContext name="viewer">
+        <contextNetType>VOP</contextNetType>
+    </toolMenuContext>
+    <toolMenuContext name="network">
+        <contextOpType>Vop/VRayNodeUVWGenProjection</contextOpType>
+    </toolMenuContext>
+    <toolSubmenu>Mapping</toolSubmenu>
+    <script scriptType="python">
+<![CDATA[
+
+import voptoolutils;
+voptoolutils.genericTool(kwargs, 'VRayNodeUVWGenProjection', nodename="projection")
+
+]]>
+    </script>
+</tool>
+
+
+<tool name="vop_VRayNodeUVWGenSwitch" label="Switch" icon="ROP_vray">
+    <readOnly/>
+    <toolMenuContext name="viewer">
+        <contextNetType>VOP</contextNetType>
+    </toolMenuContext>
+    <toolMenuContext name="network">
+        <contextOpType>Vop/VRayNodeUVWGenSwitch</contextOpType>
+    </toolMenuContext>
+    <toolSubmenu>Mapping</toolSubmenu>
+    <script scriptType="python">
+<![CDATA[
+
+import voptoolutils;
+voptoolutils.genericTool(kwargs, 'VRayNodeUVWGenSwitch', nodename="switch")
+
+]]>
+    </script>
+</tool>
+
+
+<tool name="vop_VRayNodeVRayStereoscopicSettings" label="VRayStereoscopicSettings" icon="ROP_vray">
+    <readOnly/>
+    <toolMenuContext name="viewer">
+        <contextNetType>VOP</contextNetType>
+    </toolMenuContext>
+    <toolMenuContext name="network">
+        <contextOpType>Vop/VRayNodeVRayStereoscopicSettings</contextOpType>
+    </toolMenuContext>
+    <toolSubmenu>Settings</toolSubmenu>
+    <script scriptType="python">
+<![CDATA[
+
+import voptoolutils;
+voptoolutils.genericTool(kwargs, 'VRayNodeVRayStereoscopicSettings', nodename="vraystereoscopicsettings")
+
+]]>
+    </script>
+</tool>
+
+
+<tool name="vop_VRayNodeVolumeVRayToon" label="Toon" icon="ROP_vray">
+    <readOnly/>
+    <toolMenuContext name="viewer">
+        <contextNetType>VOP</contextNetType>
+    </toolMenuContext>
+    <toolMenuContext name="network">
+        <contextOpType>Vop/VRayNodeVolumeVRayToon</contextOpType>
     </toolMenuContext>
     <toolSubmenu>Effect</toolSubmenu>
     <script scriptType="python">
 <![CDATA[
 
 import voptoolutils;
-voptoolutils.genericTool(kwargs, 'VRayNodeSphereFade', nodename="spherefade")
-
-]]>
-    </script>
-</tool>
-
-
-<tool name="vop_VRayNodeSphereFadeGizmo" label="Sphere Fade Gizmo" icon="ROP_vray">
-    <readOnly/>
-    <toolMenuContext name="viewer">
-        <contextNetType>VOP</contextNetType>
-    </toolMenuContext>
-    <toolMenuContext name="network">
-        <contextOpType>Vop/VRayNodeSphereFadeGizmo</contextOpType>
-    </toolMenuContext>
-    <toolSubmenu>Effect</toolSubmenu>
-    <script scriptType="python">
-<![CDATA[
-
-import voptoolutils;
-voptoolutils.genericTool(kwargs, 'VRayNodeSphereFadeGizmo', nodename="spherefadegizmo")
-
-]]>
-    </script>
-</tool>
-
-
-<tool name="vop_VRayNodeSphericalHarmonicsExporter" label="Spherical Harmonics Exporter" icon="ROP_vray">
-    <readOnly/>
-    <toolMenuContext name="viewer">
-        <contextNetType>VOP</contextNetType>
-    </toolMenuContext>
-    <toolMenuContext name="network">
-        <contextOpType>Vop/VRayNodeSphericalHarmonicsExporter</contextOpType>
-    </toolMenuContext>
-    <toolSubmenu>Settings</toolSubmenu>
-    <script scriptType="python">
-<![CDATA[
-
-import voptoolutils;
-voptoolutils.genericTool(kwargs, 'VRayNodeSphericalHarmonicsExporter', nodename="sphericalharmonicsexporter")
-
-]]>
-    </script>
-</tool>
-
-
-<tool name="vop_VRayNodeSphericalHarmonicsRenderer" label="Spherical Harmonics Renderer" icon="ROP_vray">
-    <readOnly/>
-    <toolMenuContext name="viewer">
-        <contextNetType>VOP</contextNetType>
-    </toolMenuContext>
-    <toolMenuContext name="network">
-        <contextOpType>Vop/VRayNodeSphericalHarmonicsRenderer</contextOpType>
-    </toolMenuContext>
-    <toolSubmenu>Settings</toolSubmenu>
-    <script scriptType="python">
-<![CDATA[
-
-import voptoolutils;
-voptoolutils.genericTool(kwargs, 'VRayNodeSphericalHarmonicsRenderer', nodename="sphericalharmonicsrenderer")
-
-]]>
-    </script>
-</tool>
-
-
-<tool name="vop_VRayNodeSunLight" label="Sun" icon="ROP_vray">
-    <readOnly/>
-    <toolMenuContext name="viewer">
-        <contextNetType>VOP</contextNetType>
-    </toolMenuContext>
-    <toolMenuContext name="network">
-        <contextOpType>Vop/VRayNodeSunLight</contextOpType>
-    </toolMenuContext>
-    <toolSubmenu>Light</toolSubmenu>
-    <script scriptType="python">
-<![CDATA[
-
-import voptoolutils;
-voptoolutils.genericTool(kwargs, 'VRayNodeSunLight', nodename="sun")
-
-]]>
-    </script>
-</tool>
-
-
-<tool name="vop_VRayNodeTexAColor" label="Color" icon="ROP_vray">
-    <readOnly/>
-    <toolMenuContext name="viewer">
-        <contextNetType>VOP</contextNetType>
-    </toolMenuContext>
-    <toolMenuContext name="network">
-        <contextOpType>Vop/VRayNodeTexAColor</contextOpType>
-    </toolMenuContext>
-    <toolSubmenu>Texture</toolSubmenu>
-    <script scriptType="python">
-<![CDATA[
-
-import voptoolutils;
-voptoolutils.genericTool(kwargs, 'VRayNodeTexAColor', nodename="color")
-
-]]>
-    </script>
-</tool>
-
-
-<tool name="vop_VRayNodeTexAColorOp" label="Color Operations" icon="ROP_vray">
-    <readOnly/>
-    <toolMenuContext name="viewer">
-        <contextNetType>VOP</contextNetType>
-    </toolMenuContext>
-    <toolMenuContext name="network">
-        <contextOpType>Vop/VRayNodeTexAColorOp</contextOpType>
-    </toolMenuContext>
-    <toolSubmenu>Texture</toolSubmenu>
-    <script scriptType="python">
-<![CDATA[
-
-import voptoolutils;
-voptoolutils.genericTool(kwargs, 'VRayNodeTexAColorOp', nodename="coloroperations")
-
-]]>
-    </script>
-</tool>
-
-
-<tool name="vop_VRayNodeTexBerconWood" label="Bercon Wood" icon="ROP_vray">
-    <readOnly/>
-    <toolMenuContext name="viewer">
-        <contextNetType>VOP</contextNetType>
-    </toolMenuContext>
-    <toolMenuContext name="network">
-        <contextOpType>Vop/VRayNodeTexBerconWood</contextOpType>
-    </toolMenuContext>
-    <toolSubmenu>Texture</toolSubmenu>
-    <script scriptType="python">
-<![CDATA[
-
-import voptoolutils;
-voptoolutils.genericTool(kwargs, 'VRayNodeTexBerconWood', nodename="berconwood")
-
-]]>
-    </script>
-</tool>
-
-
-<tool name="vop_VRayNodeTexBitmap" label="Image Texture" icon="ROP_vray">
-    <readOnly/>
-    <toolMenuContext name="viewer">
-        <contextNetType>VOP</contextNetType>
-    </toolMenuContext>
-    <toolMenuContext name="network">
-        <contextOpType>Vop/VRayNodeTexBitmap</contextOpType>
-    </toolMenuContext>
-    <toolSubmenu>Texture</toolSubmenu>
-    <script scriptType="python">
-<![CDATA[
-
-import voptoolutils;
-voptoolutils.genericTool(kwargs, 'VRayNodeTexBitmap', nodename="imagetexture")
-
-]]>
-    </script>
-</tool>
-
-
-<tool name="vop_VRayNodeTexBlend" label="Blend" icon="ROP_vray">
-    <readOnly/>
-    <toolMenuContext name="viewer">
-        <contextNetType>VOP</contextNetType>
-    </toolMenuContext>
-    <toolMenuContext name="network">
-        <contextOpType>Vop/VRayNodeTexBlend</contextOpType>
-    </toolMenuContext>
-    <toolSubmenu>Texture</toolSubmenu>
-    <script scriptType="python">
-<![CDATA[
-
-import voptoolutils;
-voptoolutils.genericTool(kwargs, 'VRayNodeTexBlend', nodename="blend")
-
-]]>
-    </script>
-</tool>
-
-
-<tool name="vop_VRayNodeTexBulge" label="Bulge" icon="ROP_vray">
-    <readOnly/>
-    <toolMenuContext name="viewer">
-        <contextNetType>VOP</contextNetType>
-    </toolMenuContext>
-    <toolMenuContext name="network">
-        <contextOpType>Vop/VRayNodeTexBulge</contextOpType>
-    </toolMenuContext>
-    <toolSubmenu>Texture</toolSubmenu>
-    <script scriptType="python">
-<![CDATA[
-
-import voptoolutils;
-voptoolutils.genericTool(kwargs, 'VRayNodeTexBulge', nodename="bulge")
-
-]]>
-    </script>
-</tool>
-
-
-<tool name="vop_VRayNodeTexCellular" label="Cellular" icon="ROP_vray">
-    <readOnly/>
-    <toolMenuContext name="viewer">
-        <contextNetType>VOP</contextNetType>
-    </toolMenuContext>
-    <toolMenuContext name="network">
-        <contextOpType>Vop/VRayNodeTexCellular</contextOpType>
-    </toolMenuContext>
-    <toolSubmenu>Texture</toolSubmenu>
-    <script scriptType="python">
-<![CDATA[
-
-import voptoolutils;
-voptoolutils.genericTool(kwargs, 'VRayNodeTexCellular', nodename="cellular")
-
-]]>
-    </script>
-</tool>
-
-
-<tool name="vop_VRayNodeTexChecker" label="Checker" icon="ROP_vray">
-    <readOnly/>
-    <toolMenuContext name="viewer">
-        <contextNetType>VOP</contextNetType>
-    </toolMenuContext>
-    <toolMenuContext name="network">
-        <contextOpType>Vop/VRayNodeTexChecker</contextOpType>
-    </toolMenuContext>
-    <toolSubmenu>Texture</toolSubmenu>
-    <script scriptType="python">
-<![CDATA[
-
-import voptoolutils;
-voptoolutils.genericTool(kwargs, 'VRayNodeTexChecker', nodename="checker")
-
-]]>
-    </script>
-</tool>
-
-
-<tool name="vop_VRayNodeTexCloth" label="Cloth" icon="ROP_vray">
-    <readOnly/>
-    <toolMenuContext name="viewer">
-        <contextNetType>VOP</contextNetType>
-    </toolMenuContext>
-    <toolMenuContext name="network">
-        <contextOpType>Vop/VRayNodeTexCloth</contextOpType>
-    </toolMenuContext>
-    <toolSubmenu>Texture</toolSubmenu>
-    <script scriptType="python">
-<![CDATA[
-
-import voptoolutils;
-voptoolutils.genericTool(kwargs, 'VRayNodeTexCloth', nodename="cloth")
-
-]]>
-    </script>
-</tool>
-
-
-<tool name="vop_VRayNodeTexColorExponential" label="Color Exponential" icon="ROP_vray">
-    <readOnly/>
-    <toolMenuContext name="viewer">
-        <contextNetType>VOP</contextNetType>
-    </toolMenuContext>
-    <toolMenuContext name="network">
-        <contextOpType>Vop/VRayNodeTexColorExponential</contextOpType>
-    </toolMenuContext>
-    <toolSubmenu>Texture</toolSubmenu>
-    <script scriptType="python">
-<![CDATA[
-
-import voptoolutils;
-voptoolutils.genericTool(kwargs, 'VRayNodeTexColorExponential', nodename="colorexponential")
-
-]]>
-    </script>
-</tool>
-
-
-<tool name="vop_VRayNodeTexColorToFloat" label="Color To Float" icon="ROP_vray">
-    <readOnly/>
-    <toolMenuContext name="viewer">
-        <contextNetType>VOP</contextNetType>
-    </toolMenuContext>
-    <toolMenuContext name="network">
-        <contextOpType>Vop/VRayNodeTexColorToFloat</contextOpType>
-    </toolMenuContext>
-    <toolSubmenu>Texture</toolSubmenu>
-    <script scriptType="python">
-<![CDATA[
-
-import voptoolutils;
-voptoolutils.genericTool(kwargs, 'VRayNodeTexColorToFloat', nodename="colortofloat")
-
-]]>
-    </script>
-</tool>
-
-
-<tool name="vop_VRayNodeTexCombineColor" label="Combine Color" icon="ROP_vray">
-    <readOnly/>
-    <toolMenuContext name="viewer">
-        <contextNetType>VOP</contextNetType>
-    </toolMenuContext>
-    <toolMenuContext name="network">
-        <contextOpType>Vop/VRayNodeTexCombineColor</contextOpType>
-    </toolMenuContext>
-    <toolSubmenu>Texture</toolSubmenu>
-    <script scriptType="python">
-<![CDATA[
-
-import voptoolutils;
-voptoolutils.genericTool(kwargs, 'VRayNodeTexCombineColor', nodename="combinecolor")
-
-]]>
-    </script>
-</tool>
-
-
-<tool name="vop_VRayNodeTexCombineFloat" label="Combine Float" icon="ROP_vray">
-    <readOnly/>
-    <toolMenuContext name="viewer">
-        <contextNetType>VOP</contextNetType>
-    </toolMenuContext>
-    <toolMenuContext name="network">
-        <contextOpType>Vop/VRayNodeTexCombineFloat</contextOpType>
-    </toolMenuContext>
-    <toolSubmenu>Texture</toolSubmenu>
-    <script scriptType="python">
-<![CDATA[
-
-import voptoolutils;
-voptoolutils.genericTool(kwargs, 'VRayNodeTexCombineFloat', nodename="combinefloat")
-
-]]>
-    </script>
-</tool>
-
-
-<tool name="vop_VRayNodeTexCompMax" label="Comp Max" icon="ROP_vray">
-    <readOnly/>
-    <toolMenuContext name="viewer">
-        <contextNetType>VOP</contextNetType>
-    </toolMenuContext>
-    <toolMenuContext name="network">
-        <contextOpType>Vop/VRayNodeTexCompMax</contextOpType>
-    </toolMenuContext>
-    <toolSubmenu>Texture</toolSubmenu>
-    <script scriptType="python">
-<![CDATA[
-
-import voptoolutils;
-voptoolutils.genericTool(kwargs, 'VRayNodeTexCompMax', nodename="compmax")
-
-]]>
-    </script>
-</tool>
-
-
-<tool name="vop_VRayNodeTexCurvature" label="Curvature" icon="ROP_vray">
-    <readOnly/>
-    <toolMenuContext name="viewer">
-        <contextNetType>VOP</contextNetType>
-    </toolMenuContext>
-    <toolMenuContext name="network">
-        <contextOpType>Vop/VRayNodeTexCurvature</contextOpType>
-    </toolMenuContext>
-    <toolSubmenu>Texture</toolSubmenu>
-    <script scriptType="python">
-<![CDATA[
-
-import voptoolutils;
-voptoolutils.genericTool(kwargs, 'VRayNodeTexCurvature', nodename="curvature")
-
-]]>
-    </script>
-</tool>
-
-
-<tool name="vop_VRayNodeTexDirt" label="Dirt" icon="ROP_vray">
-    <readOnly/>
-    <toolMenuContext name="viewer">
-        <contextNetType>VOP</contextNetType>
-    </toolMenuContext>
-    <toolMenuContext name="network">
-        <contextOpType>Vop/VRayNodeTexDirt</contextOpType>
-    </toolMenuContext>
-    <toolSubmenu>Texture</toolSubmenu>
-    <script scriptType="python">
-<![CDATA[
-
-import voptoolutils;
-voptoolutils.genericTool(kwargs, 'VRayNodeTexDirt', nodename="dirt")
-
-]]>
-    </script>
-</tool>
-
-
-<tool name="vop_VRayNodeTexDistance" label="Distance" icon="ROP_vray">
-    <readOnly/>
-    <toolMenuContext name="viewer">
-        <contextNetType>VOP</contextNetType>
-    </toolMenuContext>
-    <toolMenuContext name="network">
-        <contextOpType>Vop/VRayNodeTexDistance</contextOpType>
-    </toolMenuContext>
-    <toolSubmenu>Texture</toolSubmenu>
-    <script scriptType="python">
-<![CDATA[
-
-import voptoolutils;
-voptoolutils.genericTool(kwargs, 'VRayNodeTexDistance', nodename="distance")
-
-]]>
-    </script>
-</tool>
-
-
-<tool name="vop_VRayNodeTexEdges" label="Edges" icon="ROP_vray">
-    <readOnly/>
-    <toolMenuContext name="viewer">
-        <contextNetType>VOP</contextNetType>
-    </toolMenuContext>
-    <toolMenuContext name="network">
-        <contextOpType>Vop/VRayNodeTexEdges</contextOpType>
-    </toolMenuContext>
-    <toolSubmenu>Texture</toolSubmenu>
-    <script scriptType="python">
-<![CDATA[
-
-import voptoolutils;
-voptoolutils.genericTool(kwargs, 'VRayNodeTexEdges', nodename="edges")
-
-]]>
-    </script>
-</tool>
-
-
-<tool name="vop_VRayNodeTexFalloff" label="Falloff" icon="ROP_vray">
-    <readOnly/>
-    <toolMenuContext name="viewer">
-        <contextNetType>VOP</contextNetType>
-    </toolMenuContext>
-    <toolMenuContext name="network">
-        <contextOpType>Vop/VRayNodeTexFalloff</contextOpType>
-    </toolMenuContext>
-    <toolSubmenu>Texture</toolSubmenu>
-    <script scriptType="python">
-<![CDATA[
-
-import voptoolutils;
-voptoolutils.genericTool(kwargs, 'VRayNodeTexFalloff', nodename="falloff")
-
-]]>
-    </script>
-</tool>
-
-
-<tool name="vop_VRayNodeTexFloatOp" label="Float Operations" icon="ROP_vray">
-    <readOnly/>
-    <toolMenuContext name="viewer">
-        <contextNetType>VOP</contextNetType>
-    </toolMenuContext>
-    <toolMenuContext name="network">
-        <contextOpType>Vop/VRayNodeTexFloatOp</contextOpType>
-    </toolMenuContext>
-    <toolSubmenu>Texture</toolSubmenu>
-    <script scriptType="python">
-<![CDATA[
-
-import voptoolutils;
-voptoolutils.genericTool(kwargs, 'VRayNodeTexFloatOp', nodename="floatoperations")
-
-]]>
-    </script>
-</tool>
-
-
-<tool name="vop_VRayNodeTexFloatToColor" label="Float To Color" icon="ROP_vray">
-    <readOnly/>
-    <toolMenuContext name="viewer">
-        <contextNetType>VOP</contextNetType>
-    </toolMenuContext>
-    <toolMenuContext name="network">
-        <contextOpType>Vop/VRayNodeTexFloatToColor</contextOpType>
-    </toolMenuContext>
-    <toolSubmenu>Texture</toolSubmenu>
-    <script scriptType="python">
-<![CDATA[
-
-import voptoolutils;
-voptoolutils.genericTool(kwargs, 'VRayNodeTexFloatToColor', nodename="floattocolor")
-
-]]>
-    </script>
-</tool>
-
-
-<tool name="vop_VRayNodeTexFresnel" label="Fresnel" icon="ROP_vray">
-    <readOnly/>
-    <toolMenuContext name="viewer">
-        <contextNetType>VOP</contextNetType>
-    </toolMenuContext>
-    <toolMenuContext name="network">
-        <contextOpType>Vop/VRayNodeTexFresnel</contextOpType>
-    </toolMenuContext>
-    <toolSubmenu>Texture</toolSubmenu>
-    <script scriptType="python">
-<![CDATA[
-
-import voptoolutils;
-voptoolutils.genericTool(kwargs, 'VRayNodeTexFresnel', nodename="fresnel")
-
-]]>
-    </script>
-</tool>
-
-
-<tool name="vop_VRayNodeTexGradRamp" label="Gradient Ramp" icon="ROP_vray">
-    <readOnly/>
-    <toolMenuContext name="viewer">
-        <contextNetType>VOP</contextNetType>
-    </toolMenuContext>
-    <toolMenuContext name="network">
-        <contextOpType>Vop/VRayNodeTexGradRamp</contextOpType>
-    </toolMenuContext>
-    <toolSubmenu>Texture</toolSubmenu>
-    <script scriptType="python">
-<![CDATA[
-
-import voptoolutils;
-voptoolutils.genericTool(kwargs, 'VRayNodeTexGradRamp', nodename="gradientramp")
-
-]]>
-    </script>
-</tool>
-
-
-<tool name="vop_VRayNodeTexGradient" label="Gradient" icon="ROP_vray">
-    <readOnly/>
-    <toolMenuContext name="viewer">
-        <contextNetType>VOP</contextNetType>
-    </toolMenuContext>
-    <toolMenuContext name="network">
-        <contextOpType>Vop/VRayNodeTexGradient</contextOpType>
-    </toolMenuContext>
-    <toolSubmenu>Texture</toolSubmenu>
-    <script scriptType="python">
-<![CDATA[
-
-import voptoolutils;
-voptoolutils.genericTool(kwargs, 'VRayNodeTexGradient', nodename="gradient")
-
-]]>
-    </script>
-</tool>
-
-
-<tool name="vop_VRayNodeTexGranite" label="Granite" icon="ROP_vray">
-    <readOnly/>
-    <toolMenuContext name="viewer">
-        <contextNetType>VOP</contextNetType>
-    </toolMenuContext>
-    <toolMenuContext name="network">
-        <contextOpType>Vop/VRayNodeTexGranite</contextOpType>
-    </toolMenuContext>
-    <toolSubmenu>Texture</toolSubmenu>
-    <script scriptType="python">
-<![CDATA[
-
-import voptoolutils;
-voptoolutils.genericTool(kwargs, 'VRayNodeTexGranite', nodename="granite")
-
-]]>
-    </script>
-</tool>
-
-
-<tool name="vop_VRayNodeTexGrid" label="Grid" icon="ROP_vray">
-    <readOnly/>
-    <toolMenuContext name="viewer">
-        <contextNetType>VOP</contextNetType>
-    </toolMenuContext>
-    <toolMenuContext name="network">
-        <contextOpType>Vop/VRayNodeTexGrid</contextOpType>
-    </toolMenuContext>
-    <toolSubmenu>Texture</toolSubmenu>
-    <script scriptType="python">
-<![CDATA[
-
-import voptoolutils;
-voptoolutils.genericTool(kwargs, 'VRayNodeTexGrid', nodename="grid")
-
-]]>
-    </script>
-</tool>
-
-
-<tool name="vop_VRayNodeTexHairSampler" label="Hair Sampler" icon="ROP_vray">
-    <readOnly/>
-    <toolMenuContext name="viewer">
-        <contextNetType>VOP</contextNetType>
-    </toolMenuContext>
-    <toolMenuContext name="network">
-        <contextOpType>Vop/VRayNodeTexHairSampler</contextOpType>
-    </toolMenuContext>
-    <toolSubmenu>Texture</toolSubmenu>
-    <script scriptType="python">
-<![CDATA[
-
-import voptoolutils;
-voptoolutils.genericTool(kwargs, 'VRayNodeTexHairSampler', nodename="hairsampler")
-
-]]>
-    </script>
-</tool>
-
-
-<tool name="vop_VRayNodeTexInvert" label="Invert" icon="ROP_vray">
-    <readOnly/>
-    <toolMenuContext name="viewer">
-        <contextNetType>VOP</contextNetType>
-    </toolMenuContext>
-    <toolMenuContext name="network">
-        <contextOpType>Vop/VRayNodeTexInvert</contextOpType>
-    </toolMenuContext>
-    <toolSubmenu>Texture</toolSubmenu>
-    <script scriptType="python">
-<![CDATA[
-
-import voptoolutils;
-voptoolutils.genericTool(kwargs, 'VRayNodeTexInvert', nodename="invert")
-
-]]>
-    </script>
-</tool>
-
-
-<tool name="vop_VRayNodeTexLayered" label="Layered Texture" icon="ROP_vray">
-    <readOnly/>
-    <toolMenuContext name="viewer">
-        <contextNetType>VOP</contextNetType>
-    </toolMenuContext>
-    <toolMenuContext name="network">
-        <contextOpType>Vop/VRayNodeTexLayered</contextOpType>
-    </toolMenuContext>
-    <toolSubmenu>Texture</toolSubmenu>
-    <script scriptType="python">
-<![CDATA[
-
-import voptoolutils;
-voptoolutils.genericTool(kwargs, 'VRayNodeTexLayered', nodename="layered")
-
-]]>
-    </script>
-</tool>
-
-
-<tool name="vop_VRayNodeTexLeather" label="Leather" icon="ROP_vray">
-    <readOnly/>
-    <toolMenuContext name="viewer">
-        <contextNetType>VOP</contextNetType>
-    </toolMenuContext>
-    <toolMenuContext name="network">
-        <contextOpType>Vop/VRayNodeTexLeather</contextOpType>
-    </toolMenuContext>
-    <toolSubmenu>Texture</toolSubmenu>
-    <script scriptType="python">
-<![CDATA[
-
-import voptoolutils;
-voptoolutils.genericTool(kwargs, 'VRayNodeTexLeather', nodename="leather")
-
-]]>
-    </script>
-</tool>
-
-
-<tool name="vop_VRayNodeTexMarbleMax" label="MarbleMax" icon="ROP_vray">
-    <readOnly/>
-    <toolMenuContext name="viewer">
-        <contextNetType>VOP</contextNetType>
-    </toolMenuContext>
-    <toolMenuContext name="network">
-        <contextOpType>Vop/VRayNodeTexMarbleMax</contextOpType>
-    </toolMenuContext>
-    <toolSubmenu>Texture</toolSubmenu>
-    <script scriptType="python">
-<![CDATA[
-
-import voptoolutils;
-voptoolutils.genericTool(kwargs, 'VRayNodeTexMarbleMax', nodename="marblemax")
-
-]]>
-    </script>
-</tool>
-
-
-<tool name="vop_VRayNodeTexMaskMax" label="MaskMax" icon="ROP_vray">
-    <readOnly/>
-    <toolMenuContext name="viewer">
-        <contextNetType>VOP</contextNetType>
-    </toolMenuContext>
-    <toolMenuContext name="network">
-        <contextOpType>Vop/VRayNodeTexMaskMax</contextOpType>
-    </toolMenuContext>
-    <toolSubmenu>Texture</toolSubmenu>
-    <script scriptType="python">
-<![CDATA[
-
-import voptoolutils;
-voptoolutils.genericTool(kwargs, 'VRayNodeTexMaskMax', nodename="maskmax")
-
-]]>
-    </script>
-</tool>
-
-
-<tool name="vop_VRayNodeTexMayaContrast" label="MayaContrast" icon="ROP_vray">
-    <readOnly/>
-    <toolMenuContext name="viewer">
-        <contextNetType>VOP</contextNetType>
-    </toolMenuContext>
-    <toolMenuContext name="network">
-        <contextOpType>Vop/VRayNodeTexMayaContrast</contextOpType>
-    </toolMenuContext>
-    <toolSubmenu>Texture</toolSubmenu>
-    <script scriptType="python">
-<![CDATA[
-
-import voptoolutils;
-voptoolutils.genericTool(kwargs, 'VRayNodeTexMayaContrast', nodename="mayacontrast")
-
-]]>
-    </script>
-</tool>
-
-
-<tool name="vop_VRayNodeTexMeshVertexColorChannel" label="Mesh Vertex Channel" icon="ROP_vray">
-    <readOnly/>
-    <toolMenuContext name="viewer">
-        <contextNetType>VOP</contextNetType>
-    </toolMenuContext>
-    <toolMenuContext name="network">
-        <contextOpType>Vop/VRayNodeTexMeshVertexColorChannel</contextOpType>
-    </toolMenuContext>
-    <toolSubmenu>Texture</toolSubmenu>
-    <script scriptType="python">
-<![CDATA[
-
-import voptoolutils;
-voptoolutils.genericTool(kwargs, 'VRayNodeTexMeshVertexColorChannel', nodename="meshvertexchannel")
-
-]]>
-    </script>
-</tool>
-
-
-<tool name="vop_VRayNodeTexMix" label="Mix" icon="ROP_vray">
-    <readOnly/>
-    <toolMenuContext name="viewer">
-        <contextNetType>VOP</contextNetType>
-    </toolMenuContext>
-    <toolMenuContext name="network">
-        <contextOpType>Vop/VRayNodeTexMix</contextOpType>
-    </toolMenuContext>
-    <toolSubmenu>Texture</toolSubmenu>
-    <script scriptType="python">
-<![CDATA[
-
-import voptoolutils;
-voptoolutils.genericTool(kwargs, 'VRayNodeTexMix', nodename="mix")
-
-]]>
-    </script>
-</tool>
-
-
-<tool name="vop_VRayNodeTexNoise" label="Noise (Maya)" icon="ROP_vray">
-    <readOnly/>
-    <toolMenuContext name="viewer">
-        <contextNetType>VOP</contextNetType>
-    </toolMenuContext>
-    <toolMenuContext name="network">
-        <contextOpType>Vop/VRayNodeTexNoise</contextOpType>
-    </toolMenuContext>
-    <toolSubmenu>Texture</toolSubmenu>
-    <script scriptType="python">
-<![CDATA[
-
-import voptoolutils;
-voptoolutils.genericTool(kwargs, 'VRayNodeTexNoise', nodename="noise_maya")
-
-]]>
-    </script>
-</tool>
-
-
-<tool name="vop_VRayNodeTexNoiseMax" label="Noise (3ds Max)" icon="ROP_vray">
-    <readOnly/>
-    <toolMenuContext name="viewer">
-        <contextNetType>VOP</contextNetType>
-    </toolMenuContext>
-    <toolMenuContext name="network">
-        <contextOpType>Vop/VRayNodeTexNoiseMax</contextOpType>
-    </toolMenuContext>
-    <toolSubmenu>Texture</toolSubmenu>
-    <script scriptType="python">
-<![CDATA[
-
-import voptoolutils;
-voptoolutils.genericTool(kwargs, 'VRayNodeTexNoiseMax', nodename="noise_3dsmax")
-
-]]>
-    </script>
-</tool>
-
-
-<tool name="vop_VRayNodeTexOutput" label="Output" icon="ROP_vray">
-    <readOnly/>
-    <toolMenuContext name="viewer">
-        <contextNetType>VOP</contextNetType>
-    </toolMenuContext>
-    <toolMenuContext name="network">
-        <contextOpType>Vop/VRayNodeTexOutput</contextOpType>
-    </toolMenuContext>
-    <toolSubmenu>Texture</toolSubmenu>
-    <script scriptType="python">
-<![CDATA[
-
-import voptoolutils;
-voptoolutils.genericTool(kwargs, 'VRayNodeTexOutput', nodename="output")
-
-]]>
-    </script>
-</tool>
-
-
-<tool name="vop_VRayNodeTexParticleId" label="Particle ID" icon="ROP_vray">
-    <readOnly/>
-    <toolMenuContext name="viewer">
-        <contextNetType>VOP</contextNetType>
-    </toolMenuContext>
-    <toolMenuContext name="network">
-        <contextOpType>Vop/VRayNodeTexParticleId</contextOpType>
-    </toolMenuContext>
-    <toolSubmenu>Texture</toolSubmenu>
-    <script scriptType="python">
-<![CDATA[
-
-import voptoolutils;
-voptoolutils.genericTool(kwargs, 'VRayNodeTexParticleId', nodename="particleid")
-
-]]>
-    </script>
-</tool>
-
-
-<tool name="vop_VRayNodeTexPtex" label="Ptex" icon="ROP_vray">
-    <readOnly/>
-    <toolMenuContext name="viewer">
-        <contextNetType>VOP</contextNetType>
-    </toolMenuContext>
-    <toolMenuContext name="network">
-        <contextOpType>Vop/VRayNodeTexPtex</contextOpType>
-    </toolMenuContext>
-    <toolSubmenu>Texture</toolSubmenu>
-    <script scriptType="python">
-<![CDATA[
-
-import voptoolutils;
-voptoolutils.genericTool(kwargs, 'VRayNodeTexPtex', nodename="ptex")
-
-]]>
-    </script>
-</tool>
-
-
-<tool name="vop_VRayNodeTexRemap" label="Remap" icon="ROP_vray">
-    <readOnly/>
-    <toolMenuContext name="viewer">
-        <contextNetType>VOP</contextNetType>
-    </toolMenuContext>
-    <toolMenuContext name="network">
-        <contextOpType>Vop/VRayNodeTexRemap</contextOpType>
-    </toolMenuContext>
-    <toolSubmenu>Texture</toolSubmenu>
-    <script scriptType="python">
-<![CDATA[
-
-import voptoolutils;
-voptoolutils.genericTool(kwargs, 'VRayNodeTexRemap', nodename="remap")
-
-]]>
-    </script>
-</tool>
-
-
-<tool name="vop_VRayNodeTexRemapFloat" label="Remap Float" icon="ROP_vray">
-    <readOnly/>
-    <toolMenuContext name="viewer">
-        <contextNetType>VOP</contextNetType>
-    </toolMenuContext>
-    <toolMenuContext name="network">
-        <contextOpType>Vop/VRayNodeTexRemapFloat</contextOpType>
-    </toolMenuContext>
-    <toolSubmenu>Texture</toolSubmenu>
-    <script scriptType="python">
-<![CDATA[
-
-import voptoolutils;
-voptoolutils.genericTool(kwargs, 'VRayNodeTexRemapFloat', nodename="remapfloat")
-
-]]>
-    </script>
-</tool>
-
-
-<tool name="vop_VRayNodeTexRgbaCombine" label="RGBA Combine" icon="ROP_vray">
-    <readOnly/>
-    <toolMenuContext name="viewer">
-        <contextNetType>VOP</contextNetType>
-    </toolMenuContext>
-    <toolMenuContext name="network">
-        <contextOpType>Vop/VRayNodeTexRgbaCombine</contextOpType>
-    </toolMenuContext>
-    <toolSubmenu>Texture</toolSubmenu>
-    <script scriptType="python">
-<![CDATA[
-
-import voptoolutils;
-voptoolutils.genericTool(kwargs, 'VRayNodeTexRgbaCombine', nodename="rgbacombine")
-
-]]>
-    </script>
-</tool>
-
-
-<tool name="vop_VRayNodeTexRock" label="Rock" icon="ROP_vray">
-    <readOnly/>
-    <toolMenuContext name="viewer">
-        <contextNetType>VOP</contextNetType>
-    </toolMenuContext>
-    <toolMenuContext name="network">
-        <contextOpType>Vop/VRayNodeTexRock</contextOpType>
-    </toolMenuContext>
-    <toolSubmenu>Texture</toolSubmenu>
-    <script scriptType="python">
-<![CDATA[
-
-import voptoolutils;
-voptoolutils.genericTool(kwargs, 'VRayNodeTexRock', nodename="rock")
-
-]]>
-    </script>
-</tool>
-
-
-<tool name="vop_VRayNodeTexSampler" label="Sampler" icon="ROP_vray">
-    <readOnly/>
-    <toolMenuContext name="viewer">
-        <contextNetType>VOP</contextNetType>
-    </toolMenuContext>
-    <toolMenuContext name="network">
-        <contextOpType>Vop/VRayNodeTexSampler</contextOpType>
-    </toolMenuContext>
-    <toolSubmenu>Texture</toolSubmenu>
-    <script scriptType="python">
-<![CDATA[
-
-import voptoolutils;
-voptoolutils.genericTool(kwargs, 'VRayNodeTexSampler', nodename="sampler")
-
-]]>
-    </script>
-</tool>
-
-
-<tool name="vop_VRayNodeTexSky" label="Sky" icon="ROP_vray">
-    <readOnly/>
-    <toolMenuContext name="viewer">
-        <contextNetType>VOP</contextNetType>
-    </toolMenuContext>
-    <toolMenuContext name="network">
-        <contextOpType>Vop/VRayNodeTexSky</contextOpType>
-    </toolMenuContext>
-    <toolSubmenu>Texture</toolSubmenu>
-    <script scriptType="python">
-<![CDATA[
-
-import voptoolutils;
-voptoolutils.genericTool(kwargs, 'VRayNodeTexSky', nodename="sky")
-
-]]>
-    </script>
-</tool>
-
-
-<tool name="vop_VRayNodeTexSmoke" label="Smoke" icon="ROP_vray">
-    <readOnly/>
-    <toolMenuContext name="viewer">
-        <contextNetType>VOP</contextNetType>
-    </toolMenuContext>
-    <toolMenuContext name="network">
-        <contextOpType>Vop/VRayNodeTexSmoke</contextOpType>
-    </toolMenuContext>
-    <toolSubmenu>Texture</toolSubmenu>
-    <script scriptType="python">
-<![CDATA[
-
-import voptoolutils;
-voptoolutils.genericTool(kwargs, 'VRayNodeTexSmoke', nodename="smoke")
-
-]]>
-    </script>
-</tool>
-
-
-<tool name="vop_VRayNodeTexSnow" label="Snow" icon="ROP_vray">
-    <readOnly/>
-    <toolMenuContext name="viewer">
-        <contextNetType>VOP</contextNetType>
-    </toolMenuContext>
-    <toolMenuContext name="network">
-        <contextOpType>Vop/VRayNodeTexSnow</contextOpType>
-    </toolMenuContext>
-    <toolSubmenu>Texture</toolSubmenu>
-    <script scriptType="python">
-<![CDATA[
-
-import voptoolutils;
-voptoolutils.genericTool(kwargs, 'VRayNodeTexSnow', nodename="snow")
-
-]]>
-    </script>
-</tool>
-
-
-<tool name="vop_VRayNodeTexSoftbox" label="Soft Box" icon="ROP_vray">
-    <readOnly/>
-    <toolMenuContext name="viewer">
-        <contextNetType>VOP</contextNetType>
-    </toolMenuContext>
-    <toolMenuContext name="network">
-        <contextOpType>Vop/VRayNodeTexSoftbox</contextOpType>
-    </toolMenuContext>
-    <toolSubmenu>Texture</toolSubmenu>
-    <script scriptType="python">
-<![CDATA[
-
-import voptoolutils;
-voptoolutils.genericTool(kwargs, 'VRayNodeTexSoftbox', nodename="softbox")
-
-]]>
-    </script>
-</tool>
-
-
-<tool name="vop_VRayNodeTexSpeckle" label="Speckle" icon="ROP_vray">
-    <readOnly/>
-    <toolMenuContext name="viewer">
-        <contextNetType>VOP</contextNetType>
-    </toolMenuContext>
-    <toolMenuContext name="network">
-        <contextOpType>Vop/VRayNodeTexSpeckle</contextOpType>
-    </toolMenuContext>
-    <toolSubmenu>Texture</toolSubmenu>
-    <script scriptType="python">
-<![CDATA[
-
-import voptoolutils;
-voptoolutils.genericTool(kwargs, 'VRayNodeTexSpeckle', nodename="speckle")
-
-]]>
-    </script>
-</tool>
-
-
-<tool name="vop_VRayNodeTexSplat" label="Splat" icon="ROP_vray">
-    <readOnly/>
-    <toolMenuContext name="viewer">
-        <contextNetType>VOP</contextNetType>
-    </toolMenuContext>
-    <toolMenuContext name="network">
-        <contextOpType>Vop/VRayNodeTexSplat</contextOpType>
-    </toolMenuContext>
-    <toolSubmenu>Texture</toolSubmenu>
-    <script scriptType="python">
-<![CDATA[
-
-import voptoolutils;
-voptoolutils.genericTool(kwargs, 'VRayNodeTexSplat', nodename="splat")
-
-]]>
-    </script>
-</tool>
-
-
-<tool name="vop_VRayNodeTexStencil" label="Stencil" icon="ROP_vray">
-    <readOnly/>
-    <toolMenuContext name="viewer">
-        <contextNetType>VOP</contextNetType>
-    </toolMenuContext>
-    <toolMenuContext name="network">
-        <contextOpType>Vop/VRayNodeTexStencil</contextOpType>
-    </toolMenuContext>
-    <toolSubmenu>Texture</toolSubmenu>
-    <script scriptType="python">
-<![CDATA[
-
-import voptoolutils;
-voptoolutils.genericTool(kwargs, 'VRayNodeTexStencil', nodename="stencil")
-
-]]>
-    </script>
-</tool>
-
-
-<tool name="vop_VRayNodeTexStucco" label="Stucco" icon="ROP_vray">
-    <readOnly/>
-    <toolMenuContext name="viewer">
-        <contextNetType>VOP</contextNetType>
-    </toolMenuContext>
-    <toolMenuContext name="network">
-        <contextOpType>Vop/VRayNodeTexStucco</contextOpType>
-    </toolMenuContext>
-    <toolSubmenu>Texture</toolSubmenu>
-    <script scriptType="python">
-<![CDATA[
-
-import voptoolutils;
-voptoolutils.genericTool(kwargs, 'VRayNodeTexStucco', nodename="stucco")
-
-]]>
-    </script>
-</tool>
-
-
-<tool name="vop_VRayNodeTexSwirl" label="Swirl" icon="ROP_vray">
-    <readOnly/>
-    <toolMenuContext name="viewer">
-        <contextNetType>VOP</contextNetType>
-    </toolMenuContext>
-    <toolMenuContext name="network">
-        <contextOpType>Vop/VRayNodeTexSwirl</contextOpType>
-    </toolMenuContext>
-    <toolSubmenu>Texture</toolSubmenu>
-    <script scriptType="python">
-<![CDATA[
-
-import voptoolutils;
-voptoolutils.genericTool(kwargs, 'VRayNodeTexSwirl', nodename="swirl")
-
-]]>
-    </script>
-</tool>
-
-
-<tool name="vop_VRayNodeTexTemperature" label="Temperature" icon="ROP_vray">
-    <readOnly/>
-    <toolMenuContext name="viewer">
-        <contextNetType>VOP</contextNetType>
-    </toolMenuContext>
-    <toolMenuContext name="network">
-        <contextOpType>Vop/VRayNodeTexTemperature</contextOpType>
-    </toolMenuContext>
-    <toolSubmenu>Texture</toolSubmenu>
-    <script scriptType="python">
-<![CDATA[
-
-import voptoolutils;
-voptoolutils.genericTool(kwargs, 'VRayNodeTexTemperature', nodename="temperature")
-
-]]>
-    </script>
-</tool>
-
-
-<tool name="vop_VRayNodeTexTemperatureToColor" label="Temperature To Color" icon="ROP_vray">
-    <readOnly/>
-    <toolMenuContext name="viewer">
-        <contextNetType>VOP</contextNetType>
-    </toolMenuContext>
-    <toolMenuContext name="network">
-        <contextOpType>Vop/VRayNodeTexTemperatureToColor</contextOpType>
-    </toolMenuContext>
-    <toolSubmenu>Texture</toolSubmenu>
-    <script scriptType="python">
-<![CDATA[
-
-import voptoolutils;
-voptoolutils.genericTool(kwargs, 'VRayNodeTexTemperatureToColor', nodename="temperaturetocolor")
-
-]]>
-    </script>
-</tool>
-
-
-<tool name="vop_VRayNodeTexTiles" label="Tiles" icon="ROP_vray">
-    <readOnly/>
-    <toolMenuContext name="viewer">
-        <contextNetType>VOP</contextNetType>
-    </toolMenuContext>
-    <toolMenuContext name="network">
-        <contextOpType>Vop/VRayNodeTexTiles</contextOpType>
-    </toolMenuContext>
-    <toolSubmenu>Texture</toolSubmenu>
-    <script scriptType="python">
-<![CDATA[
-
-import voptoolutils;
-voptoolutils.genericTool(kwargs, 'VRayNodeTexTiles', nodename="tiles")
-
-]]>
-    </script>
-</tool>
-
-
-<tool name="vop_VRayNodeTexUserColor" label="User Color" icon="ROP_vray">
-    <readOnly/>
-    <toolMenuContext name="viewer">
-        <contextNetType>VOP</contextNetType>
-    </toolMenuContext>
-    <toolMenuContext name="network">
-        <contextOpType>Vop/VRayNodeTexUserColor</contextOpType>
-    </toolMenuContext>
-    <toolSubmenu>Texture</toolSubmenu>
-    <script scriptType="python">
-<![CDATA[
-
-import voptoolutils;
-voptoolutils.genericTool(kwargs, 'VRayNodeTexUserColor', nodename="usercolor")
-
-]]>
-    </script>
-</tool>
-
-
-<tool name="vop_VRayNodeTexUserScalar" label="User Scalar" icon="ROP_vray">
-    <readOnly/>
-    <toolMenuContext name="viewer">
-        <contextNetType>VOP</contextNetType>
-    </toolMenuContext>
-    <toolMenuContext name="network">
-        <contextOpType>Vop/VRayNodeTexUserScalar</contextOpType>
-    </toolMenuContext>
-    <toolSubmenu>Texture</toolSubmenu>
-    <script scriptType="python">
-<![CDATA[
-
-import voptoolutils;
-voptoolutils.genericTool(kwargs, 'VRayNodeTexUserScalar', nodename="userscalar")
-
-]]>
-    </script>
-</tool>
-
-
-<tool name="vop_VRayNodeTexVector" label="Vector To Texture" icon="ROP_vray">
-    <readOnly/>
-    <toolMenuContext name="viewer">
-        <contextNetType>VOP</contextNetType>
-    </toolMenuContext>
-    <toolMenuContext name="network">
-        <contextOpType>Vop/VRayNodeTexVector</contextOpType>
-    </toolMenuContext>
-    <toolSubmenu>Texture</toolSubmenu>
-    <script scriptType="python">
-<![CDATA[
-
-import voptoolutils;
-voptoolutils.genericTool(kwargs, 'VRayNodeTexVector', nodename="vectortotexture")
-
-]]>
-    </script>
-</tool>
-
-
-<tool name="vop_VRayNodeTexVectorOp" label="Vector Operations" icon="ROP_vray">
-    <readOnly/>
-    <toolMenuContext name="viewer">
-        <contextNetType>VOP</contextNetType>
-    </toolMenuContext>
-    <toolMenuContext name="network">
-        <contextOpType>Vop/VRayNodeTexVectorOp</contextOpType>
-    </toolMenuContext>
-    <toolSubmenu>Texture</toolSubmenu>
-    <script scriptType="python">
-<![CDATA[
-
-import voptoolutils;
-voptoolutils.genericTool(kwargs, 'VRayNodeTexVectorOp', nodename="vectoroperations")
-
-]]>
-    </script>
-</tool>
-
-
-<tool name="vop_VRayNodeTexVectorProduct" label="Vector Product" icon="ROP_vray">
-    <readOnly/>
-    <toolMenuContext name="viewer">
-        <contextNetType>VOP</contextNetType>
-    </toolMenuContext>
-    <toolMenuContext name="network">
-        <contextOpType>Vop/VRayNodeTexVectorProduct</contextOpType>
-    </toolMenuContext>
-    <toolSubmenu>Texture</toolSubmenu>
-    <script scriptType="python">
-<![CDATA[
-
-import voptoolutils;
-voptoolutils.genericTool(kwargs, 'VRayNodeTexVectorProduct', nodename="vectorproduct")
-
-]]>
-    </script>
-</tool>
-
-
-<tool name="vop_VRayNodeTexVectorToColor" label="Vector To Color" icon="ROP_vray">
-    <readOnly/>
-    <toolMenuContext name="viewer">
-        <contextNetType>VOP</contextNetType>
-    </toolMenuContext>
-    <toolMenuContext name="network">
-        <contextOpType>Vop/VRayNodeTexVectorToColor</contextOpType>
-    </toolMenuContext>
-    <toolSubmenu>Texture</toolSubmenu>
-    <script scriptType="python">
-<![CDATA[
-
-import voptoolutils;
-voptoolutils.genericTool(kwargs, 'VRayNodeTexVectorToColor', nodename="vectortocolor")
-
-]]>
-    </script>
-</tool>
-
-
-<tool name="vop_VRayNodeTexVoxelData" label="Voxel Data" icon="ROP_vray">
-    <readOnly/>
-    <toolMenuContext name="viewer">
-        <contextNetType>VOP</contextNetType>
-    </toolMenuContext>
-    <toolMenuContext name="network">
-        <contextOpType>Vop/VRayNodeTexVoxelData</contextOpType>
-    </toolMenuContext>
-    <toolSubmenu>Texture</toolSubmenu>
-    <script scriptType="python">
-<![CDATA[
-
-import voptoolutils;
-voptoolutils.genericTool(kwargs, 'VRayNodeTexVoxelData', nodename="voxeldata")
-
-]]>
-    </script>
-</tool>
-
-
-<tool name="vop_VRayNodeTexWater" label="Water" icon="ROP_vray">
-    <readOnly/>
-    <toolMenuContext name="viewer">
-        <contextNetType>VOP</contextNetType>
-    </toolMenuContext>
-    <toolMenuContext name="network">
-        <contextOpType>Vop/VRayNodeTexWater</contextOpType>
-    </toolMenuContext>
-    <toolSubmenu>Texture</toolSubmenu>
-    <script scriptType="python">
-<![CDATA[
-
-import voptoolutils;
-voptoolutils.genericTool(kwargs, 'VRayNodeTexWater', nodename="water")
-
-]]>
-    </script>
-</tool>
-
-
-<tool name="vop_VRayNodeTexWood" label="Wood" icon="ROP_vray">
-    <readOnly/>
-    <toolMenuContext name="viewer">
-        <contextNetType>VOP</contextNetType>
-    </toolMenuContext>
-    <toolMenuContext name="network">
-        <contextOpType>Vop/VRayNodeTexWood</contextOpType>
-    </toolMenuContext>
-    <toolSubmenu>Texture</toolSubmenu>
-    <script scriptType="python">
-<![CDATA[
-
-import voptoolutils;
-voptoolutils.genericTool(kwargs, 'VRayNodeTexWood', nodename="wood")
-
-]]>
-    </script>
-</tool>
-
-
-<tool name="vop_VRayNodeUVWGenBercon" label="Bercon" icon="ROP_vray">
-    <readOnly/>
-    <toolMenuContext name="viewer">
-        <contextNetType>VOP</contextNetType>
-    </toolMenuContext>
-    <toolMenuContext name="network">
-        <contextOpType>Vop/VRayNodeUVWGenBercon</contextOpType>
+voptoolutils.genericTool(kwargs, 'VRayNodeVolumeVRayToon', nodename="toon")
+
+]]>
+    </script>
+</tool>
+
+
+<tool name="vop_VRayNodexsiUVWGenChannel" label="Channel (XSI)" icon="ROP_vray">
+    <readOnly/>
+    <toolMenuContext name="viewer">
+        <contextNetType>VOP</contextNetType>
+    </toolMenuContext>
+    <toolMenuContext name="network">
+        <contextOpType>Vop/VRayNodexsiUVWGenChannel</contextOpType>
     </toolMenuContext>
     <toolSubmenu>Mapping</toolSubmenu>
     <script scriptType="python">
 <![CDATA[
 
 import voptoolutils;
-voptoolutils.genericTool(kwargs, 'VRayNodeUVWGenBercon', nodename="bercon")
-
-]]>
-    </script>
-</tool>
-
-
-<tool name="vop_VRayNodeUVWGenC4D" label="C4D" icon="ROP_vray">
-    <readOnly/>
-    <toolMenuContext name="viewer">
-        <contextNetType>VOP</contextNetType>
-    </toolMenuContext>
-    <toolMenuContext name="network">
-        <contextOpType>Vop/VRayNodeUVWGenC4D</contextOpType>
+voptoolutils.genericTool(kwargs, 'VRayNodexsiUVWGenChannel', nodename="channel_xsi")
+
+]]>
+    </script>
+</tool>
+
+
+<tool name="vop_VRayNodexsiUVWGenEnvironment" label="Environment (XSI)" icon="ROP_vray">
+    <readOnly/>
+    <toolMenuContext name="viewer">
+        <contextNetType>VOP</contextNetType>
+    </toolMenuContext>
+    <toolMenuContext name="network">
+        <contextOpType>Vop/VRayNodexsiUVWGenEnvironment</contextOpType>
     </toolMenuContext>
     <toolSubmenu>Mapping</toolSubmenu>
     <script scriptType="python">
 <![CDATA[
 
 import voptoolutils;
-voptoolutils.genericTool(kwargs, 'VRayNodeUVWGenC4D', nodename="c4d")
-
-]]>
-    </script>
-</tool>
-
-
-<tool name="vop_VRayNodeUVWGenChannel" label="Channel" icon="ROP_vray">
-    <readOnly/>
-    <toolMenuContext name="viewer">
-        <contextNetType>VOP</contextNetType>
-    </toolMenuContext>
-    <toolMenuContext name="network">
-        <contextOpType>Vop/VRayNodeUVWGenChannel</contextOpType>
-    </toolMenuContext>
-    <toolSubmenu>Mapping</toolSubmenu>
-    <script scriptType="python">
-<![CDATA[
-
-import voptoolutils;
-voptoolutils.genericTool(kwargs, 'VRayNodeUVWGenChannel', nodename="channel")
-
-]]>
-    </script>
-</tool>
-
-
-<tool name="vop_VRayNodeUVWGenEnvironment" label="Env Placement" icon="ROP_vray">
-    <readOnly/>
-    <toolMenuContext name="viewer">
-        <contextNetType>VOP</contextNetType>
-    </toolMenuContext>
-    <toolMenuContext name="network">
-        <contextOpType>Vop/VRayNodeUVWGenEnvironment</contextOpType>
-    </toolMenuContext>
-    <toolSubmenu>Mapping</toolSubmenu>
-    <script scriptType="python">
-<![CDATA[
-
-import voptoolutils;
-voptoolutils.genericTool(kwargs, 'VRayNodeUVWGenEnvironment', nodename="environment")
-
-]]>
-    </script>
-</tool>
-
-
-<tool name="vop_VRayNodeUVWGenExplicit" label="Explicit" icon="ROP_vray">
-    <readOnly/>
-    <toolMenuContext name="viewer">
-        <contextNetType>VOP</contextNetType>
-    </toolMenuContext>
-    <toolMenuContext name="network">
-        <contextOpType>Vop/VRayNodeUVWGenExplicit</contextOpType>
-    </toolMenuContext>
-    <toolSubmenu>Mapping</toolSubmenu>
-    <script scriptType="python">
-<![CDATA[
-
-import voptoolutils;
-voptoolutils.genericTool(kwargs, 'VRayNodeUVWGenExplicit', nodename="explicit")
-
-]]>
-    </script>
-</tool>
-
-
-<tool name="vop_VRayNodeUVWGenMayaPlace2dTexture" label="Channel (Named)" icon="ROP_vray">
-    <readOnly/>
-    <toolMenuContext name="viewer">
-        <contextNetType>VOP</contextNetType>
-    </toolMenuContext>
-    <toolMenuContext name="network">
-        <contextOpType>Vop/VRayNodeUVWGenMayaPlace2dTexture</contextOpType>
-    </toolMenuContext>
-    <toolSubmenu>Mapping</toolSubmenu>
-    <script scriptType="python">
-<![CDATA[
-
-import voptoolutils;
-voptoolutils.genericTool(kwargs, 'VRayNodeUVWGenMayaPlace2dTexture', nodename="channel_named")
-
-]]>
-    </script>
-</tool>
-
-
-<tool name="vop_VRayNodeUVWGenObject" label="Object" icon="ROP_vray">
-    <readOnly/>
-    <toolMenuContext name="viewer">
-        <contextNetType>VOP</contextNetType>
-    </toolMenuContext>
-    <toolMenuContext name="network">
-        <contextOpType>Vop/VRayNodeUVWGenObject</contextOpType>
-    </toolMenuContext>
-    <toolSubmenu>Mapping</toolSubmenu>
-    <script scriptType="python">
-<![CDATA[
-
-import voptoolutils;
-voptoolutils.genericTool(kwargs, 'VRayNodeUVWGenObject', nodename="object")
-
-]]>
-    </script>
-</tool>
-
-
-<tool name="vop_VRayNodeUVWGenObjectBBox" label="Bounding Box" icon="ROP_vray">
-    <readOnly/>
-    <toolMenuContext name="viewer">
-        <contextNetType>VOP</contextNetType>
-    </toolMenuContext>
-    <toolMenuContext name="network">
-        <contextOpType>Vop/VRayNodeUVWGenObjectBBox</contextOpType>
-    </toolMenuContext>
-    <toolSubmenu>Mapping</toolSubmenu>
-    <script scriptType="python">
-<![CDATA[
-
-import voptoolutils;
-voptoolutils.genericTool(kwargs, 'VRayNodeUVWGenObjectBBox', nodename="boundingbox")
-
-]]>
-    </script>
-</tool>
-
-
-<tool name="vop_VRayNodeUVWGenPlanarWorld" label="World" icon="ROP_vray">
-    <readOnly/>
-    <toolMenuContext name="viewer">
-        <contextNetType>VOP</contextNetType>
-    </toolMenuContext>
-    <toolMenuContext name="network">
-        <contextOpType>Vop/VRayNodeUVWGenPlanarWorld</contextOpType>
-    </toolMenuContext>
-    <toolSubmenu>Mapping</toolSubmenu>
-    <script scriptType="python">
-<![CDATA[
-
-import voptoolutils;
-voptoolutils.genericTool(kwargs, 'VRayNodeUVWGenPlanarWorld', nodename="world")
-
-]]>
-    </script>
-</tool>
-
-
-<tool name="vop_VRayNodeUVWGenProjection" label="Projection" icon="ROP_vray">
-    <readOnly/>
-    <toolMenuContext name="viewer">
-        <contextNetType>VOP</contextNetType>
-    </toolMenuContext>
-    <toolMenuContext name="network">
-        <contextOpType>Vop/VRayNodeUVWGenProjection</contextOpType>
-    </toolMenuContext>
-    <toolSubmenu>Mapping</toolSubmenu>
-    <script scriptType="python">
-<![CDATA[
-
-import voptoolutils;
-voptoolutils.genericTool(kwargs, 'VRayNodeUVWGenProjection', nodename="projection")
-
-]]>
-    </script>
-</tool>
-
-
-<tool name="vop_VRayNodeUVWGenSwitch" label="Switch" icon="ROP_vray">
-    <readOnly/>
-    <toolMenuContext name="viewer">
-        <contextNetType>VOP</contextNetType>
-    </toolMenuContext>
-    <toolMenuContext name="network">
-        <contextOpType>Vop/VRayNodeUVWGenSwitch</contextOpType>
-    </toolMenuContext>
-    <toolSubmenu>Mapping</toolSubmenu>
-    <script scriptType="python">
-<![CDATA[
-
-import voptoolutils;
-voptoolutils.genericTool(kwargs, 'VRayNodeUVWGenSwitch', nodename="switch")
-
-]]>
-    </script>
-</tool>
-
-
-<tool name="vop_VRayNodeVRayStereoscopicSettings" label="VRayStereoscopicSettings" icon="ROP_vray">
-    <readOnly/>
-    <toolMenuContext name="viewer">
-        <contextNetType>VOP</contextNetType>
-    </toolMenuContext>
-    <toolMenuContext name="network">
-        <contextOpType>Vop/VRayNodeVRayStereoscopicSettings</contextOpType>
-    </toolMenuContext>
-    <toolSubmenu>Settings</toolSubmenu>
-    <script scriptType="python">
-<![CDATA[
-
-import voptoolutils;
-voptoolutils.genericTool(kwargs, 'VRayNodeVRayStereoscopicSettings', nodename="vraystereoscopicsettings")
-
-]]>
-    </script>
-</tool>
-
-
-<tool name="vop_VRayNodeVolumeVRayToon" label="Toon" icon="ROP_vray">
-    <readOnly/>
-    <toolMenuContext name="viewer">
-        <contextNetType>VOP</contextNetType>
-    </toolMenuContext>
-    <toolMenuContext name="network">
-        <contextOpType>Vop/VRayNodeVolumeVRayToon</contextOpType>
-    </toolMenuContext>
-    <toolSubmenu>Effect</toolSubmenu>
-    <script scriptType="python">
-<![CDATA[
-
-import voptoolutils;
-voptoolutils.genericTool(kwargs, 'VRayNodeVolumeVRayToon', nodename="toon")
-
-]]>
-    </script>
-</tool>
-
-
-<tool name="vop_VRayNodexsiUVWGenChannel" label="Channel (XSI)" icon="ROP_vray">
-    <readOnly/>
-    <toolMenuContext name="viewer">
-        <contextNetType>VOP</contextNetType>
-    </toolMenuContext>
-    <toolMenuContext name="network">
-        <contextOpType>Vop/VRayNodexsiUVWGenChannel</contextOpType>
-    </toolMenuContext>
-    <toolSubmenu>Mapping</toolSubmenu>
-    <script scriptType="python">
-<![CDATA[
-
-import voptoolutils;
-voptoolutils.genericTool(kwargs, 'VRayNodexsiUVWGenChannel', nodename="channel_xsi")
-
-]]>
-    </script>
-</tool>
-
-
-<tool name="vop_VRayNodexsiUVWGenEnvironment" label="Environment (XSI)" icon="ROP_vray">
-    <readOnly/>
-    <toolMenuContext name="viewer">
-        <contextNetType>VOP</contextNetType>
-    </toolMenuContext>
-    <toolMenuContext name="network">
-        <contextOpType>Vop/VRayNodexsiUVWGenEnvironment</contextOpType>
-    </toolMenuContext>
-    <toolSubmenu>Mapping</toolSubmenu>
-    <script scriptType="python">
-<![CDATA[
-
-import voptoolutils;
 voptoolutils.genericTool(kwargs, 'VRayNodexsiUVWGenEnvironment', nodename="environment_xsi")
 
 ]]>
